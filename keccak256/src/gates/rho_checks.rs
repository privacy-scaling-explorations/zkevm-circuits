//! Inner checks in the Rho step
//!
//! ## Overview
//!
//! In the Rho checks we convert each lane from base 13 to base 9.
//! We call the base 13 lane the input and the base 9 lane the output.
//! We can view the lane as a polynomial
//! - where the input lane is `A(13) =  a0 13^0 + ... + a64 13^64`, and
//! - the output lane is  `B(9)  =  b0  9^0 + ... + b63  9^63`
//!
//! We call the a coefficient of the polynomial a chunk.
//!
//! The output chunks represent the output bits of the lane in binary, where b0
//! is the least significant bit and b63 is the most significant bit.
//!
//! Note that the input lane is special because it's an output from the Theta
//! step, so it has 65 chunks. It holds that `0 <= a0 + a64 < 13`. We refer a0
//! to be low value and a64 high value.
//!
//! In the Rho step we perform the **rotation** of chunk positions and the
//! **convertion** from base 13 to base 9.
//!
//! More formally speaking, we have a transform `T`, where `bi = T(aj)` for some
//! `i`, `j`, and `ai` is not special chunks.
//! For special chunk, `bi = T(a0 + a64)`.
//!
//! - The rotate means we perform the rotate left of the rotation specified in
//!   `ROTATION_CONSTANTS`. Say if our rotation is 3,
//! The a1 will be contribute to b3, and a63 will go to b0.
//!
//! The convert `T` is the [`crate::arith_helpers::convert_b13_coef`], in the
//! circuit we have to do a lookup check for that
//!
//! The lookup is more efficient when we lookup
//! multiple([`crate::gates::rho_helpers::BASE_NUM_OF_CHUNKS`]) chunks at a
//! time.
//!
//! ## Checks
//!
//! The goal is to check the conversion from the base 13 input lane to the base
//! 9 output lane is sound.
//!
//! ### The Essential
//!
//! For each lane, we split up the lane in slices of chunks.
//! - We run down the input accumulator by subtracting each `input_coef *
//!   power_of_13`
//! - We run up the output accumulator by adding up `output_coef * power_of_9`
//! - We lookup [`crate::gates::tables::Base13toBase9TableConfig`] and check the
//!   conversion between `input_coef` and `output_coef` is valid
//!
//! We have the copy constrain to glue input accumulator to input lane and the
//! output accumulator to output lane
//!
//! But we have special checks to do
//!
//! ### Sepcial Chunks
//!
//! The Theta step shifted left 1 chunk. So the base 13 input lane now has 65
//! chunks, where the 0th and the 64th input chunks contribute to the same
//! output chunk. We call the 0th input chunk the `low_value` and the 64th input
//! chunk the `high_value`. A the end of the running down input accumulator, the
//! remaining value is `low_value + high_value * 13**64` We lookup [`crate::
//! gates::tables::SpecialChunkTableConfig`] to convert it to
//! `convert_b13_coef(low_value + high_value)`.
//!
//! ### Overflow Checks
//!
//! The [`crate::gates::tables::Base13toBase9TableConfig`] table is built to
//! lookup 4 chunks. But we have chunks that are step 1, step 2, and step 3,
//! which means they suppose to have the last 1, 2, or 3 chunks to be 0.
//! If a step 1 step is witnessed with 2, 3, or 4 non-zero input chunks, then
//! it's a malicious overflow and we have to provent the prover from doing that.
//!
//! Doing range check for each of non-4chunks steps would be inefficient,
//! instead we use the following technique.
//!
//! We define the [`crate::gates::rho_helpers::OVERFLOW_TRANSFORM`] to map
//! `step` to a value `block_count`. We also add a column in
//! [`crate::gates::tables::Base13toBase9TableConfig`] to lookup `block_count`.
//! We sum up all the block_counts across 25 lanes, for each step 1, step 2, and
//! step 3. At the end of the Rho step we perform the final block count range
//! check in [`BlockCountFinalConfig`].
//!
//! The `OVERFLOW_TRANSFORM` maps step 1 to 0, step 2 to 1, step 3 to 13, and
//! step 4 to 170. It is defined that any possible overflow would result the
//! final block count check to fail.
//!
//! It would be better explained if we enumerate all the possible cases:
//!
//! The sum of the step 1 should be 0.
//! So that if prover witness any more than 1 non-zero chunks, the
//! [`crate::gates::tables::Base13toBase9TableConfig`] returns a block count 1,
//! 13, or 170 and fail the final sum check.
//!
//! The sum of the step 2 should be less than or equal to 1 times all numbers of
//! step 2, which can be counted at setup time to be 12. So that if prover
//! witness any more than 2 non-zero chunks, the
//! [`crate::gates::tables::Base13toBase9TableConfig`] returns a block count 13
//! or 170 and fail the final sum check.
//!
//! The sum of the step 3 should be less than or equal to 13 times all numbers
//! of step 3, which can be counted at setup time to be 13. So that if prover
//! witness any more than 3 non-zero chunks, the
//! [`crate::gates::tables::Base13toBase9TableConfig`] returns a block count 170
//! and fail the final sum check.
use crate::arith_helpers::*;
use crate::common::{LANE_SIZE, ROTATION_CONSTANTS};
use crate::gates::{
    gate_helpers::*,
    rho_helpers::*,
    tables::{Base13toBase9TableConfig, SpecialChunkTableConfig},
};
use halo2::{
    circuit::{Layouter, Region},
    plonk::{
        Advice, Column, ConstraintSystem, Error, Expression, Fixed, Selector,
    },
    poly::Rotation,
};
use num_bigint::BigUint;
use num_traits::{One, Zero};
use pairing::arithmetic::FieldExt;
use std::iter;
use std::marker::PhantomData;

#[derive(Debug, Clone)]
struct RunningSumAdvices {
    coef: Column<Advice>,
    acc: Column<Advice>,
}
#[derive(Debug, Clone)]
pub struct BlockCountAdvices {
    block_count: Column<Advice>,
    step2_acc: Column<Advice>,
    step3_acc: Column<Advice>,
}

#[derive(Debug, Clone)]
pub struct RhoAdvices {
    input: RunningSumAdvices,
    output: RunningSumAdvices,
    bc: BlockCountAdvices,
}

impl From<[Column<Advice>; 7]> for RhoAdvices {
    fn from(cols: [Column<Advice>; 7]) -> Self {
        let input = RunningSumAdvices {
            coef: cols[0],
            acc: cols[1],
        };
        let output = RunningSumAdvices {
            coef: cols[2],
            acc: cols[3],
        };
        let bc = BlockCountAdvices {
            block_count: cols[4],
            step2_acc: cols[5],
            step3_acc: cols[6],
        };
        Self { input, output, bc }
    }
}

#[derive(Debug, Clone)]
struct RotatingVariables {
    rotation: u32,
    chunk_idx: u32,
    step: u32,
    input_raw: BigUint,
    input_coef: BigUint,
    input_power_of_base: BigUint,
    input_acc: BigUint,
    output_coef: BigUint,
    output_power_of_base: BigUint,
    output_acc: BigUint,
    block_count: Option<u32>,
    // step2 acc and step3 acc
    block_count_acc: [u32; 2],
    low_value: u64,
    high_value: Option<u64>,
}

impl RotatingVariables {
    fn from(lane_base_13: BigUint, rotation: u32) -> Result<Self, Error> {
        let chunk_idx = 1;
        let step = get_step_size(chunk_idx, rotation);
        let input_raw = lane_base_13.clone() / B13;
        let input_coef = input_raw.clone() % B13.pow(step);
        let input_power_of_base = BigUint::from(B13);
        let input_acc = lane_base_13.clone();
        let (block_count, output_coef) =
            get_block_count_and_output_coef(input_coef.clone());
        let output_coef = BigUint::from(output_coef);
        let output_power_of_base = if is_at_rotation_offset(chunk_idx, rotation)
        {
            BigUint::one()
        } else {
            BigUint::from(B9).pow(rotation + chunk_idx)
        };
        let output_acc = BigUint::zero();
        let mut block_count_acc = [0; 2];
        if step == 2 || step == 3 {
            block_count_acc[(step - 2) as usize] += block_count;
        }
        let low_value: u64 = biguint_mod(&lane_base_13, B13);
        Ok(Self {
            rotation,
            chunk_idx,
            step,
            input_raw,
            input_coef,
            input_power_of_base,
            input_acc,
            output_coef,
            output_power_of_base,
            output_acc,
            block_count: Some(block_count),
            block_count_acc,
            low_value,
            high_value: None,
        })
    }

    fn next(&self) -> Self {
        assert!(self.chunk_idx < LANE_SIZE);
        let mut new = self.clone();
        new.chunk_idx += self.step;
        new.step = get_step_size(new.chunk_idx, self.rotation);
        new.input_raw /= B13.pow(self.step);
        new.input_coef = new.input_raw.clone() % B13.pow(new.step);
        new.input_power_of_base *= B13.pow(self.step);
        new.input_acc -=
            self.input_power_of_base.clone() * self.input_coef.clone();
        new.output_power_of_base =
            if is_at_rotation_offset(new.chunk_idx, self.rotation) {
                BigUint::one()
            } else {
                self.output_power_of_base.clone() * B9.pow(self.step)
            };
        new.output_acc +=
            self.output_power_of_base.clone() * self.output_coef.clone();
        // Case of last chunk, aka special chunks
        if new.chunk_idx >= LANE_SIZE {
            assert!(
                new.input_raw.is_zero(),
                "Expect raw input at last chunk should be zero, but got {:?}",
                new.input_raw
            );
            new.block_count = None;
            new.high_value = Some(biguint_mod(&self.input_raw, B13));
            let high = new.high_value.unwrap();
            new.output_coef =
                BigUint::from(convert_b13_coef(high + self.low_value));
            let expect =
                new.low_value + high * BigUint::from(B13).pow(LANE_SIZE);
            assert_eq!(
                new.input_acc,
                expect,
                "input_acc got: {:?}  expect: {:?} = low({:?}) + high({:?}) * 13**64",
                new.input_acc,
                expect,
                new.low_value,
                high,
            );
            return new;
        }
        let (block_count, usual_output_coef) =
            get_block_count_and_output_coef(new.input_coef.clone());
        new.output_coef = BigUint::from(usual_output_coef);
        new.block_count = Some(block_count);
        if new.step == 2 || new.step == 3 {
            assert!(
                block_count < 13,
                "expect block count < 13 but got {}",
                block_count
            );
            new.block_count_acc[(new.step - 2) as usize] += block_count;
        }
        new
    }
    fn finalize(&self) -> Self {
        let mut new = self.clone();
        new.output_acc +=
            self.output_power_of_base.clone() * self.output_coef.clone();
        new
    }
}

#[derive(Debug, Clone)]
pub struct LaneRotateConversionConfig<F> {
    adv: RhoAdvices,
    chunk_rotate_convert_configs: Vec<ChunkRotateConversionConfig<F>>,
    special_chunk_config: SpecialChunkConfig<F>,
    lane_xy: (usize, usize),
    rotation: u32,
}

impl<F: FieldExt> LaneRotateConversionConfig<F> {
    pub fn configure(
        meta: &mut ConstraintSystem<F>,
        lane_xy: (usize, usize),
        adv: RhoAdvices,
        axiliary: [Column<Advice>; 2],
        base13_to_9: [Column<Fixed>; 3],
        special: [Column<Fixed>; 2],
    ) -> Self {
        meta.enable_equality(adv.input.acc.into());
        meta.enable_equality(adv.output.acc.into());
<<<<<<< HEAD
        let q_enable = meta.complex_selector();
        let q_is_special = meta.complex_selector();
=======
        let q_is_special = meta.selector();
>>>>>>> fe3ada60
        let rotation = ROTATION_CONSTANTS[lane_xy.0][lane_xy.1];
        let slices = slice_lane(rotation);
        let chunk_rotate_convert_configs = slices
            .iter()
            .map(|(chunk_idx, step)| {
                ChunkRotateConversionConfig::configure(
                    meta,
                    adv.clone(),
                    base13_to_9,
                    *chunk_idx,
                    rotation,
                    *step,
                )
            })
            .collect::<Vec<_>>();
        let special_chunk_config = SpecialChunkConfig::configure(
            meta,
            q_is_special,
            adv.input.acc,
            adv.output.acc,
            axiliary[0],
            special,
            rotation as u64,
        );

        Self {
            adv,
            chunk_rotate_convert_configs,
            special_chunk_config,
            lane_xy,
            rotation,
        }
    }
    pub fn assign_region(
        &self,
        layouter: &mut impl Layouter<F>,
        lane_base_13: &Lane<F>,
    ) -> Result<(Lane<F>, BlockCount2<F>), Error> {
        let (lane, block_counts) = layouter.assign_region(
            || format!("LRCC {:?}", self.lane_xy),
            |mut region| {
                let mut offset = 0;
                let cell = region.assign_advice(
                    || "base_13_col",
                    self.adv.input.acc,
                    offset,
                    || Ok(lane_base_13.value),
                )?;
                region.constrain_equal(lane_base_13.cell, cell)?;

                let mut rv = RotatingVariables::from(
                    f_to_biguint(lane_base_13.value).ok_or(Error::Synthesis)?,
                    self.rotation,
                )?;
                let all_block_counts: Result<Vec<BlockCount2<F>>, Error> = self
                    .chunk_rotate_convert_configs
                    .iter()
                    .map(|config| {
                        let block_counts =
                            config.assign_region(&mut region, offset, &rv)?;
                        offset += 1;
                        rv = rv.next();
                        Ok(block_counts)
                    })
                    .collect();
                let all_block_counts = all_block_counts?;
                let block_counts =
                    all_block_counts.last().ok_or(Error::Synthesis)?;
                let lane = self.special_chunk_config.assign_region(
                    &mut region,
                    offset,
                    &rv,
                )?;
                Ok((lane, *block_counts))
            },
        )?;
        Ok((lane, block_counts))
    }

    pub fn load(&self, layouter: &mut impl Layouter<F>) -> Result<(), Error> {
        self.chunk_rotate_convert_configs[0]
            .base_13_to_base_9_lookup
            .load(layouter)?;
        self.special_chunk_config
            .special_chunk_table_config
            .load(layouter)?;
        Ok(())
    }
}

#[derive(Debug, Clone)]
pub struct ChunkRotateConversionConfig<F> {
    q_enable: Selector,
    q_is_first: Selector,
    adv: RhoAdvices,
    power_of_b13: F,
    power_of_b9: F,
    base_13_to_base_9_lookup: Base13toBase9TableConfig<F>,
    block_count_acc_config: BlockCountAccConfig<F>,
    chunk_idx: u32,
}

impl<F: FieldExt> ChunkRotateConversionConfig<F> {
    fn configure(
        meta: &mut ConstraintSystem<F>,
        adv: RhoAdvices,
        fix_cols: [Column<Fixed>; 3],
        chunk_idx: u32,
        rotation: u32,
        step: u32,
    ) -> Self {
        let q_enable = meta.selector();
        let q_is_first = meta.selector();
        let base_13_to_base_9_lookup = Base13toBase9TableConfig::configure(
            meta,
            q_enable,
            adv.input.coef,
            adv.output.coef,
            adv.bc.block_count,
            fix_cols,
        );

        let power_of_b13 = F::from(B13).pow(&[chunk_idx.into(), 0, 0, 0]);

        // | coef | 13**x | acc       |
        // |------|-------|-----------|
        // |  a   |  b    | c         |
        // |  ... | ...   | c - a * b |
        meta.create_gate("Running down input", |meta| {
            let q_enable = meta.query_selector(q_enable);
            let coef = meta.query_advice(adv.input.coef, Rotation::cur());
            let power_of_base = Expression::Constant(power_of_b13);
            let acc = meta.query_advice(adv.input.acc, Rotation::cur());
            let acc_next = meta.query_advice(adv.input.acc, Rotation::next());
            // We assumed the first acc is enforced by the copy constraint
            // so no need to add is_first check constraint here
            vec![(
                "delta_acc === - coef * power_of_base", /* running down for
                                                         * input */
                q_enable * (acc_next - acc + coef * power_of_base),
            )]
        });
        let power_of_b9 = F::from(B9).pow(&[
            ((rotation + chunk_idx) % LANE_SIZE).into(),
            0,
            0,
            0,
        ]);
        // | coef | 9**x  |    acc |
        // |------|-------|--------|
        // |  a   |  b    |      0 |
        // |  ... | ...   |  a * b |
        meta.create_gate("Running up for output", |meta| {
            let q_enable = meta.query_selector(q_enable);
            let q_is_first = meta.query_selector(q_is_first);
            let coef = meta.query_advice(adv.output.coef, Rotation::cur());
            let power_of_base = Expression::Constant(power_of_b9);
            let acc = meta.query_advice(adv.output.acc, Rotation::cur());
            let acc_next = meta.query_advice(adv.output.acc, Rotation::next());
            vec![
                (
                    "delta_acc === coef * power_of_base", /* running up for
                                                           * output */
                    q_enable * (acc_next - acc.clone() - coef * power_of_base),
                ),
                ("first acc to be 0", q_is_first * acc),
            ]
        });

        let block_count_acc_config = BlockCountAccConfig::configure(
            meta,
            q_enable,
            adv.bc.clone(),
            step,
        );

        Self {
            q_enable,
            q_is_first,
            adv,
            power_of_b13,
            power_of_b9,
            base_13_to_base_9_lookup,
            block_count_acc_config,
            chunk_idx,
        }
    }

    fn assign_region(
        &self,
        region: &mut Region<'_, F>,
        offset: usize,
        rv: &RotatingVariables,
    ) -> Result<BlockCount2<F>, Error> {
        assert_eq!(
            biguint_to_f::<F>(&rv.input_power_of_base)?,
            self.power_of_b13
        );
        assert_eq!(
            biguint_to_f::<F>(&rv.output_power_of_base)?,
            self.power_of_b9
        );
        self.q_enable.enable(region, offset)?;
        if offset == 0 {
            self.q_is_first.enable(region, 0)?;
        }
        region.assign_advice(
            || format!("Input Coef {}", self.chunk_idx),
            self.adv.input.coef,
            offset,
            || biguint_to_f::<F>(&rv.input_coef),
        )?;
        region.assign_advice(
            || "Input accumulator",
            self.adv.input.acc,
            offset,
            || biguint_to_f::<F>(&rv.input_acc),
        )?;
        region.assign_advice(
            || "Output Coef",
            self.adv.output.coef,
            offset,
            || biguint_to_f::<F>(&rv.output_coef),
        )?;
        region.assign_advice(
            || "Output accumulator",
            self.adv.output.acc,
            offset,
            || biguint_to_f::<F>(&rv.output_acc),
        )?;
        let block_counts = self.block_count_acc_config.assign_region(
            region,
            offset,
            rv.block_count.ok_or(Error::Synthesis)?,
            rv.block_count_acc,
        )?;
        Ok(block_counts)
    }
}

#[derive(Debug, Clone)]
pub struct SpecialChunkConfig<F> {
    q_enable: Selector,
    last_b9_coef: Column<Advice>,
    base_13_acc: Column<Advice>,
    base_9_acc: Column<Advice>,
    special_chunk_table_config: SpecialChunkTableConfig<F>,
}

impl<F: FieldExt> SpecialChunkConfig<F> {
    pub fn configure(
        meta: &mut ConstraintSystem<F>,
        q_enable: Selector,
        base_13_acc: Column<Advice>,
        base_9_acc: Column<Advice>,
        last_b9_coef: Column<Advice>,
        special: [Column<Fixed>; 2],
        rotation: u64,
    ) -> Self {
        meta.create_gate("validate base_9_acc", |meta| {
            let delta_base_9_acc = meta
                .query_advice(base_9_acc, Rotation::next())
                - meta.query_advice(base_9_acc, Rotation::cur());
            let last_b9_coef = meta.query_advice(last_b9_coef, Rotation::cur());
            let pow_of_9 =
                Expression::Constant(F::from(B9).pow(&[rotation, 0, 0, 0]));
            vec![(
                "delta_base_9_acc === (high_value + low_value) * 9**rotation",
                meta.query_selector(q_enable)
                    * (delta_base_9_acc - last_b9_coef * pow_of_9),
            )]
        });
        let special_chunk_table_config = SpecialChunkTableConfig::configure(
            meta,
            q_enable,
            base_13_acc,
            last_b9_coef,
            special,
        );
        Self {
            q_enable,
            last_b9_coef,
            base_13_acc,
            base_9_acc,
            special_chunk_table_config,
        }
    }
    fn assign_region(
        &self,
        region: &mut Region<'_, F>,
        offset: usize,
        rv: &RotatingVariables,
    ) -> Result<Lane<F>, Error> {
        self.q_enable.enable(region, offset)?;
        rv.high_value.ok_or(Error::Synthesis).unwrap();
        region.assign_advice(
            || "input_acc",
            self.base_13_acc,
            offset,
            || biguint_to_f::<F>(&rv.input_acc),
        )?;
        region.assign_advice(
            || "ouput_acc",
            self.base_9_acc,
            offset,
            || biguint_to_f::<F>(&rv.output_acc),
        )?;
        region.assign_advice(
            || "last_b9_coef",
            self.last_b9_coef,
            offset,
            || biguint_to_f::<F>(&rv.output_coef),
        )?;

        let rv_final = rv.finalize();
        region.assign_advice(
            || "input_acc",
            self.base_13_acc,
            offset + 1,
            || Ok(F::zero()),
        )?;
        let value = biguint_to_f::<F>(&rv_final.output_acc)?;
        let cell = region.assign_advice(
            || "input_acc",
            self.base_9_acc,
            offset + 1,
            || Ok(value),
        )?;

        Ok(Lane { cell, value })
    }
}

/// Gates to check if block counts are accumulated correctly
#[derive(Debug, Clone)]
pub struct BlockCountAccConfig<F> {
    bc: BlockCountAdvices,
    step: u32,
    q_first: Selector,
    q_rest: Selector,
    _marker: PhantomData<F>,
}

impl<F: FieldExt> BlockCountAccConfig<F> {
    pub fn configure(
        meta: &mut ConstraintSystem<F>,
        q_all: Selector,
        bc: BlockCountAdvices,
        step: u32,
    ) -> Self {
        let q_first = meta.selector();
        let q_rest = meta.selector();
        if step == 1 {
            meta.create_gate("block count step 1", |meta| {
                let q_all = meta.query_selector(q_all);
                let block_count =
                    meta.query_advice(bc.block_count, Rotation::cur());
                vec![("block_count === 0", q_all * block_count)]
            });
        }
        meta.create_gate("first row", |meta| {
            let q_first = meta.query_selector(q_first);
            let block_count =
                meta.query_advice(bc.block_count, Rotation::cur());
            let step2_acc = meta.query_advice(bc.step2_acc, Rotation::cur());
            let step3_acc = meta.query_advice(bc.step3_acc, Rotation::cur());
            vec![match step {
                2 => (
                    "first step2_acc === block_count",
                    q_first * (step2_acc - block_count),
                ),
                3 => (
                    "first step3_acc === block_count",
                    q_first * (step3_acc - block_count),
                ),
                1 | 4 => ("1 or 4", Expression::Constant(F::zero())),
                _ => unreachable!(),
            }]
        });

        meta.create_gate("Running up block count", |meta| {
            let q_rest = meta.query_selector(q_rest);
            let block_count =
                meta.query_advice(bc.block_count, Rotation::cur());
            let step2_acc = meta.query_advice(bc.step2_acc, Rotation::cur());
            let step2_acc_prev =
                meta.query_advice(bc.step2_acc, Rotation::prev());
            let step3_acc = meta.query_advice(bc.step3_acc, Rotation::cur());
            let step3_acc_prev =
                meta.query_advice(bc.step3_acc, Rotation::prev());

            let step2_poly = {
                if step == 2 {
                    (
                        "delta_step2 === block_count",
                        step2_acc - step2_acc_prev - block_count.clone(),
                    )
                } else {
                    ("delta_step2 === 0", step2_acc - step2_acc_prev)
                }
            };
            let step3_poly = {
                if step == 3 {
                    (
                        "delta_step3 === block_count",
                        step3_acc - step3_acc_prev - block_count,
                    )
                } else {
                    ("delta_step3 === 0", step3_acc - step3_acc_prev)
                }
            };

            vec![step2_poly, step3_poly]
                .iter()
                .map(|(name, poly)| (*name, q_rest.clone() * poly.clone()))
                .collect::<Vec<_>>()
        });

        Self {
            bc,
            step,
            q_first,
            q_rest,
            _marker: PhantomData,
        }
    }

    pub fn assign_region(
        &self,
        region: &mut Region<'_, F>,
        offset: usize,
        block_count: u32,
        block_count_acc: [u32; 2],
    ) -> Result<BlockCount2<F>, Error> {
<<<<<<< HEAD
        let block_count = F::from(block_count.into());
        let acc = block_count_acc.map(|x| F::from(x.into()));
=======
        if offset == 0 {
            self.q_first.enable(region, 0)?;
        } else {
            self.q_rest.enable(region, offset)?;
        }

        let block_count = F::from_u64(block_count.into());
        let acc = block_count_acc.map(|x| F::from_u64(x.into()));
>>>>>>> fe3ada60
        region.assign_advice(
            || format!("block count step{}", self.step),
            self.bc.block_count,
            offset,
            || Ok(block_count),
        )?;
        let cell = region.assign_advice(
            || "step 2 bc acc",
            self.bc.step2_acc,
            offset,
            || Ok(acc[0]),
        )?;
        let step2 = BlockCount {
            cell,
            value: acc[0],
        };
        let cell = region.assign_advice(
            || "step 3 bc acc",
            self.bc.step3_acc,
            offset,
            || Ok(acc[1]),
        )?;
        let step3 = BlockCount {
            cell,
            value: acc[1],
        };
        Ok((step2, step3))
    }
}

#[derive(Clone)]
pub struct BlockCountFinalConfig<F> {
    q_enable: Selector,
    block_count_cols: [Column<Advice>; 2],
    _marker: PhantomData<F>,
}
impl<F: FieldExt> BlockCountFinalConfig<F> {
    pub fn configure(
        meta: &mut ConstraintSystem<F>,
        block_count_cols: [Column<Advice>; 2],
    ) -> Self {
        let q_enable = meta.complex_selector();
        for column in block_count_cols.iter() {
            meta.enable_equality((*column).into());
        }

        meta.create_gate("block count final check", |meta| {
            let q_enable = meta.query_selector(q_enable);
            let step2_acc =
                meta.query_advice(block_count_cols[0], Rotation::cur());
            let step3_acc =
                meta.query_advice(block_count_cols[1], Rotation::cur());
            let one = Expression::Constant(F::one());
            iter::empty()
                .chain(Some((
                    "step2_acc <= 12",
                    (0..=STEP2_RANGE)
                        .map(|x| {
                            step2_acc.clone() - Expression::Constant(F::from(x))
                        })
                        .fold(one.clone(), |acc, x| acc * x),
                )))
                .chain(Some((
                    "step3_acc <= 13 * 13",
                    (0..=STEP3_RANGE)
                        .map(|x| {
                            step3_acc.clone() - Expression::Constant(F::from(x))
                        })
                        .fold(one, |acc, x| acc * x),
                )))
                .map(|(name, poly)| (name, q_enable.clone() * poly))
                .collect::<Vec<_>>()
        });

        Self {
            q_enable,
            block_count_cols,
            _marker: PhantomData,
        }
    }
    pub fn assign_region(
        &self,
        layouter: &mut impl Layouter<F>,
        block_count_cells: [BlockCount2<F>; 25],
    ) -> Result<(), Error> {
        layouter.assign_region(
            || "final block count",
            |mut region| {
                for (offset, bc) in block_count_cells.iter().enumerate() {
                    self.q_enable.enable(&mut region, offset)?;
                    let cell_1 = region.assign_advice(
                        || format!("block_count step2 acc lane {}", offset),
                        self.block_count_cols[0],
                        offset,
                        || Ok(bc.0.value),
                    )?;
                    region.constrain_equal(cell_1, bc.0.cell)?;
                    let cell_2 = region.assign_advice(
                        || format!("block_count step3 acc lane {}", offset),
                        self.block_count_cols[1],
                        offset,
                        || Ok(bc.1.value),
                    )?;
                    region.constrain_equal(cell_2, bc.1.cell)?;
                }
                Ok(())
            },
        )?;
        Ok(())
    }
}<|MERGE_RESOLUTION|>--- conflicted
+++ resolved
@@ -307,12 +307,8 @@
     ) -> Self {
         meta.enable_equality(adv.input.acc.into());
         meta.enable_equality(adv.output.acc.into());
-<<<<<<< HEAD
         let q_enable = meta.complex_selector();
         let q_is_special = meta.complex_selector();
-=======
-        let q_is_special = meta.selector();
->>>>>>> fe3ada60
         let rotation = ROTATION_CONSTANTS[lane_xy.0][lane_xy.1];
         let slices = slice_lane(rotation);
         let chunk_rotate_convert_configs = slices
@@ -747,10 +743,6 @@
         block_count: u32,
         block_count_acc: [u32; 2],
     ) -> Result<BlockCount2<F>, Error> {
-<<<<<<< HEAD
-        let block_count = F::from(block_count.into());
-        let acc = block_count_acc.map(|x| F::from(x.into()));
-=======
         if offset == 0 {
             self.q_first.enable(region, 0)?;
         } else {
@@ -759,7 +751,6 @@
 
         let block_count = F::from_u64(block_count.into());
         let acc = block_count_acc.map(|x| F::from_u64(x.into()));
->>>>>>> fe3ada60
         region.assign_advice(
             || format!("block count step{}", self.step),
             self.bc.block_count,
