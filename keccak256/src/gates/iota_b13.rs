use crate::arith_helpers::*;
use crate::common::*;
use crate::keccak_arith::*;
use halo2::circuit::Cell;
use halo2::circuit::Layouter;
use halo2::plonk::Instance;
use halo2::{
    circuit::Region,
    plonk::{Advice, Column, ConstraintSystem, Error, Selector},
    poly::Rotation,
};
use pairing::arithmetic::FieldExt;
use std::convert::TryInto;
use std::marker::PhantomData;

#[derive(Clone, Debug)]
pub struct IotaB13Config<F> {
    q_mixing: Selector,
    state: [Column<Advice>; 25],
    // Contains `is_mixing` flag at Rotation::next() and ROUND_CTANT_B13 at
    // Rotation::cur()
    round_ctant_b13: Column<Advice>,
    round_constants: Column<Instance>,
    _marker: PhantomData<F>,
}

impl<F: FieldExt> IotaB13Config<F> {
    // We assume state is recieved in base-9.
    pub fn configure(
        meta: &mut ConstraintSystem<F>,
        state: [Column<Advice>; 25],
        round_ctant_b13: Column<Advice>,
        round_constants: Column<Instance>,
    ) -> IotaB13Config<F> {
        // def iota_b13(state: List[List[int], round_constant_base13: int):
        // state[0][0] += round_constant_base13
        // return state

        // Declare the q_mixing.
        let q_mixing = meta.selector();
        // Enable copy constraints over PI and the Advices.
        meta.enable_equality(round_ctant_b13.into());
        meta.enable_equality(round_constants.into());

        meta.create_gate("iota_b13 gate", |meta| {
            // We do a trick which consists on multiplying an internal selector
            // which is always active by the actual `is_mixing` flag
            // which will then enable or disable the gate.
            let q_enable = {
                // We query the flag value from the`round_ctant_b13` `Advice`
                // column at rotation next and multiply to it
                // the active selector so that we avoid the
                // `PoisonedConstraints` and each gate equation
                // can be satisfied while enforcing the correct gate logic.
                let flag = meta.query_advice(round_ctant_b13, Rotation::next());
                // Note also that we want to enable the gate when `is_mixing` is
                // true. (flag = 1).
                meta.query_selector(q_mixing) * flag
            };

            let state_00 = meta.query_advice(state[0], Rotation::cur())
                + meta.query_advice(round_ctant_b13, Rotation::cur());
            let next_lane = meta.query_advice(state[0], Rotation::next());
            vec![q_enable * (state_00 - next_lane)]
        });

        IotaB13Config {
            q_mixing,
            state,
            round_ctant_b13,
            round_constants,
            _marker: PhantomData,
        }
    }

    /// Doc this
    pub fn copy_state_flag_and_assing_rc(
        &self,
        layouter: &mut impl Layouter<F>,
        state: [(Cell, F); 25],
        out_state: [F; 25],
        absolute_row: usize,
        flag: (Cell, F),
    ) -> Result<[(Cell, F); 25], Error> {
        layouter.assign_region(
            || "Assign IotaB13 state",
            |mut region| {
                let mut offset = 0;
                // Enable `q_mixing`.
                self.q_mixing.enable(&mut region, offset)?;
                // Copy state at offset + 0
                self.copy_state(&mut region, offset, state)?;
                // Assign round_ctant at offset + 0.
                self.assign_round_ctant_b13(&mut region, offset, absolute_row)?;

                offset += 1;
                // Copy flag at `round_ctant_b13` at offset + 1
                self.copy_flag(&mut region, offset, flag)?;
                // Assign out state at offset + 1
                self.assign_state(&mut region, offset, out_state)
            },
        )
    }

    /// Copies the `[(Cell,F);25]` to the `state` Advice column.
    fn copy_state(
        &self,
        region: &mut Region<'_, F>,
        offset: usize,
        in_state: [(Cell, F); 25],
    ) -> Result<(), Error> {
        for (idx, (cell, value)) in in_state.iter().enumerate() {
            let new_cell = region.assign_advice(
                || format!("copy in_state {}", idx),
                self.state[idx],
                offset,
                || Ok(*value),
            )?;

            region.constrain_equal(*cell, new_cell)?;
        }

        Ok(())
    }

    /// Copies the `is_mixing` flag to the `round_ctant_b13` Advice column.
    fn copy_flag(
        &self,
        region: &mut Region<'_, F>,
        offset: usize,
        flag: (Cell, F),
    ) -> Result<(), Error> {
        let obtained_cell = region.assign_advice(
            || format!("assign is_mixing flag {:?}", flag.1),
            self.round_ctant_b13,
            offset,
            || Ok(flag.1),
        )?;
        region.constrain_equal(flag.0, obtained_cell)?;

        Ok(())
    }

    // Assign `[F;25]` at `state` `Advice` column at the provided offset.
    fn assign_state(
        &self,
        region: &mut Region<'_, F>,
        offset: usize,
        state: [F; 25],
    ) -> Result<[(Cell, F); 25], Error> {
        let mut out_vec: Vec<(Cell, F)> = vec![];
        let out_state: [(Cell, F); 25] = {
            for (idx, lane) in state.iter().enumerate() {
                let out_cell = region.assign_advice(
                    || format!("assign state[{}]", idx),
                    self.state[idx],
                    offset,
                    || Ok(*lane),
                )?;
                out_vec.push((out_cell, *lane));
            }
            out_vec.try_into().unwrap()
        };
        Ok(out_state)
    }

    /// Assigns the ROUND_CONSTANTS_BASE_13 to the `absolute_row` passed as an
    /// absolute instance column. Returns the new offset after the
    /// assigment.
    pub fn assign_round_ctant_b13(
        &self,
        region: &mut Region<'_, F>,
        offset: usize,
        absolute_row: usize,
    ) -> Result<(), Error> {
        region.assign_advice_from_instance(
            || format!("assign round_ctant_b13 {}", absolute_row),
            self.round_constants,
            absolute_row,
            self.round_ctant_b13,
            offset,
        )?;

        Ok(())
    }

    /// Given a [`State`] returns the `init_state` and `out_state` ready to be
    /// added as circuit witnesses applying `IotaB13` to the input to get
    /// the output.
<<<<<<< HEAD
    pub(crate) fn compute_circ_states(
        state: StateBigInt,
        round: usize,
    ) -> ([F; 25], [F; 25]) {
=======
    pub(crate) fn compute_circ_states(state: StateBigInt) -> ([F; 25], [F; 25]) {
>>>>>>> 4732717f
        // Compute out state
        let round_ctant = ROUND_CONSTANTS[round];
        let s1_arith = KeccakFArith::iota_b13(&state, round_ctant);
        (
            state_bigint_to_field::<F, 25>(state),
            state_bigint_to_field::<F, 25>(s1_arith),
        )
    }
}

#[cfg(test)]
mod tests {
    use super::*;
    use crate::common::{PERMUTATION, ROUND_CONSTANTS};
    use crate::gates::gate_helpers::biguint_to_f;
    use halo2::circuit::Layouter;
    use halo2::plonk::{Advice, Column, ConstraintSystem, Error};
    use halo2::{circuit::SimpleFloorPlanner, dev::MockProver, plonk::Circuit};
    use pairing::bn256::Fr as Fp;
    use pretty_assertions::assert_eq;
    use std::convert::TryInto;
    use std::marker::PhantomData;

    #[test]
    fn test_iota_b13_gate() {
        #[derive(Default)]
        struct MyCircuit<F> {
            in_state: [F; 25],
            out_state: [F; 25],
            // This usize is indeed pointing the exact row of the
            // ROUND_CTANTS_B13 we want to use.
            round_ctant: usize,
            // The flag acts like a selector that turns ON/OFF the gate.
            // In this gate, `true` enables it as we are in a `Mixing` fashion.
            flag: bool,
            _marker: PhantomData<F>,
        }

        impl<F: FieldExt> Circuit<F> for MyCircuit<F> {
            type Config = IotaB13Config<F>;
            type FloorPlanner = SimpleFloorPlanner;

            fn without_witnesses(&self) -> Self {
                Self::default()
            }

            fn configure(meta: &mut ConstraintSystem<F>) -> Self::Config {
                let state: [Column<Advice>; 25] = (0..25)
                    .map(|_| {
                        let column = meta.advice_column();
                        meta.enable_equality(column.into());
                        column
                    })
                    .collect::<Vec<_>>()
                    .try_into()
                    .unwrap();
                let round_ctant_b9 = meta.advice_column();
                // Allocate space for the round constants in base-13 which is an
                // instance column
                let round_ctants = meta.instance_column();
                IotaB13Config::configure(meta, state, round_ctant_b9, round_ctants)
            }

            fn synthesize(
                &self,
                config: Self::Config,
                mut layouter: impl Layouter<F>,
            ) -> Result<(), Error> {
                let offset: usize = 0;

                let val: F = (self.flag as u64).into();
                let (in_state, flag) = layouter.assign_region(
                    || "Wittnes & assignation",
                    |mut region| {
                        // Witness `is_mixing` flag
                        let cell = region.assign_advice(
                            || "witness is_missing",
                            config.round_ctant_b13,
                            offset + 1,
                            || Ok(val),
                        )?;
                        let flag = (cell, val);

                        // Witness `state`
                        let in_state: [(Cell, F); 25] = {
                            let mut state: Vec<(Cell, F)> = Vec::with_capacity(25);
                            for (idx, val) in self.in_state.iter().enumerate() {
                                let cell = region.assign_advice(
                                    || "witness input state",
                                    config.state[idx],
                                    offset,
                                    || Ok(*val),
                                )?;
                                state.push((cell, *val))
                            }
                            state.try_into().unwrap()
                        };
                        Ok((in_state, flag))
                    },
                )?;

                // Assign `in_state`, `out_state`, round and flag
                config.copy_state_flag_and_assing_rc(
                    &mut layouter,
                    in_state,
                    self.out_state,
                    self.round_ctant,
                    flag,
                )?;
                Ok(())
            }
        }

        let input1: State = [
            [1, 0, 0, 0, 0],
            [0, 0, 0, 0, 0],
            [0, 0, 0, 0, 0],
            [0, 0, 0, 0, 0],
            [0, 0, 0, 0, 0],
        ];
<<<<<<< HEAD
        let (in_state, out_state) =
            IotaB13Config::compute_circ_states(input1.into(), PERMUTATION - 1);
=======
        let (in_state, out_state) = IotaB13Config::compute_circ_states(input1.into());
>>>>>>> 4732717f

        let constants: Vec<Fp> = ROUND_CONSTANTS
            .iter()
            .map(|num| biguint_to_f(&convert_b2_to_b13(*num)))
            .collect();

        // With flag set to true, the gate should trigger as we Mix.
        {
            // With the correct input and output witnesses, the proof should
            // pass.
            let circuit = MyCircuit::<Fp> {
                in_state,
                out_state,
                round_ctant: PERMUTATION - 1,
                flag: true,
                _marker: PhantomData,
            };

            let prover = MockProver::<Fp>::run(9, &circuit, vec![constants.clone()]).unwrap();

            assert_eq!(prover.verify(), Ok(()));

            // With wrong input and/or output witnesses, the proof should fail
            // to be verified.
            let circuit = MyCircuit::<Fp> {
                in_state,
                out_state: in_state,
                round_ctant: PERMUTATION - 1,
                flag: true,
                _marker: PhantomData,
            };

            let prover = MockProver::<Fp>::run(9, &circuit, vec![constants.clone()]).unwrap();

            assert!(prover.verify().is_err());
        }

        // With flag set to `false`, the gate shouldn't trigger. And so we can
        // pass any witness data and the proof should pass.
        {
            let circuit = MyCircuit::<Fp> {
                in_state,
                out_state: in_state,
                round_ctant: PERMUTATION - 1,
                flag: false,
                _marker: PhantomData,
            };

            let prover = MockProver::<Fp>::run(9, &circuit, vec![constants]).unwrap();

            assert_eq!(prover.verify(), Ok(()));
        }
    }
}<|MERGE_RESOLUTION|>--- conflicted
+++ resolved
@@ -187,14 +187,7 @@
     /// Given a [`State`] returns the `init_state` and `out_state` ready to be
     /// added as circuit witnesses applying `IotaB13` to the input to get
     /// the output.
-<<<<<<< HEAD
-    pub(crate) fn compute_circ_states(
-        state: StateBigInt,
-        round: usize,
-    ) -> ([F; 25], [F; 25]) {
-=======
-    pub(crate) fn compute_circ_states(state: StateBigInt) -> ([F; 25], [F; 25]) {
->>>>>>> 4732717f
+    pub(crate) fn compute_circ_states(state: StateBigInt, round: usize) -> ([F; 25], [F; 25]) {
         // Compute out state
         let round_ctant = ROUND_CONSTANTS[round];
         let s1_arith = KeccakFArith::iota_b13(&state, round_ctant);
@@ -315,12 +308,8 @@
             [0, 0, 0, 0, 0],
             [0, 0, 0, 0, 0],
         ];
-<<<<<<< HEAD
         let (in_state, out_state) =
             IotaB13Config::compute_circ_states(input1.into(), PERMUTATION - 1);
-=======
-        let (in_state, out_state) = IotaB13Config::compute_circ_states(input1.into());
->>>>>>> 4732717f
 
         let constants: Vec<Fp> = ROUND_CONSTANTS
             .iter()
