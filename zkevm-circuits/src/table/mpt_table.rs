use serde::{Deserialize, Serialize};

use super::*;
use crate::{
    circuit,
    circuit_tools::{
<<<<<<< HEAD
        cached_region::CachedRegion, cell_manager::CellType, constraint_builder::ConstraintBuilder,
=======
        cached_region::{CachedRegion, ChallengeSet},
        cell_manager::CellType,
        constraint_builder::ConstraintBuilder,
>>>>>>> d341d7a8
    },
};

/// The types of proofs in the MPT table
#[derive(Clone, Copy, Debug, Serialize, Deserialize)]
pub enum MPTProofType {
    /// Disabled
    Disabled,
    /// Nonce updated
    NonceChanged = AccountFieldTag::Nonce as isize,
    /// Balance updated
    BalanceChanged = AccountFieldTag::Balance as isize,
    /// Code hash exists
    CodeHashExists = AccountFieldTag::CodeHash as isize,
    /// Account destroyed
    AccountDestructed,
    /// Account does not exist
    AccountDoesNotExist,
    /// Storage updated
    StorageChanged,
    /// Storage does not exist
    StorageDoesNotExist,
}
impl_expr!(MPTProofType);

impl From<AccountFieldTag> for MPTProofType {
    fn from(tag: AccountFieldTag) -> Self {
        match tag {
            AccountFieldTag::Nonce => Self::NonceChanged,
            AccountFieldTag::Balance => Self::BalanceChanged,
            AccountFieldTag::CodeHash => Self::CodeHashExists,
            AccountFieldTag::NonExisting => Self::AccountDoesNotExist,
        }
    }
}

/// The MptTable shared between MPT Circuit and State Circuit
#[derive(Clone, Copy, Debug)]
pub struct MptTable {
    /// Account address
    pub address_rlc: Column<Advice>,
    /// Proof type
    pub proof_type: Column<Advice>,
    /// Storage address
    pub key_rlc: Column<Advice>,
    /// Old value
    pub value_prev: Column<Advice>,
    /// New value
    pub value: Column<Advice>,
    /// Previous MPT root
    pub root_prev: Column<Advice>,
    /// New MPT root
    pub root: Column<Advice>,
}

impl<F: Field> LookupTable<F> for MptTable {
    fn columns(&self) -> Vec<Column<Any>> {
        vec![
            self.address_rlc,
            self.proof_type,
            self.key_rlc,
            self.value_prev,
            self.value,
            self.root_prev,
            self.root,
        ]
        .into_iter()
        .map(|col| col.into())
        .collect::<Vec<Column<Any>>>()
    }

    fn annotations(&self) -> Vec<String> {
        vec![
            String::from("address"),
            String::from("proof_type"),
            String::from("storage_key"),
            String::from("old_value"),
            String::from("new_value"),
            String::from("old_root"),
            String::from("new_root"),
        ]
    }
}

impl MptTable {
    /// Construct a new MptTable
    pub(crate) fn construct<F: Field>(meta: &mut ConstraintSystem<F>) -> Self {
        // TODO(Brecht): everything except address and proof type needs to be
        // advice_column_in(SecondPhase)
        Self {
            address_rlc: meta.advice_column_in(SecondPhase),
            proof_type: meta.advice_column(),
            key_rlc: meta.advice_column_in(SecondPhase),
            value_prev: meta.advice_column_in(SecondPhase),
            value: meta.advice_column_in(SecondPhase),
            root_prev: meta.advice_column_in(SecondPhase),
            root: meta.advice_column_in(SecondPhase),
        }
    }

    #[allow(clippy::too_many_arguments)]
    pub(crate) fn constrain<F: Field, C: CellType>(
        &self,
        meta: &mut VirtualCells<'_, F>,
        cb: &mut ConstraintBuilder<F, C>,
        address_rlc: Expression<F>,
        proof_type: Expression<F>,
        key_rlc: Expression<F>,
        value_prev: Expression<F>,
        value: Expression<F>,
        root_prev: Expression<F>,
        root: Expression<F>,
    ) {
        circuit!([meta, cb], {
            require!(a!(self.proof_type) => proof_type);
            require!(a!(self.address_rlc) => address_rlc);
            require!(a!(self.key_rlc) => key_rlc);
            require!(a!(self.value_prev) => value_prev);
            require!(a!(self.value) => value);
            require!(a!(self.root_prev) => root_prev);
            require!(a!(self.root) => root);
        })
    }

    pub(crate) fn assign<F: Field>(
        &self,
        region: &mut Region<'_, F>,
        offset: usize,
        row: &MptUpdateRow<Value<F>>,
    ) -> Result<(), Error> {
        for (column, value) in <MptTable as LookupTable<F>>::advice_columns(self)
            .iter()
            .zip_eq(row.values())
        {
            region.assign_advice(|| "assign mpt table row value", *column, offset, || value)?;
        }
        Ok(())
    }

<<<<<<< HEAD
    pub(crate) fn assign_cached<F: Field>(
        &self,
        region: &mut CachedRegion<'_, '_, F>,
=======
    pub(crate) fn assign_cached<F: Field, S: ChallengeSet<F>>(
        &self,
        region: &mut CachedRegion<'_, '_, F, S>,
>>>>>>> d341d7a8
        offset: usize,
        row: &MptUpdateRow<Value<F>>,
    ) -> Result<(), Error> {
        for (column, value) in <MptTable as LookupTable<F>>::advice_columns(self)
            .iter()
            .zip_eq(row.values())
        {
            region.assign_advice(|| "assign mpt table row value", *column, offset, || value)?;
        }
        Ok(())
    }

    pub(crate) fn load<F: Field>(
        &self,
        layouter: &mut impl Layouter<F>,
        updates: &MptUpdates,
        randomness: Value<F>,
    ) -> Result<(), Error> {
        layouter.assign_region(
            || "mpt table",
            |mut region| self.load_with_region(&mut region, updates, randomness),
        )
    }

    pub(crate) fn load_with_region<F: Field>(
        &self,
        region: &mut Region<'_, F>,
        updates: &MptUpdates,
        randomness: Value<F>,
    ) -> Result<(), Error> {
        for (offset, row) in updates.table_assignments(randomness).iter().enumerate() {
            self.assign(region, offset, row)?;
        }
        Ok(())
    }
}<|MERGE_RESOLUTION|>--- conflicted
+++ resolved
@@ -1,18 +1,11 @@
-use serde::{Deserialize, Serialize};
-
 use super::*;
 use crate::{
     circuit,
     circuit_tools::{
-<<<<<<< HEAD
         cached_region::CachedRegion, cell_manager::CellType, constraint_builder::ConstraintBuilder,
-=======
-        cached_region::{CachedRegion, ChallengeSet},
-        cell_manager::CellType,
-        constraint_builder::ConstraintBuilder,
->>>>>>> d341d7a8
     },
 };
+use serde::{Deserialize, Serialize};
 
 /// The types of proofs in the MPT table
 #[derive(Clone, Copy, Debug, Serialize, Deserialize)]
@@ -150,15 +143,9 @@
         Ok(())
     }
 
-<<<<<<< HEAD
     pub(crate) fn assign_cached<F: Field>(
         &self,
         region: &mut CachedRegion<'_, '_, F>,
-=======
-    pub(crate) fn assign_cached<F: Field, S: ChallengeSet<F>>(
-        &self,
-        region: &mut CachedRegion<'_, '_, F, S>,
->>>>>>> d341d7a8
         offset: usize,
         row: &MptUpdateRow<Value<F>>,
     ) -> Result<(), Error> {
