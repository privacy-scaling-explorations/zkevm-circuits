//! The EVM circuit implementation.

#![allow(missing_docs)]
use halo2_proofs::{
    circuit::{Layouter, Value},
    plonk::*,
};

mod execution;
pub mod param;
pub(crate) mod step;
pub(crate) mod util;

pub mod table;

use crate::table::LookupTable;
pub use crate::witness;
use eth_types::Field;
use execution::ExecutionConfig;
use itertools::Itertools;
use table::FixedTableTag;
use witness::Block;

/// EvmCircuit implements verification of execution trace of a block.
#[derive(Clone, Debug)]
pub struct EvmCircuit<F> {
    fixed_table: [Column<Fixed>; 4],
    byte_table: [Column<Fixed>; 1],
    execution: Box<ExecutionConfig<F>>,
}

impl<F: Field> EvmCircuit<F> {
    /// Configure EvmCircuit
    #[allow(clippy::too_many_arguments)]
    pub fn configure(
        meta: &mut ConstraintSystem<F>,
        power_of_randomness: [Expression<F>; 31],
        tx_table: &dyn LookupTable<F>,
        rw_table: &dyn LookupTable<F>,
        bytecode_table: &dyn LookupTable<F>,
        block_table: &dyn LookupTable<F>,
        copy_table: &dyn LookupTable<F>,
        keccak_table: &dyn LookupTable<F>,
    ) -> Self {
        let fixed_table = [(); 4].map(|_| meta.fixed_column());
        let byte_table = [(); 1].map(|_| meta.fixed_column());
        let execution = Box::new(ExecutionConfig::configure(
            meta,
            power_of_randomness,
            &fixed_table,
            &byte_table,
            tx_table,
            rw_table,
            bytecode_table,
            block_table,
            copy_table,
            keccak_table,
        ));

        Self {
            fixed_table,
            byte_table,
            execution,
        }
    }

    /// Load fixed table
    pub fn load_fixed_table(
        &self,
        layouter: &mut impl Layouter<F>,
        fixed_table_tags: Vec<FixedTableTag>,
    ) -> Result<(), Error> {
        layouter.assign_region(
            || "fixed table",
            |mut region| {
                for (offset, row) in std::iter::once([F::zero(); 4])
                    .chain(fixed_table_tags.iter().flat_map(|tag| tag.build()))
                    .enumerate()
                {
                    for (column, value) in self.fixed_table.iter().zip_eq(row) {
                        region.assign_fixed(|| "", *column, offset, || Value::known(value))?;
                    }
                }

                Ok(())
            },
        )
    }

    /// Load byte table
    pub fn load_byte_table(&self, layouter: &mut impl Layouter<F>) -> Result<(), Error> {
        layouter.assign_region(
            || "byte table",
            |mut region| {
                for offset in 0..256 {
                    region.assign_fixed(
                        || "",
                        self.byte_table[0],
                        offset,
                        || Value::known(F::from(offset as u64)),
                    )?;
                }

                Ok(())
            },
        )
    }

    /// Assign block
    pub fn assign_block(
        &self,
        layouter: &mut impl Layouter<F>,
        block: &Block<F>,
    ) -> Result<(), Error> {
        self.execution.assign_block(layouter, block, false)?;
        Ok(())
    }

    /// Assign exact steps in block without padding for unit test purpose
    #[cfg(any(feature = "test", test))]
    pub fn assign_block_exact(
        &self,
        layouter: &mut impl Layouter<F>,
        block: &Block<F>,
    ) -> Result<(), Error> {
        self.execution.assign_block(layouter, block, true)?;
        Ok(())
    }

    /// Calculate which rows are "actually" used in the circuit
    pub fn get_active_rows(&self, block: &Block<F>) -> (Vec<usize>, Vec<usize>) {
        let max_offset = self.get_num_rows_required(block);
        // some gates are enabled on all rows
        let gates_row_ids = (0..max_offset).collect();
        // lookups are enabled at "q_step" rows and byte lookup rows
        let lookup_row_ids = (0..max_offset).collect();
        (gates_row_ids, lookup_row_ids)
    }

    pub fn get_num_rows_required(&self, block: &Block<F>) -> usize {
        // Start at 1 so we can be sure there is an unused `next` row available
        let mut num_rows = 1;
        for transaction in &block.txs {
            for step in &transaction.steps {
                num_rows += self.execution.get_step_height(step.execution_state);
            }
        }
        num_rows
    }
}

#[cfg(any(feature = "test", test))]
pub mod test {
    use crate::{
        evm_circuit::{table::FixedTableTag, witness::Block, EvmCircuit},
        table::{BlockTable, BytecodeTable, CopyTable, KeccakTable, RwTable, TxTable},
        util::power_of_randomness_from_instance,
    };
    use bus_mapping::evm::OpcodeId;
    use eth_types::{Field, Word};
    use halo2_proofs::{
        circuit::{Layouter, SimpleFloorPlanner},
        dev::{MockProver, VerifyFailure},
        plonk::{Circuit, ConstraintSystem, Error},
    };
    use rand::{
        distributions::uniform::{SampleRange, SampleUniform},
        random, thread_rng, Rng,
    };
    use strum::IntoEnumIterator;

    pub(crate) fn rand_range<T, R>(range: R) -> T
    where
        T: SampleUniform,
        R: SampleRange<T>,
    {
        thread_rng().gen_range(range)
    }

    pub(crate) fn rand_bytes(n: usize) -> Vec<u8> {
        (0..n).map(|_| random()).collect()
    }

    pub(crate) fn rand_bytes_array<const N: usize>() -> [u8; N] {
        [(); N].map(|_| random())
    }

    pub(crate) fn rand_word() -> Word {
        Word::from_big_endian(&rand_bytes_array::<32>())
    }

    /// create fixed_table_tags needed given witness block
    pub(crate) fn detect_fixed_table_tags<F: Field>(block: &Block<F>) -> Vec<FixedTableTag> {
        let need_bitwise_lookup = block.txs.iter().any(|tx| {
            tx.steps.iter().any(|step| {
                matches!(
                    step.opcode,
                    Some(OpcodeId::AND)
                        | Some(OpcodeId::OR)
                        | Some(OpcodeId::XOR)
                        | Some(OpcodeId::NOT)
                )
            })
        });
        FixedTableTag::iter()
            .filter(|t| {
                !matches!(
                    t,
                    FixedTableTag::BitwiseAnd
                        | FixedTableTag::BitwiseOr
                        | FixedTableTag::BitwiseXor
                ) || need_bitwise_lookup
            })
            .collect()
    }

    #[derive(Clone)]
    pub struct TestCircuitConfig<F> {
        tx_table: TxTable,
        rw_table: RwTable,
        bytecode_table: BytecodeTable,
        block_table: BlockTable,
        copy_table: CopyTable,
        keccak_table: KeccakTable,
        pub evm_circuit: EvmCircuit<F>,
    }

    #[derive(Default)]
    pub struct TestCircuit<F> {
        block: Block<F>,
        fixed_table_tags: Vec<FixedTableTag>,
    }

    impl<F> TestCircuit<F> {
        pub fn new(block: Block<F>, fixed_table_tags: Vec<FixedTableTag>) -> Self {
            Self {
                block,
                fixed_table_tags,
            }
        }
    }

    impl<F: Field> Circuit<F> for TestCircuit<F> {
        type Config = TestCircuitConfig<F>;
        type FloorPlanner = SimpleFloorPlanner;

        fn without_witnesses(&self) -> Self {
            Self::default()
        }

        fn configure(meta: &mut ConstraintSystem<F>) -> Self::Config {
            let tx_table = TxTable::construct(meta);
            let rw_table = RwTable::construct(meta);
            let bytecode_table = BytecodeTable::construct(meta);
            let block_table = BlockTable::construct(meta);
            let q_copy_table = meta.fixed_column();
            let copy_table = CopyTable::construct(meta, q_copy_table);
            let keccak_table = KeccakTable::construct(meta);

            let power_of_randomness = power_of_randomness_from_instance(meta);
            let evm_circuit = EvmCircuit::configure(
                meta,
                power_of_randomness,
                &tx_table,
                &rw_table,
                &bytecode_table,
                &block_table,
                &copy_table,
                &keccak_table,
            );

            Self::Config {
                tx_table,
                rw_table,
                bytecode_table,
                block_table,
                copy_table,
                keccak_table,
                evm_circuit,
            }
        }

        fn synthesize(
            &self,
            config: Self::Config,
            mut layouter: impl Layouter<F>,
        ) -> Result<(), Error> {
            config
                .evm_circuit
                .load_fixed_table(&mut layouter, self.fixed_table_tags.clone())?;
            config.evm_circuit.load_byte_table(&mut layouter)?;
            config
                .tx_table
                .load(&mut layouter, &self.block.txs, self.block.randomness)?;
            self.block.rws.check_rw_counter_sanity();
            config.rw_table.load(
                &mut layouter,
                &self.block.rws.table_assignments(),
                self.block.state_circuit_pad_to,
                self.block.randomness,
            )?;
            config.bytecode_table.load(
                &mut layouter,
                self.block.bytecodes.values(),
                self.block.randomness,
            )?;
            config
                .block_table
                .load(&mut layouter, &self.block.context, self.block.randomness)?;
            config
                .copy_table
                .load(&mut layouter, &self.block, self.block.randomness)?;

            config.keccak_table.dev_load(
                &mut layouter,
<<<<<<< HEAD
                self.block
                    .copy_events
                    .iter()
                    .filter(|ce| ce.dst_type == CopyDataType::RlcAcc)
                    .map(|ce| {
                        ce.bytes
                            .iter()
                            .map(|(value, _)| *value)
                            .collect::<Vec<u8>>()
                    }),
=======
                &self.block.sha3_inputs,
>>>>>>> f3320827
                self.block.randomness,
            )?;

            config
                .evm_circuit
                .assign_block_exact(&mut layouter, &self.block)
        }
    }

    impl<F: Field> TestCircuit<F> {
        pub fn get_num_rows_required(block: &Block<F>) -> usize {
            let mut cs = ConstraintSystem::default();
            let config = TestCircuit::configure(&mut cs);
            config.evm_circuit.get_num_rows_required(block)
        }

        pub fn get_active_rows(block: &Block<F>) -> (Vec<usize>, Vec<usize>) {
            let mut cs = ConstraintSystem::default();
            let config = TestCircuit::configure(&mut cs);
            config.evm_circuit.get_active_rows(block)
        }
    }

    pub fn run_test_circuit<F: Field>(block: Block<F>) -> Result<(), Vec<VerifyFailure>> {
        let fixed_table_tags = detect_fixed_table_tags(&block);
        let log2_ceil = |n| u32::BITS - (n as u32).leading_zeros() - (n & (n - 1) == 0) as u32;

        let num_rows_required_for_steps = TestCircuit::get_num_rows_required(&block);

        let k = log2_ceil(
            64 + fixed_table_tags
                .iter()
                .map(|tag| tag.build::<F>().count())
                .sum::<usize>(),
        );
        let k = k.max(log2_ceil(
            64 + block
                .bytecodes
                .values()
                .map(|bytecode| bytecode.bytes.len())
                .sum::<usize>(),
        ));
        let k = k.max(log2_ceil(64 + num_rows_required_for_steps));
        log::debug!("evm circuit uses k = {}", k);

        let power_of_randomness = (1..32)
            .map(|exp| vec![block.randomness.pow(&[exp, 0, 0, 0]); (1 << k) - 64])
            .collect();
        let (active_gate_rows, active_lookup_rows) = TestCircuit::get_active_rows(&block);
        let circuit = TestCircuit::<F>::new(block, fixed_table_tags);
        let prover = MockProver::<F>::run(k, &circuit, power_of_randomness).unwrap();
        prover.verify_at_rows(active_gate_rows.into_iter(), active_lookup_rows.into_iter())
    }
}

#[cfg(test)]
mod evm_circuit_stats {

    use super::test::*;
    use super::*;
    use crate::evm_circuit::step::ExecutionState;
    use eth_types::{bytecode, evm_types::OpcodeId, geth_types::GethData};
    use halo2_proofs::halo2curves::bn256::Fr;
    use halo2_proofs::plonk::ConstraintSystem;
    use mock::test_ctx::{helpers::*, TestContext};
    use strum::IntoEnumIterator;

    #[test]
    pub fn empty_evm_circuit() {
        run_test_circuit(Block::<Fr>::default()).unwrap();
    }

    /// This function prints to stdout a table with all the implemented states
    /// and their responsible opcodes with the following stats:
    /// - height: number of rows used by the execution state
    /// - gas: gas value used for the opcode execution
    /// - height/gas: ratio between circuit cost and gas cost
    ///
    /// Run with:
    /// `cargo test -p zkevm-circuits --release get_evm_states_stats --
    /// --nocapture --ignored`
    #[ignore]
    #[test]
    pub fn get_evm_states_stats() {
        let mut meta = ConstraintSystem::<Fr>::default();
        let circuit = TestCircuit::configure(&mut meta);

        let mut implemented_states = Vec::new();
        for state in ExecutionState::iter() {
            let height = circuit.evm_circuit.execution.get_step_height_option(state);
            if let Some(h) = height {
                implemented_states.push((state, h));
            }
        }

        let mut stats = Vec::new();
        for (state, h) in implemented_states {
            for opcode in state.responsible_opcodes() {
                let mut code = bytecode! {
                    PUSH2(0x8000)
                    PUSH2(0x00)
                    PUSH2(0x10)
                    PUSH2(0x20)
                    PUSH2(0x30)
                    PUSH2(0x40)
                    PUSH2(0x50)
                };
                code.write_op(opcode);
                code.write_op(OpcodeId::STOP);
                let block: GethData = TestContext::<2, 1>::new(
                    None,
                    account_0_code_account_1_no_code(code),
                    tx_from_1_to_0,
                    |block, _tx| block.number(0xcafeu64),
                )
                .unwrap()
                .into();
                let gas_cost = block.geth_traces[0].struct_logs[7].gas_cost.0;
                stats.push((state, opcode, h, gas_cost));
            }
        }

        println!(
            "| {: <14} | {: <14} | {: <2} | {: >6} | {: <5} |",
            "state", "opcode", "h", "g", "h/g"
        );
        println!("| ---            | ---            | ---|    --- | ---   |");
        for (state, opcode, height, gas_cost) in stats {
            println!(
                "| {: <14?} | {: <14?} | {: >2} | {: >6} | {: >1.3} |",
                state,
                opcode,
                height,
                gas_cost,
                height as f64 / gas_cost as f64
            );
        }
    }
}<|MERGE_RESOLUTION|>--- conflicted
+++ resolved
@@ -313,20 +313,7 @@
 
             config.keccak_table.dev_load(
                 &mut layouter,
-<<<<<<< HEAD
-                self.block
-                    .copy_events
-                    .iter()
-                    .filter(|ce| ce.dst_type == CopyDataType::RlcAcc)
-                    .map(|ce| {
-                        ce.bytes
-                            .iter()
-                            .map(|(value, _)| *value)
-                            .collect::<Vec<u8>>()
-                    }),
-=======
                 &self.block.sha3_inputs,
->>>>>>> f3320827
                 self.block.randomness,
             )?;
 
