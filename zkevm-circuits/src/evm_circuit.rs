//! The EVM circuit implementation.

#![allow(missing_docs)]
use halo2_proofs::{
    circuit::{Layouter, Value},
    plonk::*,
};

mod execution;
pub mod param;
pub(crate) mod step;
pub(crate) mod util;

pub mod table;

use crate::table::LookupTable;
pub use crate::witness;
use eth_types::Field;
use execution::ExecutionConfig;
use itertools::Itertools;
use table::FixedTableTag;
use witness::Block;

/// EvmCircuit implements verification of execution trace of a block.
#[derive(Clone, Debug)]
pub struct EvmCircuit<F> {
    fixed_table: [Column<Fixed>; 4],
    byte_table: [Column<Fixed>; 1],
    pub(crate) execution: Box<ExecutionConfig<F>>,
}

impl<F: Field> EvmCircuit<F> {
    /// Configure EvmCircuit
    #[allow(clippy::too_many_arguments)]
    pub fn configure(
        meta: &mut ConstraintSystem<F>,
        power_of_randomness: [Expression<F>; 31],
        tx_table: &dyn LookupTable<F>,
        rw_table: &dyn LookupTable<F>,
        bytecode_table: &dyn LookupTable<F>,
        block_table: &dyn LookupTable<F>,
        copy_table: &dyn LookupTable<F>,
        keccak_table: &dyn LookupTable<F>,
    ) -> Self {
        let fixed_table = [(); 4].map(|_| meta.fixed_column());
        let byte_table = [(); 1].map(|_| meta.fixed_column());
        let execution = Box::new(ExecutionConfig::configure(
            meta,
            power_of_randomness,
            &fixed_table,
            &byte_table,
            tx_table,
            rw_table,
            bytecode_table,
            block_table,
            copy_table,
            keccak_table,
        ));

        Self {
            fixed_table,
            byte_table,
            execution,
        }
    }

    /// Load fixed table
    pub fn load_fixed_table(
        &self,
        layouter: &mut impl Layouter<F>,
        fixed_table_tags: Vec<FixedTableTag>,
    ) -> Result<(), Error> {
        layouter.assign_region(
            || "fixed table",
            |mut region| {
                for (offset, row) in std::iter::once([F::zero(); 4])
                    .chain(fixed_table_tags.iter().flat_map(|tag| tag.build()))
                    .enumerate()
                {
                    for (column, value) in self.fixed_table.iter().zip_eq(row) {
                        region.assign_fixed(|| "", *column, offset, || Value::known(value))?;
                    }
                }

                Ok(())
            },
        )
    }

    /// Load byte table
    pub fn load_byte_table(&self, layouter: &mut impl Layouter<F>) -> Result<(), Error> {
        layouter.assign_region(
            || "byte table",
            |mut region| {
                for offset in 0..256 {
                    region.assign_fixed(
                        || "",
                        self.byte_table[0],
                        offset,
                        || Value::known(F::from(offset as u64)),
                    )?;
                }

                Ok(())
            },
        )
    }

    /// Assign block
    pub fn assign_block(
        &self,
        layouter: &mut impl Layouter<F>,
        block: &Block<F>,
    ) -> Result<(), Error> {
        self.execution.assign_block(layouter, block, false)?;
        Ok(())
    }

    #[cfg(any(feature = "test", test))]
    /// Assign exact steps in block without padding for unit test purpose
    pub fn assign_block_exact(
        &self,
        layouter: &mut impl Layouter<F>,
        block: &Block<F>,
    ) -> Result<(), Error> {
        self.execution.assign_block(layouter, block, true)?;
        Ok(())
    }

    /// Calculate which rows are "actually" used in the circuit
    pub fn get_active_rows(&self, block: &Block<F>) -> (Vec<usize>, Vec<usize>) {
        let max_offset = self.get_num_rows_required(block);
        // some gates are enabled on all rows
        let gates_row_ids = (0..max_offset).collect();
        // lookups are enabled at "q_step" rows and byte lookup rows
        let lookup_row_ids = (0..max_offset).collect();
        (gates_row_ids, lookup_row_ids)
    }

    pub fn get_num_rows_required(&self, block: &Block<F>) -> usize {
        let mut num_rows = 0;
        for transaction in &block.txs {
            for step in &transaction.steps {
                num_rows += self.execution.get_step_height(step.execution_state);
            }
        }
        if num_rows == 0 {
            return 0;
        }
        // add 1 so we can be sure there is an unused `next` row available
        num_rows + 1
    }
}

#[cfg(any(feature = "test", test))]
pub mod test {
    use std::convert::TryInto;
    use strum::IntoEnumIterator;

    use crate::{
        evm_circuit::{table::FixedTableTag, witness::Block, EvmCircuit},
        table::{BlockTable, BytecodeTable, CopyTable, KeccakTable, RwTable, TxTable},
<<<<<<< HEAD
        util::DEFAULT_RAND,
=======
        util::{power_of_randomness_from_instance, Challenges},
>>>>>>> 77c5b62e
    };
    use bus_mapping::evm::OpcodeId;
    use eth_types::{Field, Word};
    use halo2_proofs::{
        circuit::{Layouter, SimpleFloorPlanner, Value},
        dev::{MockProver, VerifyFailure},
        plonk::{Circuit, ConstraintSystem, Error, Expression},
    };
    use rand::{
        distributions::uniform::{SampleRange, SampleUniform},
        random, thread_rng, Rng,
    };

    pub(crate) fn rand_range<T, R>(range: R) -> T
    where
        T: SampleUniform,
        R: SampleRange<T>,
    {
        thread_rng().gen_range(range)
    }

    pub(crate) fn rand_bytes(n: usize) -> Vec<u8> {
        (0..n).map(|_| random()).collect()
    }

    pub(crate) fn rand_bytes_array<const N: usize>() -> [u8; N] {
        [(); N].map(|_| random())
    }

    pub(crate) fn rand_word() -> Word {
        Word::from_big_endian(&rand_bytes_array::<32>())
    }

    /// create fixed_table_tags needed given witness block
    pub(crate) fn detect_fixed_table_tags<F: Field>(block: &Block<F>) -> Vec<FixedTableTag> {
        let need_bitwise_lookup = block.txs.iter().any(|tx| {
            tx.steps.iter().any(|step| {
                matches!(
                    step.opcode,
                    Some(OpcodeId::AND)
                        | Some(OpcodeId::OR)
                        | Some(OpcodeId::XOR)
                        | Some(OpcodeId::NOT)
                )
            })
        });
        FixedTableTag::iter()
            .filter(|t| {
                !matches!(
                    t,
                    FixedTableTag::BitwiseAnd
                        | FixedTableTag::BitwiseOr
                        | FixedTableTag::BitwiseXor
                ) || need_bitwise_lookup
            })
            .collect()
    }

    #[derive(Clone)]
    pub struct TestCircuitConfig<F> {
        tx_table: TxTable,
        rw_table: RwTable,
        bytecode_table: BytecodeTable,
        block_table: BlockTable,
        copy_table: CopyTable,
        keccak_table: KeccakTable,
        pub evm_circuit: EvmCircuit<F>,
    }

    #[derive(Default)]
    pub struct TestCircuit<F> {
        block: Block<F>,
        fixed_table_tags: Vec<FixedTableTag>,
    }

    impl<F: Field> TestCircuit<F> {
        pub fn new(block: Block<F>, fixed_table_tags: Vec<FixedTableTag>) -> Self {
            Self {
                block,
                fixed_table_tags,
            }
        }
    }

    impl<F: Field> Circuit<F> for TestCircuit<F> {
        type Config = TestCircuitConfig<F>;
        type FloorPlanner = SimpleFloorPlanner;

        fn without_witnesses(&self) -> Self {
            Self::default()
        }

        fn configure(meta: &mut ConstraintSystem<F>) -> Self::Config {
            let rw_table = RwTable::construct(meta);
            let tx_table = TxTable::construct(meta);
            let bytecode_table = BytecodeTable::construct(meta);
            let block_table = BlockTable::construct(meta);
            let q_copy_table = meta.fixed_column();
            let copy_table = CopyTable::construct(meta, q_copy_table);
            let keccak_table = KeccakTable::construct(meta);
            let power_of_randomness: [Expression<F>; 31] = (1..32)
                .map(|exp| Expression::Constant(F::from_u128(DEFAULT_RAND).pow(&[exp, 0, 0, 0])))
                .collect::<Vec<_>>()
                .try_into()
                .unwrap();
            let evm_circuit = EvmCircuit::configure(
                meta,
                power_of_randomness,
                &tx_table,
                &rw_table,
                &bytecode_table,
                &block_table,
                &copy_table,
                &keccak_table,
            );

            Self::Config {
                tx_table,
                rw_table,
                bytecode_table,
                block_table,
                copy_table,
                keccak_table,
                evm_circuit,
            }
        }

        fn synthesize(
            &self,
            config: Self::Config,
            mut layouter: impl Layouter<F>,
        ) -> Result<(), Error> {
            let challenges = Challenges::mock(Value::known(self.block.randomness));

            config
                .evm_circuit
                .load_fixed_table(&mut layouter, self.fixed_table_tags.clone())?;
            config.evm_circuit.load_byte_table(&mut layouter)?;
            config
                .tx_table
                .load(&mut layouter, &self.block.txs, self.block.randomness)?;
            self.block.rws.check_rw_counter_sanity();
            config.rw_table.load(
                &mut layouter,
                &self.block.rws.table_assignments(),
                self.block.state_circuit_pad_to,
                self.block.randomness,
            )?;
            config.bytecode_table.load(
                &mut layouter,
                self.block.bytecodes.values(),
                &challenges,
            )?;
            config.block_table.load(
                &mut layouter,
                &self.block.context,
                &self.block.txs,
                self.block.randomness,
            )?;
            config
                .copy_table
                .load(&mut layouter, &self.block, self.block.randomness)?;

            config
                .keccak_table
                .dev_load(&mut layouter, &self.block.sha3_inputs, &challenges)?;

            if self.block.evm_circuit_pad_to != 0 {
                config
                    .evm_circuit
                    .assign_block(&mut layouter, &self.block)?;
            } else {
                config
                    .evm_circuit
                    .assign_block_exact(&mut layouter, &self.block)?;
            }
            Ok(())
        }
    }

    impl<F: Field> TestCircuit<F> {
        pub fn get_num_rows_required(block: &Block<F>) -> usize {
            let mut cs = ConstraintSystem::default();
            let config = TestCircuit::configure(&mut cs);
            config.evm_circuit.get_num_rows_required(block)
        }

        pub fn get_active_rows(block: &Block<F>) -> (Vec<usize>, Vec<usize>) {
            let mut cs = ConstraintSystem::default();
            let config = TestCircuit::configure(&mut cs);
            config.evm_circuit.get_active_rows(block)
        }
    }

    pub fn run_test_circuit<F: Field>(block: Block<F>) -> Result<(), Vec<VerifyFailure>> {
        let fixed_table_tags = detect_fixed_table_tags(&block);
        let log2_ceil = |n| u32::BITS - (n as u32).leading_zeros() - (n & (n - 1) == 0) as u32;

        let num_rows_required_for_steps = TestCircuit::get_num_rows_required(&block);

        let k = log2_ceil(
            64 + fixed_table_tags
                .iter()
                .map(|tag| tag.build::<F>().count())
                .sum::<usize>(),
        );
        let k = k.max(log2_ceil(
            64 + block
                .bytecodes
                .values()
                .map(|bytecode| bytecode.bytes.len())
                .sum::<usize>(),
        ));
        let k = k.max(log2_ceil(64 + num_rows_required_for_steps));
        log::info!("evm circuit uses k = {}", k);
        let (active_gate_rows, active_lookup_rows) = TestCircuit::get_active_rows(&block);
        let circuit = TestCircuit::<F>::new(block, fixed_table_tags);
        let prover = MockProver::<F>::run(k, &circuit, vec![]).unwrap();
        prover.verify_at_rows_par(active_gate_rows.into_iter(), active_lookup_rows.into_iter())
    }
}

#[cfg(test)]
mod evm_circuit_stats {

    use super::test::*;
    use super::*;
    use crate::evm_circuit::step::ExecutionState;
    use eth_types::{bytecode, evm_types::OpcodeId, geth_types::GethData};
    use halo2_proofs::halo2curves::bn256::Fr;
    use halo2_proofs::plonk::ConstraintSystem;
    use mock::test_ctx::{helpers::*, TestContext};
    use strum::IntoEnumIterator;

    #[test]
    pub fn empty_evm_circuit() {
        run_test_circuit(Block::<Fr>::default()).unwrap();
    }

    /// This function prints to stdout a table with all the implemented states
    /// and their responsible opcodes with the following stats:
    /// - height: number of rows in the EVM circuit used by the execution state
    /// - gas: gas value used for the opcode execution
    /// - height/gas: ratio between circuit cost and gas cost
    ///
    /// Run with:
    /// `cargo test -p zkevm-circuits --release get_evm_states_stats --
    /// --nocapture --ignored`
    #[ignore]
    #[test]
    pub fn get_evm_states_stats() {
        let mut meta = ConstraintSystem::<Fr>::default();
        let circuit = TestCircuit::configure(&mut meta);

        let mut implemented_states = Vec::new();
        for state in ExecutionState::iter() {
            let height = circuit.evm_circuit.execution.get_step_height_option(state);
            if let Some(h) = height {
                implemented_states.push((state, h));
            }
        }

        let mut stats = Vec::new();
        for (state, h) in implemented_states {
            for opcode in state.responsible_opcodes() {
                let mut code = bytecode! {
                    PUSH2(0x8000)
                    PUSH2(0x00)
                    PUSH2(0x10)
                    PUSH2(0x20)
                    PUSH2(0x30)
                    PUSH2(0x40)
                    PUSH2(0x50)
                };
                code.write_op(opcode);
                code.write_op(OpcodeId::STOP);
                let block: GethData = TestContext::<2, 1>::new(
                    None,
                    account_0_code_account_1_no_code(code),
                    tx_from_1_to_0,
                    |block, _tx| block.number(0xcafeu64),
                )
                .unwrap()
                .into();
                let gas_cost = block.geth_traces[0].struct_logs[7].gas_cost.0;
                stats.push((state, opcode, h, gas_cost));
            }
        }

        println!(
            "| {: <14} | {: <14} | {: <2} | {: >6} | {: <5} |",
            "state", "opcode", "h", "g", "h/g"
        );
        println!("| ---            | ---            | ---|    --- | ---   |");
        for (state, opcode, height, gas_cost) in stats {
            println!(
                "| {: <14?} | {: <14?} | {: >2} | {: >6} | {: >1.3} |",
                state,
                opcode,
                height,
                gas_cost,
                height as f64 / gas_cost as f64
            );
        }
    }
}<|MERGE_RESOLUTION|>--- conflicted
+++ resolved
@@ -160,11 +160,8 @@
     use crate::{
         evm_circuit::{table::FixedTableTag, witness::Block, EvmCircuit},
         table::{BlockTable, BytecodeTable, CopyTable, KeccakTable, RwTable, TxTable},
-<<<<<<< HEAD
+        util::{power_of_randomness_from_instance, Challenges},
         util::DEFAULT_RAND,
-=======
-        util::{power_of_randomness_from_instance, Challenges},
->>>>>>> 77c5b62e
     };
     use bus_mapping::evm::OpcodeId;
     use eth_types::{Field, Word};
