--- conflicted
+++ resolved
@@ -75,13 +75,10 @@
     pub u8_table: UXTable<8>,
     /// U16Table
     pub u16_table: UXTable<16>,
-<<<<<<< HEAD
     /// SigTable
     pub sig_table: SigTable,
-=======
     /// Feature config
     pub feature_config: FeatureConfig,
->>>>>>> 81e715a3
 }
 
 impl<F: Field> SubCircuitConfig<F> for EvmCircuitConfig<F> {
@@ -101,11 +98,8 @@
             exp_table,
             u8_table,
             u16_table,
-<<<<<<< HEAD
             sig_table,
-=======
             feature_config,
->>>>>>> 81e715a3
         }: Self::ConfigArgs,
     ) -> Self {
         let fixed_table = [(); 4].map(|_| meta.fixed_column());
@@ -122,11 +116,8 @@
             &copy_table,
             &keccak_table,
             &exp_table,
-<<<<<<< HEAD
             &sig_table,
-=======
             feature_config,
->>>>>>> 81e715a3
         ));
 
         u8_table.annotate_columns(meta);
@@ -420,11 +411,8 @@
                     exp_table,
                     u8_table,
                     u16_table,
-<<<<<<< HEAD
                     sig_table,
-=======
                     feature_config: params,
->>>>>>> 81e715a3
                 },
             ),
             challenges,
