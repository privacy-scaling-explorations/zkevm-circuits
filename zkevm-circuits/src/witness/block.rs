use std::{collections::HashMap, marker::PhantomData};

use crate::{evm_circuit::util::RandomLinearCombination, table::BlockContextFieldTag};
use bus_mapping::{
    circuit_input_builder::{self, CircuitsParams, CopyEvent, ExpEvent},
    Error,
};
use eth_types::{Address, Field, ToLittleEndian, ToScalar, Word};
<<<<<<< HEAD
use halo2_proofs::{circuit::Value, halo2curves::bn256::Fr};
use itertools::Itertools;
=======
use halo2_proofs::halo2curves::bn256::Fr;
>>>>>>> 325a58f9

use super::{step::step_convert, tx::tx_convert, Bytecode, ExecStep, RwMap, Transaction};

// TODO: Remove fields that are duplicated in`eth_block`
/// Block is the struct used by all circuits, which contains all the needed
/// data for witness generation.
#[derive(Debug, Clone, Default)]
pub struct Block<F> {
    /// The randomness for random linear combination
    pub randomness: F,
    /// TODO REMOVE
    pub _marker: PhantomData<F>,
    /// Transactions in the block
    pub txs: Vec<Transaction>,
    /// EndBlock step that is repeated after the last transaction and before
    /// reaching the last EVM row.
    pub end_block_not_last: ExecStep,
    /// Last EndBlock step that appears in the last EVM row.
    pub end_block_last: ExecStep,
    /// Read write events in the RwTable
    pub rws: RwMap,
    /// Bytecode used in the block
    pub bytecodes: HashMap<Word, Bytecode>,
    /// The block context
    pub context: BlockContext,
    /// Copy events for the copy circuit's table.
    pub copy_events: Vec<CopyEvent>,
    /// Exponentiation traces for the exponentiation circuit's table.
    pub exp_events: Vec<ExpEvent>,
    // TODO: Rename to `max_evm_rows`, maybe move to CircuitsParams
    /// Pad evm circuit to make selectors fixed, so vk/pk can be universal.
    /// When 0, the EVM circuit contains as many rows for all steps + 1 row
    /// for EndBlock.
    pub evm_circuit_pad_to: usize,
    /// Pad exponentiation circuit to make selectors fixed.
    pub exp_circuit_pad_to: usize,
    /// Circuit Setup Parameters
    pub circuits_params: CircuitsParams,
    /// Inputs to the SHA3 opcode
    pub sha3_inputs: Vec<Vec<u8>>,
    /// State root of the previous block
    pub prev_state_root: Word, // TODO: Make this H256
    /// Keccak inputs
    pub keccak_inputs: Vec<Vec<u8>>,
    /// Original Block from geth
    pub eth_block: eth_types::Block<eth_types::Transaction>,
}

/// Block context for execution
#[derive(Debug, Default, Clone)]
pub struct BlockContext {
    /// The address of the miner for the block
    pub coinbase: Address,
    /// The gas limit of the block
    pub gas_limit: u64,
    /// The number of the block
    pub number: Word,
    /// The timestamp of the block
    pub timestamp: Word,
    /// The difficulty of the blcok
    pub difficulty: Word,
    /// The base fee, the minimum amount of gas fee for a transaction
    pub base_fee: Word,
    /// The hash of previous blocks
    pub history_hashes: Vec<Word>,
    /// The chain id
    pub chain_id: Word,
}

impl BlockContext {
    /// Assignments for block table
    pub fn table_assignments<F: Field>(&self, randomness: Value<F>) -> Vec<[Value<F>; 3]> {
        [
            vec![
                [
                    Value::known(F::from(BlockContextFieldTag::Coinbase as u64)),
                    Value::known(F::zero()),
                    Value::known(self.coinbase.to_scalar().unwrap()),
                ],
                [
                    Value::known(F::from(BlockContextFieldTag::Timestamp as u64)),
                    Value::known(F::zero()),
                    Value::known(self.timestamp.to_scalar().unwrap()),
                ],
                [
                    Value::known(F::from(BlockContextFieldTag::Number as u64)),
                    Value::known(F::zero()),
                    Value::known(self.number.to_scalar().unwrap()),
                ],
                [
                    Value::known(F::from(BlockContextFieldTag::Difficulty as u64)),
                    Value::known(F::zero()),
                    randomness.map(|randomness| {
                        RandomLinearCombination::random_linear_combine(
                            self.difficulty.to_le_bytes(),
                            randomness,
                        )
                    }),
                ],
                [
                    Value::known(F::from(BlockContextFieldTag::GasLimit as u64)),
                    Value::known(F::zero()),
                    Value::known(F::from(self.gas_limit)),
                ],
                [
                    Value::known(F::from(BlockContextFieldTag::BaseFee as u64)),
                    Value::known(F::zero()),
                    randomness.map(|randomness| {
                        RandomLinearCombination::random_linear_combine(
                            self.base_fee.to_le_bytes(),
                            randomness,
                        )
                    }),
                ],
                [
                    Value::known(F::from(BlockContextFieldTag::ChainId as u64)),
                    Value::known(F::zero()),
                    randomness.map(|randomness| {
                        RandomLinearCombination::random_linear_combine(
                            self.chain_id.to_le_bytes(),
                            randomness,
                        )
                    }),
                ],
            ],
            {
                let len_history = self.history_hashes.len();
                self.history_hashes
                    .iter()
                    .enumerate()
                    .map(|(idx, hash)| {
                        [
                            Value::known(F::from(BlockContextFieldTag::BlockHash as u64)),
                            Value::known((self.number - len_history + idx).to_scalar().unwrap()),
                            randomness.map(|randomness| {
                                RandomLinearCombination::random_linear_combine(
                                    hash.to_le_bytes(),
                                    randomness,
                                )
                            }),
                        ]
                    })
                    .collect()
            },
        ]
        .concat()
    }
}

impl From<&circuit_input_builder::Block> for BlockContext {
    fn from(block: &circuit_input_builder::Block) -> Self {
        Self {
            coinbase: block.coinbase,
            gas_limit: block.gas_limit,
            number: block.number,
            timestamp: block.timestamp,
            difficulty: block.difficulty,
            base_fee: block.base_fee,
            history_hashes: block.history_hashes.clone(),
            chain_id: block.chain_id,
        }
    }
}

/// Convert a block struct in bus-mapping to a witness block used in circuits
pub fn block_convert(
    block: &circuit_input_builder::Block,
    code_db: &bus_mapping::state_db::CodeDB,
) -> Result<Block<Fr>, Error> {
    Ok(Block {
<<<<<<< HEAD
        randomness: Fr::from(0xcafeu64), // TODO: Uncomment
        _marker: PhantomData::default(),
        // randomness: Fr::from(0x100), // Special value to reveal elements after RLC
=======
        // randomness: Fr::from(0xcafeu64), // TODO: Uncomment
        randomness: Fr::from(0x10000), // Special value to reveal elements after RLC
>>>>>>> 325a58f9
        context: block.into(),
        rws: RwMap::from(&block.container),
        txs: block
            .txs()
            .iter()
            .enumerate()
            .map(|(idx, tx)| tx_convert(tx, idx + 1))
            .collect(),
        end_block_not_last: step_convert(&block.block_steps.end_block_not_last),
        end_block_last: step_convert(&block.block_steps.end_block_last),
        bytecodes: code_db
            .0
            .values()
            .map(|v| {
                let bytecode = Bytecode::new(v.clone());
                (bytecode.hash, bytecode)
            })
            .collect(),
        copy_events: block.copy_events.clone(),
        exp_events: block.exp_events.clone(),
        sha3_inputs: block.sha3_inputs.clone(),
        circuits_params: block.circuits_params.clone(),
        evm_circuit_pad_to: <usize>::default(),
        exp_circuit_pad_to: <usize>::default(),
        prev_state_root: block.prev_state_root,
        keccak_inputs: circuit_input_builder::keccak_inputs(block, code_db)?,
        eth_block: block.eth_block.clone(),
    })
}<|MERGE_RESOLUTION|>--- conflicted
+++ resolved
@@ -6,12 +6,7 @@
     Error,
 };
 use eth_types::{Address, Field, ToLittleEndian, ToScalar, Word};
-<<<<<<< HEAD
-use halo2_proofs::{circuit::Value, halo2curves::bn256::Fr};
-use itertools::Itertools;
-=======
-use halo2_proofs::halo2curves::bn256::Fr;
->>>>>>> 325a58f9
+use halo2_proofs::{halo2curves::bn256::Fr, circuit::Value};
 
 use super::{step::step_convert, tx::tx_convert, Bytecode, ExecStep, RwMap, Transaction};
 
@@ -182,14 +177,8 @@
     code_db: &bus_mapping::state_db::CodeDB,
 ) -> Result<Block<Fr>, Error> {
     Ok(Block {
-<<<<<<< HEAD
-        randomness: Fr::from(0xcafeu64), // TODO: Uncomment
         _marker: PhantomData::default(),
-        // randomness: Fr::from(0x100), // Special value to reveal elements after RLC
-=======
-        // randomness: Fr::from(0xcafeu64), // TODO: Uncomment
         randomness: Fr::from(0x10000), // Special value to reveal elements after RLC
->>>>>>> 325a58f9
         context: block.into(),
         rws: RwMap::from(&block.container),
         txs: block
