--- conflicted
+++ resolved
@@ -7,13 +7,9 @@
     util::{log2_ceil, word, SubCircuit},
 };
 use bus_mapping::{
-<<<<<<< HEAD
     circuit_input_builder::{
-        self, CopyEvent, ExpEvent, FixedCParams, PrecompileEvents, Withdrawal,
+        self, CopyEvent, ExpEvent, FeatureConfig, FixedCParams, PrecompileEvents, Withdrawal,
     },
-=======
-    circuit_input_builder::{self, CopyEvent, ExpEvent, FeatureConfig, FixedCParams, Withdrawal},
->>>>>>> 81e715a3
     state_db::CodeDB,
     Error,
 };
