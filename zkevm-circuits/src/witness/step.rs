use bus_mapping::{
    circuit_input_builder,
    error::{ExecError, OogError},
    evm::OpcodeId,
    operation,
};
use eth_types::evm_unimplemented;

use crate::{
    evm_circuit::{
        param::{N_BYTES_WORD, STACK_CAPACITY},
        step::ExecutionState,
    },
    table::RwTableTag,
};

/// Step executed in a transaction
#[derive(Clone, Debug, Default, PartialEq, Eq)]
pub struct ExecStep {
    /// The index in the Transaction calls
    pub call_index: usize,
    /// The indices in the RW trace incurred in this step
    pub rw_indices: Vec<(RwTableTag, usize)>,
    /// The execution state for the step
    pub execution_state: ExecutionState,
    /// The Read/Write counter before the step
    pub rw_counter: usize,
    /// The program counter
    pub program_counter: u64,
    /// The stack pointer
    pub stack_pointer: usize,
    /// The amount of gas left
    pub gas_left: u64,
    /// The gas cost in this step
    pub gas_cost: u64,
    /// The memory size in bytes
    pub memory_size: u64,
    /// The counter for reversible writes
    pub reversible_write_counter: usize,
    /// The counter for log index within tx
    pub log_id: usize,
    /// The opcode corresponds to the step
    pub opcode: Option<OpcodeId>,
    /// The block number in which this step exists.
    pub block_num: u64,
}

impl ExecStep {
    /// The memory size in word **before** this step
    pub fn memory_word_size(&self) -> u64 {
        // EVM always pads the memory size to word size
        // https://github.com/ethereum/go-ethereum/blob/master/core/vm/interpreter.go#L212-L216
        // Thus, the memory size must be a multiple of 32 bytes.
        assert_eq!(self.memory_size % N_BYTES_WORD as u64, 0);
        self.memory_size / N_BYTES_WORD as u64
    }
}

impl From<&ExecError> for ExecutionState {
    fn from(error: &ExecError) -> Self {
        match error {
            ExecError::InvalidOpcode => ExecutionState::ErrorInvalidOpcode,
            ExecError::StackOverflow | ExecError::StackUnderflow => ExecutionState::ErrorStack,
            ExecError::WriteProtection => ExecutionState::ErrorWriteProtection,
            ExecError::Depth => ExecutionState::ErrorDepth,
            ExecError::InsufficientBalance => ExecutionState::ErrorInsufficientBalance,
            ExecError::ContractAddressCollision => ExecutionState::ErrorContractAddressCollision,
            ExecError::InvalidCreationCode => ExecutionState::ErrorInvalidCreationCode,
            ExecError::InvalidJump => ExecutionState::ErrorInvalidJump,
            ExecError::ReturnDataOutOfBounds => ExecutionState::ErrorReturnDataOutOfBound,
            ExecError::CodeStoreOutOfGas => ExecutionState::ErrorOutOfGasCodeStore,
            ExecError::MaxCodeSizeExceeded => ExecutionState::ErrorMaxCodeSizeExceeded,
            ExecError::OutOfGas(oog_error) => match oog_error {
                OogError::Constant => ExecutionState::ErrorOutOfGasConstant,
                OogError::StaticMemoryExpansion => {
                    ExecutionState::ErrorOutOfGasStaticMemoryExpansion
                }
                OogError::DynamicMemoryExpansion => {
                    ExecutionState::ErrorOutOfGasDynamicMemoryExpansion
                }
                OogError::MemoryCopy => ExecutionState::ErrorOutOfGasMemoryCopy,
                OogError::AccountAccess => ExecutionState::ErrorOutOfGasAccountAccess,
                OogError::CodeStore => ExecutionState::ErrorOutOfGasCodeStore,
                OogError::Log => ExecutionState::ErrorOutOfGasLOG,
                OogError::Exp => ExecutionState::ErrorOutOfGasEXP,
                OogError::Sha3 => ExecutionState::ErrorOutOfGasSHA3,
                OogError::ExtCodeCopy => ExecutionState::ErrorOutOfGasEXTCODECOPY,
                OogError::Sload => ExecutionState::ErrorOutOfGasSLOAD,
                OogError::Sstore => ExecutionState::ErrorOutOfGasSSTORE,
                OogError::Call => ExecutionState::ErrorOutOfGasCALL,
                OogError::CallCode => ExecutionState::ErrorOutOfGasCALLCODE,
                OogError::DelegateCall => ExecutionState::ErrorOutOfGasDELEGATECALL,
                OogError::Create2 => ExecutionState::ErrorOutOfGasCREATE2,
                OogError::StaticCall => ExecutionState::ErrorOutOfGasSTATICCALL,
                OogError::SelfDestruct => ExecutionState::ErrorOutOfGasSELFDESTRUCT,
            },
        }
    }
}

impl From<&circuit_input_builder::ExecStep> for ExecutionState {
    fn from(step: &circuit_input_builder::ExecStep) -> Self {
        if let Some(error) = step.error.as_ref() {
            return error.into();
        }
        match step.exec_state {
            circuit_input_builder::ExecState::Op(op) => {
                if op.is_dup() {
                    return ExecutionState::DUP;
                }
                if op.is_push() {
                    return ExecutionState::PUSH;
                }
                if op.is_swap() {
                    return ExecutionState::SWAP;
                }
                if op.is_log() {
                    return ExecutionState::LOG;
                }

                macro_rules! dummy {
                    ($name:expr) => {{
<<<<<<< HEAD
                        log::trace!("{:?} is implemented with DummyGadget", $name);
=======
                        evm_unimplemented!("{:?} is implemented with DummyGadget", $name);
>>>>>>> 82e4c9ab
                        $name
                    }};
                }

                match op {
                    OpcodeId::ADD | OpcodeId::SUB => ExecutionState::ADD_SUB,
                    OpcodeId::ADDMOD => ExecutionState::ADDMOD,
                    OpcodeId::ADDRESS => ExecutionState::ADDRESS,
                    OpcodeId::BALANCE => ExecutionState::BALANCE,
                    OpcodeId::MUL | OpcodeId::DIV | OpcodeId::MOD => ExecutionState::MUL_DIV_MOD,
                    OpcodeId::MULMOD => ExecutionState::MULMOD,
                    OpcodeId::SDIV | OpcodeId::SMOD => ExecutionState::SDIV_SMOD,
                    OpcodeId::EQ | OpcodeId::LT | OpcodeId::GT => ExecutionState::CMP,
                    OpcodeId::SLT | OpcodeId::SGT => ExecutionState::SCMP,
                    OpcodeId::SIGNEXTEND => ExecutionState::SIGNEXTEND,
                    OpcodeId::STOP => ExecutionState::STOP,
                    OpcodeId::AND => ExecutionState::BITWISE,
                    OpcodeId::XOR => ExecutionState::BITWISE,
                    OpcodeId::OR => ExecutionState::BITWISE,
                    OpcodeId::NOT => ExecutionState::NOT,
                    OpcodeId::EXP => ExecutionState::EXP,
                    OpcodeId::POP => ExecutionState::POP,
                    OpcodeId::PUSH32 => ExecutionState::PUSH,
                    OpcodeId::BYTE => ExecutionState::BYTE,
                    OpcodeId::MLOAD => ExecutionState::MEMORY,
                    OpcodeId::MSTORE => ExecutionState::MEMORY,
                    OpcodeId::MSTORE8 => ExecutionState::MEMORY,
                    OpcodeId::JUMPDEST => ExecutionState::JUMPDEST,
                    OpcodeId::JUMP => ExecutionState::JUMP,
                    OpcodeId::JUMPI => ExecutionState::JUMPI,
                    OpcodeId::GASPRICE => ExecutionState::GASPRICE,
                    OpcodeId::PC => ExecutionState::PC,
                    OpcodeId::MSIZE => ExecutionState::MSIZE,
                    OpcodeId::CALLER => ExecutionState::CALLER,
                    OpcodeId::CALLVALUE => ExecutionState::CALLVALUE,
                    OpcodeId::EXTCODEHASH => ExecutionState::EXTCODEHASH,
                    OpcodeId::EXTCODESIZE => ExecutionState::EXTCODESIZE,
                    OpcodeId::BLOCKHASH => ExecutionState::BLOCKHASH,
                    OpcodeId::TIMESTAMP | OpcodeId::NUMBER | OpcodeId::GASLIMIT => {
                        ExecutionState::BLOCKCTXU64
                    }
                    OpcodeId::COINBASE => ExecutionState::BLOCKCTXU160,
                    OpcodeId::DIFFICULTY | OpcodeId::BASEFEE => ExecutionState::BLOCKCTXU256,
                    OpcodeId::GAS => ExecutionState::GAS,
                    OpcodeId::SAR => ExecutionState::SAR,
                    OpcodeId::SELFBALANCE => ExecutionState::SELFBALANCE,
                    OpcodeId::SHA3 => ExecutionState::SHA3,
                    OpcodeId::SHL | OpcodeId::SHR => ExecutionState::SHL_SHR,
                    OpcodeId::SLOAD => ExecutionState::SLOAD,
                    OpcodeId::SSTORE => ExecutionState::SSTORE,
                    OpcodeId::CALLDATASIZE => ExecutionState::CALLDATASIZE,
                    OpcodeId::CALLDATACOPY => ExecutionState::CALLDATACOPY,
                    OpcodeId::CHAINID => ExecutionState::CHAINID,
                    OpcodeId::ISZERO => ExecutionState::ISZERO,
                    OpcodeId::CALL
                    | OpcodeId::CALLCODE
                    | OpcodeId::DELEGATECALL
                    | OpcodeId::STATICCALL => ExecutionState::CALL_OP,
                    OpcodeId::ORIGIN => ExecutionState::ORIGIN,
                    OpcodeId::CODECOPY => ExecutionState::CODECOPY,
                    OpcodeId::CALLDATALOAD => ExecutionState::CALLDATALOAD,
                    OpcodeId::CODESIZE => ExecutionState::CODESIZE,
                    OpcodeId::RETURN | OpcodeId::REVERT => ExecutionState::RETURN_REVERT,
                    OpcodeId::RETURNDATASIZE => ExecutionState::RETURNDATASIZE,
                    OpcodeId::RETURNDATACOPY => ExecutionState::RETURNDATACOPY,
                    OpcodeId::CREATE | OpcodeId::CREATE2 => ExecutionState::CREATE,
                    // dummy ops
                    OpcodeId::EXTCODECOPY => dummy!(ExecutionState::EXTCODECOPY),
                    OpcodeId::SELFDESTRUCT => dummy!(ExecutionState::SELFDESTRUCT),
                    OpcodeId::INVALID(_) => ExecutionState::ErrorInvalidOpcode,
                    _ => unimplemented!("unimplemented opcode {:?}", op),
                }
            }
            circuit_input_builder::ExecState::BeginTx => ExecutionState::BeginTx,
            circuit_input_builder::ExecState::EndTx => ExecutionState::EndTx,
            circuit_input_builder::ExecState::EndBlock => ExecutionState::EndBlock,
        }
    }
}

pub(super) fn step_convert(step: &circuit_input_builder::ExecStep, block_num: u64) -> ExecStep {
    ExecStep {
        call_index: step.call_index,
        rw_indices: step
            .bus_mapping_instance
            .iter()
            .map(|x| {
                let tag = match x.target() {
                    operation::Target::Memory => RwTableTag::Memory,
                    operation::Target::Stack => RwTableTag::Stack,
                    operation::Target::Storage => RwTableTag::AccountStorage,
                    operation::Target::TxAccessListAccount => RwTableTag::TxAccessListAccount,
                    operation::Target::TxAccessListAccountStorage => {
                        RwTableTag::TxAccessListAccountStorage
                    }
                    operation::Target::TxRefund => RwTableTag::TxRefund,
                    operation::Target::Account => RwTableTag::Account,
                    operation::Target::AccountDestructed => RwTableTag::AccountDestructed,
                    operation::Target::CallContext => RwTableTag::CallContext,
                    operation::Target::TxReceipt => RwTableTag::TxReceipt,
                    operation::Target::TxLog => RwTableTag::TxLog,
                    operation::Target::Start => RwTableTag::Start,
                };
                (tag, x.as_usize())
            })
            .collect(),
        execution_state: ExecutionState::from(step),
        rw_counter: usize::from(step.rwc),
        program_counter: usize::from(step.pc) as u64,
        stack_pointer: STACK_CAPACITY - step.stack_size,
        gas_left: step.gas_left.0,
        gas_cost: step.gas_cost.as_u64(),
        opcode: match step.exec_state {
            circuit_input_builder::ExecState::Op(op) => Some(op),
            _ => None,
        },
        memory_size: step.memory_size as u64,
        reversible_write_counter: step.reversible_write_counter,
        log_id: step.log_id,
        block_num,
    }
}<|MERGE_RESOLUTION|>--- conflicted
+++ resolved
@@ -120,11 +120,7 @@
 
                 macro_rules! dummy {
                     ($name:expr) => {{
-<<<<<<< HEAD
-                        log::trace!("{:?} is implemented with DummyGadget", $name);
-=======
-                        evm_unimplemented!("{:?} is implemented with DummyGadget", $name);
->>>>>>> 82e4c9ab
+                        log::warn!("{:?} is implemented with DummyGadget", $name);
                         $name
                     }};
                 }
