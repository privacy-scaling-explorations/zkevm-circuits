use crate::evm_circuit::{util::RandomLinearCombination, witness::Rw};
use crate::table::{AccountFieldTag, ProofType};
use eth_types::{Address, Field, ToLittleEndian, ToScalar, Word, U256};
use halo2_proofs::circuit::Value;
use itertools::Itertools;
<<<<<<< HEAD
use mpt_zktrie::{serde::SMTTrace, state, MPTProofType};
use std::collections::BTreeMap;

pub use state::ZktrieState;
=======
use std::collections::BTreeMap;
>>>>>>> ea6d8e38

/// An MPT update whose validity is proved by the MptCircuit
#[derive(Debug, Clone, Copy)]
pub struct MptUpdate {
    key: Key,
    old_value: Word,
    new_value: Word,
    old_root: Word,
    new_root: Word,
}

impl MptUpdate {
    fn proof_type<F: Field>(&self) -> F {
        let proof_type = match self.key {
            Key::AccountStorage { .. } => {
                if self.old_value.is_zero() && self.new_value.is_zero() {
                    ProofType::StorageDoesNotExist
                } else {
                    ProofType::StorageChanged
                }
            }
            Key::Account { field_tag, .. } => field_tag.into(),
        };
        F::from(proof_type as u64)
    }
}

/// All the MPT updates in the MptCircuit, accessible by their key
#[derive(Default, Clone, Debug)]
<<<<<<< HEAD
pub struct MptUpdates(BTreeMap<Key, MptUpdate>);
=======
pub struct MptUpdates {
    old_root: Word,
    updates: BTreeMap<Key, MptUpdate>,
}
>>>>>>> ea6d8e38

/// The field element encoding of an MPT update, which is used by the MptTable
#[derive(Debug, Clone, Copy)]
pub struct MptUpdateRow<F>(pub(crate) [F; 7]);

impl MptUpdates {
    pub(crate) fn old_root(&self) -> Word {
        self.old_root
    }

    pub(crate) fn get(&self, row: &Rw) -> Option<MptUpdate> {
        key(row).map(|key| *self.updates.get(&key).expect("missing key in mpt updates"))
    }

    pub(crate) fn construct(
        rows: &[Rw],
        init_trie: &ZktrieState,
    ) -> (Self, Vec<SMTTrace>, Vec<MPTProofType>) {
        use state::witness::WitnessGenerator;

        let mut update_without_root = Self::mock_from(rows);

        let mut wit_gen = WitnessGenerator::from(init_trie);
        let mut smt_traces = Vec::new();
        let mut tips = Vec::new();

        for (key, update) in &mut update_without_root.0 {
            let proof_tip = state::as_proof_type(match key {
                Key::AccountStorage { .. } => {
                    if update.old_value.is_zero() && update.new_value.is_zero() {
                        ProofType::StorageDoesNotExist as i32
                    } else {
                        ProofType::StorageChanged as i32
                    }
                }
                Key::Account { field_tag, .. } => *field_tag as i32,
            });
            let smt_trace = wit_gen.handle_new_state(
                proof_tip,
                match key {
                    Key::Account { address, .. } | Key::AccountStorage { address, .. } => *address,
                },
                update.new_value,
                update.old_value,
                match key {
                    Key::Account { .. } => None,
                    Key::AccountStorage { storage_key, .. } => Some(*storage_key),
                },
            );
            update.old_root = U256::from_little_endian(smt_trace.account_path[0].root.as_ref());
            update.new_root = U256::from_little_endian(smt_trace.account_path[1].root.as_ref());
            smt_traces.push(smt_trace);
            tips.push(proof_tip);
        }

        let updates = update_without_root;
        (updates, smt_traces, tips)
    }

    pub(crate) fn mock_from(rows: &[Rw]) -> Self {
<<<<<<< HEAD
=======
        let mock_old_root = Word::from(0xcafeu64);
>>>>>>> ea6d8e38
        let map: BTreeMap<_, _> = rows
            .iter()
            .group_by(|row| key(row))
            .into_iter()
            .filter_map(|(key, rows)| key.map(|key| (key, rows)))
            .enumerate()
            .map(|(i, (key, mut rows))| {
                let first = rows.next().unwrap();
                let last = rows.last().unwrap_or(first);
                let key_exists = key;
                let key = key.set_non_exists(value_prev(first), value(last));
                (
                    key_exists,
                    MptUpdate {
                        key,
                        old_root: Word::from(i as u64) + mock_old_root,
                        new_root: Word::from(i as u64 + 1) + mock_old_root,
                        old_value: value_prev(first),
                        new_value: value(last),
                    },
                )
            })
            .collect();
        MptUpdates {
            updates: map,
            old_root: mock_old_root,
        }
    }

    pub(crate) fn table_assignments<F: Field>(
        &self,
        randomness: Value<F>,
    ) -> Vec<MptUpdateRow<Value<F>>> {
        self.updates
            .values()
            .map(|update| {
                let (new_root, old_root) = randomness
                    .map(|randomness| update.root_assignments(randomness))
                    .unzip();
                let (new_value, old_value) = randomness
                    .map(|randomness| update.value_assignments(randomness))
                    .unzip();
                MptUpdateRow([
                    Value::known(update.key.address()),
                    randomness.map(|randomness| update.key.storage_key(randomness)),
                    Value::known(update.proof_type()),
                    new_root,
                    old_root,
                    new_value,
                    old_value,
                ])
            })
            .collect()
    }
}

impl MptUpdate {
    pub(crate) fn value_assignments<F: Field>(&self, word_randomness: F) -> (F, F) {
        let assign = |x: Word| match self.key {
            Key::Account {
                field_tag: AccountFieldTag::Nonce | AccountFieldTag::NonExisting,
                ..
            } => x.to_scalar().unwrap(),
            _ => RandomLinearCombination::random_linear_combine(x.to_le_bytes(), word_randomness),
        };

        (assign(self.new_value), assign(self.old_value))
    }

    pub(crate) fn root_assignments<F: Field>(&self, word_randomness: F) -> (F, F) {
        (
            RandomLinearCombination::random_linear_combine(
                self.new_root.to_le_bytes(),
                word_randomness,
            ),
            RandomLinearCombination::random_linear_combine(
                self.old_root.to_le_bytes(),
                word_randomness,
            ),
        )
    }
}

#[derive(Eq, PartialEq, Hash, Clone, Debug, Copy, PartialOrd, Ord)]
enum Key {
    Account {
        address: Address,
        field_tag: AccountFieldTag,
    },
    AccountStorage {
        tx_id: usize,
        address: Address,
        storage_key: Word,
        exists: bool,
    },
}

impl Key {
    // If the transition is Storage 0 -> 0, set the key as non-existing storage.
    // If the transition is CodeHash 0 -> 0, set the key as non-existing account.
    // Otherwise return the key unmodified.
    fn set_non_exists(self, value_prev: Word, value: Word) -> Self {
        if value_prev.is_zero() && value.is_zero() {
            match self {
                Key::Account { address, field_tag } => {
                    if matches!(field_tag, AccountFieldTag::CodeHash) {
                        Key::Account {
                            address,
                            field_tag: AccountFieldTag::NonExisting,
                        }
                    } else {
                        self
                    }
                }
                Key::AccountStorage {
                    tx_id,
                    address,
                    storage_key,
                    ..
                } => Key::AccountStorage {
                    tx_id,
                    address,
                    storage_key,
                    exists: false,
                },
            }
        } else {
            self
        }
    }
    fn address<F: Field>(&self) -> F {
        match self {
            Self::Account { address, .. } | Self::AccountStorage { address, .. } => {
                address.to_scalar().unwrap()
            }
        }
    }
    fn storage_key<F: Field>(&self, randomness: F) -> F {
        match self {
            Self::Account { .. } => F::zero(),
            Self::AccountStorage { storage_key, .. } => {
                RandomLinearCombination::random_linear_combine(
                    storage_key.to_le_bytes(),
                    randomness,
                )
            }
        }
    }
}

impl<F> MptUpdateRow<F> {
    /// The individual values of the row, in the column order used by the
    /// MptTable
    pub fn values(&self) -> impl Iterator<Item = &F> {
        self.0.iter()
    }
}

fn key(row: &Rw) -> Option<Key> {
    match row {
        Rw::Account {
            account_address,
            field_tag,
            ..
        } => Some(Key::Account {
            address: *account_address,
            field_tag: *field_tag,
        }),
        Rw::AccountStorage {
            tx_id,
            account_address,
            storage_key,
            ..
        } => Some(Key::AccountStorage {
            tx_id: *tx_id,
            address: *account_address,
            storage_key: *storage_key,
            exists: true,
        }),
        _ => None,
    }
}

fn value(row: &Rw) -> Word {
    match row {
        Rw::Account { value, .. } => *value,
        Rw::AccountStorage { value, .. } => *value,
        _ => unreachable!(),
    }
}

fn value_prev(row: &Rw) -> Word {
    match row {
        Rw::Account { value_prev, .. } => *value_prev,
        Rw::AccountStorage { value_prev, .. } => *value_prev,
        _ => unreachable!(),
    }
}<|MERGE_RESOLUTION|>--- conflicted
+++ resolved
@@ -3,14 +3,10 @@
 use eth_types::{Address, Field, ToLittleEndian, ToScalar, Word, U256};
 use halo2_proofs::circuit::Value;
 use itertools::Itertools;
-<<<<<<< HEAD
 use mpt_zktrie::{serde::SMTTrace, state, MPTProofType};
 use std::collections::BTreeMap;
 
 pub use state::ZktrieState;
-=======
-use std::collections::BTreeMap;
->>>>>>> ea6d8e38
 
 /// An MPT update whose validity is proved by the MptCircuit
 #[derive(Debug, Clone, Copy)]
@@ -40,14 +36,10 @@
 
 /// All the MPT updates in the MptCircuit, accessible by their key
 #[derive(Default, Clone, Debug)]
-<<<<<<< HEAD
-pub struct MptUpdates(BTreeMap<Key, MptUpdate>);
-=======
 pub struct MptUpdates {
     old_root: Word,
     updates: BTreeMap<Key, MptUpdate>,
 }
->>>>>>> ea6d8e38
 
 /// The field element encoding of an MPT update, which is used by the MptTable
 #[derive(Debug, Clone, Copy)]
@@ -108,10 +100,7 @@
     }
 
     pub(crate) fn mock_from(rows: &[Rw]) -> Self {
-<<<<<<< HEAD
-=======
         let mock_old_root = Word::from(0xcafeu64);
->>>>>>> ea6d8e38
         let map: BTreeMap<_, _> = rows
             .iter()
             .group_by(|row| key(row))
