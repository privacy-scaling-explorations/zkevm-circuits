--- conflicted
+++ resolved
@@ -8,12 +8,8 @@
         param::N_BYTES_WORD,
         util::{math_gadget::generate_lagrange_base_polynomial, not},
     },
-<<<<<<< HEAD
-    table::{AccountFieldTag, ProofType, RwTableTag},
+    table::{AccountFieldTag, MPTProofType, RwTableTag},
     util::Expr,
-=======
-    table::{AccountFieldTag, MPTProofType, RwTableTag},
->>>>>>> 84e9bd48
 };
 use eth_types::Field;
 use gadgets::binary_number::BinaryNumberConfig;
