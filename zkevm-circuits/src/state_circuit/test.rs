--- conflicted
+++ resolved
@@ -59,9 +59,9 @@
             Self::StorageKeyByte0 => config.sort_keys.storage_key.bytes[0],
             Self::StorageKeyByte1 => config.sort_keys.storage_key.bytes[1],
             Self::Value => config.value,
-<<<<<<< HEAD
             Self::RwCounter => config.sort_keys.rw_counter.value,
             Self::RwCounterLimb0 => config.sort_keys.rw_counter.limbs[0],
+            Self::RwCounterLimb1 => config.sort_keys.rw_counter.limbs[1],
             Self::TagBit0 => config.sort_keys.tag.bits[0],
             Self::TagBit1 => config.sort_keys.tag.bits[1],
             Self::TagBit2 => config.sort_keys.tag.bits[2],
@@ -71,15 +71,6 @@
             Self::LimbIndexBit2 => config.lexicographic_ordering.first_different_limb.bits[2],
             Self::LimbIndexBit3 => config.lexicographic_ordering.first_different_limb.bits[3],
             Self::LimbIndexBit4 => config.lexicographic_ordering.first_different_limb.bits[4],
-=======
-            Self::RwCounter => config.rw_counter.value,
-            Self::RwCounterLimb0 => config.rw_counter.limbs[0],
-            Self::RwCounterLimb1 => config.rw_counter.limbs[1],
-            Self::TagBit0 => config.tag.bits[0],
-            Self::TagBit1 => config.tag.bits[1],
-            Self::TagBit2 => config.tag.bits[2],
-            Self::TagBit3 => config.tag.bits[3],
->>>>>>> 0c7c6152
         }
     }
 }
@@ -108,13 +99,8 @@
 #[test]
 fn degree() {
     let mut meta = ConstraintSystem::<Fr>::default();
-<<<<<<< HEAD
-    StateCircuit::configure(&mut meta);
+    StateCircuit::<Fr, N_ROWS>::configure(&mut meta);
     assert_eq!(meta.degree(), 9);
-=======
-    StateCircuit::<Fr, N_ROWS>::configure(&mut meta);
-    assert_eq!(meta.degree(), 16);
->>>>>>> 0c7c6152
 }
 
 #[test]
@@ -398,17 +384,7 @@
         tx_id: 4,
         committed_value: U256::from(5),
     }];
-<<<<<<< HEAD
-    let overrides = HashMap::from([((AdviceColumn::StorageKey, 1), Fr::from(10))]);
-=======
-    let overrides = HashMap::from([
-        ((AdviceColumn::StorageKey, 0), Fr::from(10)),
-        (
-            (AdviceColumn::StorageKeyChangeInverse, 0),
-            Fr::from(10).invert().unwrap(),
-        ),
-    ]);
->>>>>>> 0c7c6152
+    let overrides = HashMap::from([((AdviceColumn::StorageKey, 0), Fr::from(10))]);
 
     let result = verify_with_overrides(rows, overrides);
 
@@ -428,19 +404,9 @@
         committed_value: U256::from(5),
     }];
     let overrides = HashMap::from([
-<<<<<<< HEAD
-        ((AdviceColumn::StorageKey, 1), Fr::from(256)),
-        ((AdviceColumn::StorageKeyByte0, 1), Fr::from(256)),
-        ((AdviceColumn::StorageKeyByte1, 1), Fr::zero()),
-=======
         ((AdviceColumn::StorageKey, 0), Fr::from(256)),
         ((AdviceColumn::StorageKeyByte0, 0), Fr::from(256)),
         ((AdviceColumn::StorageKeyByte1, 0), Fr::zero()),
-        (
-            (AdviceColumn::StorageKeyChangeInverse, 0),
-            Fr::from(256).invert().unwrap(),
-        ),
->>>>>>> 0c7c6152
     ]);
 
     let result = verify_with_overrides(rows, overrides);
@@ -646,11 +612,11 @@
     ];
 
     let overrides = HashMap::from([
-        ((AdviceColumn::LimbIndexBit0, 2), Fr::one()),
-        ((AdviceColumn::LimbIndexBit1, 2), Fr::one()),
-        ((AdviceColumn::LimbIndexBit2, 2), Fr::one()),
-        ((AdviceColumn::LimbIndexBit3, 2), Fr::one()),
-        ((AdviceColumn::LimbIndexBit4, 2), Fr::one()),
+        ((AdviceColumn::LimbIndexBit0, 1), Fr::one()),
+        ((AdviceColumn::LimbIndexBit1, 1), Fr::one()),
+        ((AdviceColumn::LimbIndexBit2, 1), Fr::one()),
+        ((AdviceColumn::LimbIndexBit3, 1), Fr::one()),
+        ((AdviceColumn::LimbIndexBit4, 1), Fr::one()),
     ]);
 
     let result = verify_with_overrides(rows, overrides);
