//! The Copy circuit implements constraints and lookups for read-write steps for
//! copied bytes while execution opcodes such as CALLDATACOPY, CODECOPY, LOGS,
//! etc.

use bus_mapping::circuit_input_builder::{CopyDataType, NumberOrHash};

use eth_types::Field;
use gadgets::{
    binary_number::BinaryNumberChip,
    less_than::{LtChip, LtConfig, LtInstruction},
    util::{and, not, or, Expr},
};
use halo2_proofs::{
    circuit::{Layouter, Region, Value},
    plonk::{
        Advice, Challenge, Column, ConstraintSystem, Error, Expression, Fixed, SecondPhase,
        Selector,
    },
    poly::Rotation,
};
use itertools::Itertools;

use crate::{
    evm_circuit::{
        util::{constraint_builder::BaseConstraintBuilder, RandomLinearCombination},
        witness::Block,
    },
    table::{
        BytecodeFieldTag, BytecodeTable, CopyTable, LookupTable, RwTable, RwTableTag,
        TxContextFieldTag, TxTable,
    },
    util::{Challenges, SubCircuit, SubCircuitConfig},
    witness,
};

/// Encode the type `NumberOrHash` into a field element
pub fn number_or_hash_to_field<F: Field>(v: &NumberOrHash, challenge: Value<F>) -> Value<F> {
    match v {
        NumberOrHash::Number(n) => Value::known(F::from(*n as u64)),
        NumberOrHash::Hash(h) => {
            // since code hash in the bytecode table is represented in
            // the little-endian form, we reverse the big-endian bytes
            // of H256.
            let le_bytes = {
                let mut b = h.to_fixed_bytes();
                b.reverse();
                b
            };
            challenge.map(|challenge| {
                RandomLinearCombination::random_linear_combine(le_bytes, challenge)
            })
        }
    }
}

/// The rw table shared between evm circuit and state circuit
#[derive(Clone, Debug)]
pub struct CopyCircuitConfig<F> {
    /// Whether this row denotes a step. A read row is a step and a write row is
    /// not.
    pub q_step: Selector,
    /// Whether the row is the last read-write pair for a copy event.
    pub is_last: Column<Advice>,
    /// The value copied in this copy step.
    pub value: Column<Advice>,
    /// Whether the row is padding.
    pub is_pad: Column<Advice>,
    /// In case of a bytecode tag, this denotes whether or not the copied byte
    /// is an opcode or push data byte.
    pub is_code: Column<Advice>,
    /// Whether the row is enabled or not.
    pub q_enable: Column<Fixed>,
    /// The Copy Table contains the columns that are exposed via the lookup
    /// expressions
    pub copy_table: CopyTable,
    /// Lt chip to check: src_addr < src_addr_end.
    /// Since `src_addr` and `src_addr_end` are u64, 8 bytes are sufficient for
    /// the Lt chip.
    pub addr_lt_addr_end: LtConfig<F, 8>,
    // External tables
    /// TxTable
    pub tx_table: TxTable,
    /// RwTable
    pub rw_table: RwTable,
    /// BytecodeTable
    pub bytecode_table: BytecodeTable,
}

/// Circuit configuration arguments
pub struct CopyCircuitConfigArgs<F: Field> {
    /// TxTable
    pub tx_table: TxTable,
    /// RwTable
    pub rw_table: RwTable,
    /// BytecodeTable
    pub bytecode_table: BytecodeTable,
    /// CopyTable
    pub copy_table: CopyTable,
    /// q_enable
    pub q_enable: Column<Fixed>,
    /// Challenges
    pub challenges: Challenges<Expression<F>>,
}

impl<F: Field> SubCircuitConfig<F> for CopyCircuitConfig<F> {
    type ConfigArgs = CopyCircuitConfigArgs<F>;

    /// Configure the Copy Circuit constraining read-write steps and doing
    /// appropriate lookups to the Tx Table, RW Table and Bytecode Table.
    fn new(
        meta: &mut ConstraintSystem<F>,
        Self::ConfigArgs {
            tx_table,
            rw_table,
            bytecode_table,
            copy_table,
            q_enable,
            challenges,
        }: Self::ConfigArgs,
    ) -> Self {
        let q_step = meta.complex_selector();
        let is_last = meta.advice_column();
        let value = meta.advice_column_in(SecondPhase);
        let is_code = meta.advice_column();
        let is_pad = meta.advice_column();
        let is_first = copy_table.is_first;
        let id = copy_table.id;
        let addr = copy_table.addr;
        let src_addr_end = copy_table.src_addr_end;
        let bytes_left = copy_table.bytes_left;
        let rlc_acc = copy_table.rlc_acc;
        let rw_counter = copy_table.rw_counter;
        let rwc_inc_left = copy_table.rwc_inc_left;
        let tag = copy_table.tag;

        let addr_lt_addr_end = LtChip::configure(
            meta,
            |meta| meta.query_selector(q_step),
            |meta| meta.query_advice(addr, Rotation::cur()),
            |meta| meta.query_advice(src_addr_end, Rotation::cur()),
        );

        meta.create_gate("verify row", |meta| {
            let mut cb = BaseConstraintBuilder::default();

            cb.require_boolean(
                "is_first is boolean",
                meta.query_advice(is_first, Rotation::cur()),
            );
            cb.require_boolean(
                "is_last is boolean",
                meta.query_advice(is_last, Rotation::cur()),
            );
            cb.require_zero(
                "is_first == 0 when q_step == 0",
                and::expr([
                    not::expr(meta.query_selector(q_step)),
                    meta.query_advice(is_first, Rotation::cur()),
                ]),
            );
            cb.require_zero(
                "is_last == 0 when q_step == 1",
                and::expr([
                    meta.query_advice(is_last, Rotation::cur()),
                    meta.query_selector(q_step),
                ]),
            );

            let not_last_two_rows = 1.expr()
                - meta.query_advice(is_last, Rotation::cur())
                - meta.query_advice(is_last, Rotation::next());
            cb.condition(not_last_two_rows, |cb| {
                cb.require_equal(
                    "rows[0].id == rows[2].id",
                    meta.query_advice(id, Rotation::cur()),
                    meta.query_advice(id, Rotation(2)),
                );
                cb.require_equal(
                    "rows[0].tag == rows[2].tag",
                    tag.value(Rotation::cur())(meta),
                    tag.value(Rotation(2))(meta),
                );
                cb.require_equal(
                    "rows[0].addr + 1 == rows[2].addr",
                    meta.query_advice(addr, Rotation::cur()) + 1.expr(),
                    meta.query_advice(addr, Rotation(2)),
                );
                cb.require_equal(
                    "rows[0].src_addr_end == rows[2].src_addr_end for non-last step",
                    meta.query_advice(src_addr_end, Rotation::cur()),
                    meta.query_advice(src_addr_end, Rotation(2)),
                );
            });

            let rw_diff = and::expr([
                or::expr([
                    tag.value_equals(CopyDataType::Memory, Rotation::cur())(meta),
                    tag.value_equals(CopyDataType::TxLog, Rotation::cur())(meta),
                ]),
                not::expr(meta.query_advice(is_pad, Rotation::cur())),
            ]);
            cb.condition(
                not::expr(meta.query_advice(is_last, Rotation::cur())),
                |cb| {
                    cb.require_equal(
                        "rows[0].rw_counter + rw_diff == rows[1].rw_counter",
                        meta.query_advice(rw_counter, Rotation::cur()) + rw_diff.clone(),
                        meta.query_advice(rw_counter, Rotation::next()),
                    );
                    cb.require_equal(
                        "rows[0].rwc_inc_left - rw_diff == rows[1].rwc_inc_left",
                        meta.query_advice(rwc_inc_left, Rotation::cur()) - rw_diff.clone(),
                        meta.query_advice(rwc_inc_left, Rotation::next()),
                    );
                    cb.require_equal(
                        "rows[0].rlc_acc == rows[1].rlc_acc",
                        meta.query_advice(rlc_acc, Rotation::cur()),
                        meta.query_advice(rlc_acc, Rotation::next()),
                    );
                },
            );
            cb.condition(meta.query_advice(is_last, Rotation::cur()), |cb| {
                cb.require_equal(
                    "rwc_inc_left == rw_diff for last row in the copy slot",
                    meta.query_advice(rwc_inc_left, Rotation::cur()),
                    rw_diff,
                );
            });
            cb.condition(
                and::expr([
                    meta.query_advice(is_last, Rotation::cur()),
                    tag.value_equals(CopyDataType::RlcAcc, Rotation::cur())(meta),
                ]),
                |cb| {
                    cb.require_equal(
                        "value == rlc_acc at the last row for RlcAcc",
                        meta.query_advice(value, Rotation::cur()),
                        meta.query_advice(rlc_acc, Rotation::cur()),
                    );
                },
            );

            cb.gate(meta.query_fixed(q_enable, Rotation::cur()))
        });

        meta.create_gate("verify step (q_step == 1)", |meta| {
            let mut cb = BaseConstraintBuilder::default();

            cb.require_zero(
                "bytes_left == 1 for last step",
                and::expr([
                    meta.query_advice(is_last, Rotation::next()),
                    1.expr() - meta.query_advice(bytes_left, Rotation::cur()),
                ]),
            );
            cb.condition(
                not::expr(meta.query_advice(is_last, Rotation::next())),
                |cb| {
                    cb.require_equal(
                        "bytes_left == bytes_left_next + 1 for non-last step",
                        meta.query_advice(bytes_left, Rotation::cur()),
                        meta.query_advice(bytes_left, Rotation(2)) + 1.expr(),
                    );
                },
            );
            cb.condition(
                not::expr(tag.value_equals(CopyDataType::RlcAcc, Rotation::next())(
                    meta,
                )),
                |cb| {
                    cb.require_equal(
                        "write value == read value (if not rlc acc)",
                        meta.query_advice(value, Rotation::cur()),
                        meta.query_advice(value, Rotation::next()),
                    );
                },
            );
            cb.condition(meta.query_advice(is_first, Rotation::cur()), |cb| {
                cb.require_equal(
                    "write value == read value (is_first == 1)",
                    meta.query_advice(value, Rotation::cur()),
                    meta.query_advice(value, Rotation::next()),
                );
            });
            cb.require_zero(
                "value == 0 when is_pad == 1 for read",
                and::expr([
                    meta.query_advice(is_pad, Rotation::cur()),
                    meta.query_advice(value, Rotation::cur()),
                ]),
            );
            cb.require_equal(
                "is_pad == 1 - (src_addr < src_addr_end) for read row",
                1.expr() - addr_lt_addr_end.is_lt(meta, None),
                meta.query_advice(is_pad, Rotation::cur()),
            );
            cb.require_zero(
                "is_pad == 0 for write row",
                meta.query_advice(is_pad, Rotation::next()),
            );

            cb.gate(meta.query_selector(q_step))
        });

        meta.create_gate("verify_step (q_step == 0)", |meta| {
            let mut cb = BaseConstraintBuilder::default();

            cb.require_equal(
                "rows[2].value == rows[0].value * r + rows[1].value",
                meta.query_advice(value, Rotation(2)),
                meta.query_advice(value, Rotation::cur()) * challenges.evm_word()
                    + meta.query_advice(value, Rotation::next()),
            );

            cb.gate(and::expr([
                meta.query_fixed(q_enable, Rotation::cur()),
                not::expr(meta.query_selector(q_step)),
                not::expr(meta.query_advice(is_last, Rotation::cur())),
                tag.value_equals(CopyDataType::RlcAcc, Rotation::cur())(meta),
                not::expr(meta.query_advice(is_pad, Rotation::cur())),
            ]))
        });

        meta.lookup_any("Memory lookup", |meta| {
            let cond = meta.query_fixed(q_enable, Rotation::cur())
                * tag.value_equals(CopyDataType::Memory, Rotation::cur())(meta)
                * not::expr(meta.query_advice(is_pad, Rotation::cur()));
            vec![
                meta.query_advice(rw_counter, Rotation::cur()),
                not::expr(meta.query_selector(q_step)),
                RwTableTag::Memory.expr(),
                meta.query_advice(id, Rotation::cur()), // call_id
                meta.query_advice(addr, Rotation::cur()), // memory address
                0.expr(),
                0.expr(),
                meta.query_advice(value, Rotation::cur()),
                0.expr(),
                0.expr(),
                0.expr(),
            ]
            .into_iter()
            .zip(rw_table.table_exprs(meta).into_iter())
            .map(|(arg, table)| (cond.clone() * arg, table))
            .collect()
        });

        meta.lookup_any("TxLog lookup", |meta| {
            let cond = meta.query_fixed(q_enable, Rotation::cur())
                * tag.value_equals(CopyDataType::TxLog, Rotation::cur())(meta);
            vec![
                meta.query_advice(rw_counter, Rotation::cur()),
                1.expr(),
                RwTableTag::TxLog.expr(),
                meta.query_advice(id, Rotation::cur()), // tx_id
                meta.query_advice(addr, Rotation::cur()), // byte_index || field_tag || log_id
                0.expr(),
                0.expr(),
                meta.query_advice(value, Rotation::cur()),
                0.expr(),
                0.expr(),
                0.expr(),
            ]
            .into_iter()
            .zip(rw_table.table_exprs(meta).into_iter())
            .map(|(arg, table)| (cond.clone() * arg, table))
            .collect()
        });

        meta.lookup_any("Bytecode lookup", |meta| {
            let cond = meta.query_fixed(q_enable, Rotation::cur())
                * tag.value_equals(CopyDataType::Bytecode, Rotation::cur())(meta)
                * not::expr(meta.query_advice(is_pad, Rotation::cur()));
            vec![
                meta.query_advice(id, Rotation::cur()),
                BytecodeFieldTag::Byte.expr(),
                meta.query_advice(addr, Rotation::cur()),
                meta.query_advice(is_code, Rotation::cur()),
                meta.query_advice(value, Rotation::cur()),
            ]
            .into_iter()
            .zip(bytecode_table.table_exprs(meta).into_iter())
            .map(|(arg, table)| (cond.clone() * arg, table))
            .collect()
        });

        meta.lookup_any("Tx calldata lookup", |meta| {
            let cond = meta.query_fixed(q_enable, Rotation::cur())
                * tag.value_equals(CopyDataType::TxCalldata, Rotation::cur())(meta)
                * not::expr(meta.query_advice(is_pad, Rotation::cur()));
            vec![
                meta.query_advice(id, Rotation::cur()),
                TxContextFieldTag::CallData.expr(),
                meta.query_advice(addr, Rotation::cur()),
                meta.query_advice(value, Rotation::cur()),
            ]
            .into_iter()
            .zip(tx_table.table_exprs(meta).into_iter())
            .map(|(arg, table)| (cond.clone() * arg, table))
            .collect()
        });

        Self {
            q_step,
            is_last,
            value,
            is_pad,
            is_code,
            q_enable,
            addr_lt_addr_end,
            copy_table,
            tx_table,
            rw_table,
            bytecode_table,
        }
    }
}

impl<F: Field> CopyCircuitConfig<F> {
    /// Assign a witness block to the Copy Circuit.
    pub fn assign_block(
        &self,
        layouter: &mut impl Layouter<F>,
        block: &Block<F>,
        challenges: Challenges<Value<F>>,
    ) -> Result<(), Error> {
        let tag_chip = BinaryNumberChip::construct(self.copy_table.tag);
        let lt_chip = LtChip::construct(self.addr_lt_addr_end);

        let copy_table_columns = self.copy_table.columns();
        layouter.assign_region(
            || "assign copy table",
            |mut region| {
                let mut offset = 0;
                for copy_event in block.copy_events.iter() {
                    for (step_idx, (tag, table_row, circuit_row)) in
                        CopyTable::assignments(copy_event, challenges)
                            .iter()
                            .enumerate()
                    {
                        let is_read = step_idx % 2 == 0;
                        // Copy table assignments
                        for (column, &(value, label)) in copy_table_columns.iter().zip_eq(table_row)
                        {
                            // Leave sr_addr_end and bytes_left unassigned when !is_read
                            if !is_read && (label == "src_addr_end" || label == "bytes_left") {
                            } else {
                                region.assign_advice(
                                    || format!("{} at row: {}", label, offset),
                                    *column,
                                    offset,
                                    || value,
                                )?;
                            }
                        }

                        // q_step
                        if is_read {
                            self.q_step.enable(&mut region, offset)?;
                        }
                        // q_enable
                        region.assign_fixed(
                            || "q_enable",
                            self.q_enable,
                            offset,
                            || Value::known(F::one()),
                        )?;

                        // is_last, value, is_pad, is_code
                        for (column, &(value, label)) in
                            [self.is_last, self.value, self.is_pad, self.is_code]
                                .iter()
                                .zip_eq(circuit_row)
                        {
                            region.assign_advice(
                                || format!("{} at row: {}", label, offset),
                                *column,
                                offset,
                                || value,
                            )?;
                        }

                        //tag
                        tag_chip.assign(&mut region, offset, tag)?;

                        // lt chip
                        if is_read {
                            lt_chip.assign(
                                &mut region,
                                offset,
                                F::from(
                                    copy_event.src_addr + u64::try_from(step_idx).unwrap() / 2u64,
                                ),
                                F::from(copy_event.src_addr_end),
                            )?;
                        }

                        offset += 1;
                    }
                }
                // pad two rows in the end to satisfy Halo2 cell assignment check
                for _ in 0..2 {
                    self.assign_padding_row(&mut region, offset, &tag_chip)?;
                    offset += 1;
                }
                Ok(())
            },
        )
    }

    fn assign_padding_row(
        &self,
        region: &mut Region<F>,
        offset: usize,
        tag_chip: &BinaryNumberChip<F, CopyDataType, 3>,
    ) -> Result<(), Error> {
        // q_enable
        region.assign_fixed(
            || "q_enable",
            self.q_enable,
            offset,
            || Value::known(F::zero()),
        )?;
        // is_first
        region.assign_advice(
            || format!("assign is_first {}", offset),
            self.copy_table.is_first,
            offset,
            || Value::known(F::zero()),
        )?;
        // is_last
        region.assign_advice(
            || format!("assign is_last {}", offset),
            self.is_last,
            offset,
            || Value::known(F::zero()),
        )?;
        // id
        region.assign_advice(
            || format!("assign id {}", offset),
            self.copy_table.id,
            offset,
            || Value::known(F::zero()),
        )?;
        // addr
        region.assign_advice(
            || format!("assign addr {}", offset),
            self.copy_table.addr,
            offset,
            || Value::known(F::zero()),
        )?;
        // src_addr_end
        region.assign_advice(
            || format!("assign src_addr_end {}", offset),
            self.copy_table.src_addr_end,
            offset,
            || Value::known(F::zero()),
        )?;
        // bytes_left
        region.assign_advice(
            || format!("assign bytes_left {}", offset),
            self.copy_table.bytes_left,
            offset,
            || Value::known(F::zero()),
        )?;
        // value
        region.assign_advice(
            || format!("assign value {}", offset),
            self.value,
            offset,
            || Value::known(F::zero()),
        )?;
        // rlc_acc
        region.assign_advice(
            || format!("assign rlc_acc {}", offset),
            self.copy_table.rlc_acc,
            offset,
            || Value::known(F::zero()),
        )?;
        // is_code
        region.assign_advice(
            || format!("assign is_code {}", offset),
            self.is_code,
            offset,
            || Value::known(F::zero()),
        )?;
        // is_pad
        region.assign_advice(
            || format!("assign is_pad {}", offset),
            self.is_pad,
            offset,
            || Value::known(F::zero()),
        )?;
        // rw_counter
        region.assign_advice(
            || format!("assign rw_counter {}", offset),
            self.copy_table.rw_counter,
            offset,
            || Value::known(F::zero()),
        )?;
        // rwc_inc_left
        region.assign_advice(
            || format!("assign rwc_inc_left {}", offset),
            self.copy_table.rwc_inc_left,
            offset,
            || Value::known(F::zero()),
        )?;
        // tag
        tag_chip.assign(region, offset, &CopyDataType::default())?;
        Ok(())
    }
}

/// Copy Circuit
#[derive(Clone, Debug)]
pub struct CopyCircuit<F: Field> {
    /// Block
    pub block: Option<Block<F>>,
    /// Max number of transactions supported
    pub max_txs: usize,
}

impl<F: Field> CopyCircuit<F> {
    /// Return a new CopyCircuit
    pub fn new(max_txs: usize, block: Block<F>) -> Self {
        Self {
            block: Some(block),
            max_txs,
        }
    }
}

impl<F: Field> Default for CopyCircuit<F> {
    fn default() -> Self {
        Self {
            block: Some(Block::default()),
            max_txs: usize::default(),
            randomness: F::default(),
        }
    }
}

impl<F: Field> SubCircuit<F> for CopyCircuit<F> {
    type Config = CopyCircuitConfig<F>;

    fn new_from_block(block: &witness::Block<F>) -> Self {
        Self::new(block.circuits_params.max_txs, block.clone())
    }

    /// Make the assignments to the CopyCircuit
    fn synthesize_sub(
        &self,
        config: &Self::Config,
        challenges: &Challenges<Value<F>>,
        layouter: &mut impl Layouter<F>,
    ) -> Result<(), Error> {
        let block = self.block.as_ref().unwrap();
        config.assign_block(layouter, block, *challenges)
    }
}

/// Dev helpers
#[cfg(any(feature = "test", test))]
pub mod dev {
    use super::*;
    use eth_types::Field;
    use halo2_proofs::{
        circuit::{Layouter, SimpleFloorPlanner},
        dev::{MockProver, VerifyFailure},
        plonk::{Circuit, ConstraintSystem},
    };

    use crate::{
        evm_circuit::witness::Block,
        table::{BytecodeTable, RwTable, TxTable},
        util::Challenges,
    };

<<<<<<< HEAD
    impl<F: Field> CopyCircuit<F> {
        /// Generate randomness for copy circuit tester
        pub fn get_randomness() -> F {
            F::random(rand::thread_rng())
        }
    }

=======
>>>>>>> a7f87b3e
    impl<F: Field> Circuit<F> for CopyCircuit<F> {
        type Config = (CopyCircuitConfig<F>, Challenges<Challenge>);
        type FloorPlanner = SimpleFloorPlanner;

        fn without_witnesses(&self) -> Self {
            Self::default()
        }

        fn configure(meta: &mut ConstraintSystem<F>) -> Self::Config {
            let tx_table = TxTable::construct(meta);
            let rw_table = RwTable::construct(meta);
            let bytecode_table = BytecodeTable::construct(meta);
            let q_enable = meta.fixed_column();
            let copy_table = CopyTable::construct(meta, q_enable);
            let challenges = Challenges::construct(meta);
            let challenge_exprs = challenges.exprs(meta);

            (
                CopyCircuitConfig::new(
                    meta,
                    CopyCircuitConfigArgs {
                        tx_table,
                        rw_table,
                        bytecode_table,
                        copy_table,
                        q_enable,
                        challenges: challenge_exprs,
                    },
                ),
                challenges,
            )
        }

        fn synthesize(
            &self,
            config: Self::Config,
            mut layouter: impl Layouter<F>,
        ) -> Result<(), halo2_proofs::plonk::Error> {
            let block = self.block.as_ref().unwrap();
            let challenge_values = config.1.values(&mut layouter);

            config
                .0
                .tx_table
                .load(&mut layouter, &block.txs, self.max_txs, &challenge_values)?;

            // TODO: RW table can't be passed `Challenges<Value<F>>` until the EVM circuit
            // is not migrated to the challenge API.
            config.0.rw_table.load(
                &mut layouter,
                &block.rws.table_assignments(),
                block.circuits_params.max_rws,
                challenge_values.evm_word(),
            )?;
            config.0.bytecode_table.load(
                &mut layouter,
                block.bytecodes.values(),
                &challenge_values,
            )?;
            self.synthesize_sub(&config.0, &challenge_values, &mut layouter)
        }
    }

    /// Test copy circuit with the provided block witness
    pub fn test_copy_circuit<F: Field>(k: u32, block: Block<F>) -> Result<(), Vec<VerifyFailure>> {
        let circuit = CopyCircuit::<F>::new(4, block);
        let prover = MockProver::<F>::run(k, &circuit, vec![]).unwrap();
        prover.verify_par()
    }
}

#[cfg(test)]
mod tests {
    use super::dev::test_copy_circuit;
    use bus_mapping::evm::{gen_sha3_code, MemoryKind};
    use bus_mapping::{
        circuit_input_builder::{CircuitInputBuilder, CircuitsParams},
        mock::BlockData,
    };
    use eth_types::{bytecode, geth_types::GethData, Word};
    use mock::test_ctx::helpers::account_0_code_account_1_no_code;
    use mock::TestContext;

    use crate::evm_circuit::test::rand_bytes;
    use crate::evm_circuit::witness::block_convert;

    fn gen_calldatacopy_data() -> CircuitInputBuilder {
        let length = 0x0fffusize;
        let code = bytecode! {
            PUSH32(Word::from(length))
            PUSH32(Word::from(0x00))
            PUSH32(Word::from(0x00))
            CALLDATACOPY
            STOP
        };
        let calldata = rand_bytes(length);
        let test_ctx = TestContext::<2, 1>::new(
            None,
            account_0_code_account_1_no_code(code),
            |mut txs, accs| {
                txs[0]
                    .from(accs[1].address)
                    .to(accs[0].address)
                    .input(calldata.into());
            },
            |block, _txs| block.number(0xcafeu64),
        )
        .unwrap();
        let block: GethData = test_ctx.into();
        let mut builder = BlockData::new_from_geth_data_with_params(
            block.clone(),
            CircuitsParams {
                max_rws: 8192,
                ..Default::default()
            },
        )
        .new_circuit_input_builder();
        builder
            .handle_block(&block.eth_block, &block.geth_traces)
            .unwrap();
        builder
    }

    fn gen_codecopy_data() -> CircuitInputBuilder {
        let code = bytecode! {
            PUSH32(Word::from(0x20))
            PUSH32(Word::from(0x00))
            PUSH32(Word::from(0x00))
            CODECOPY
            STOP
        };
        let test_ctx = TestContext::<2, 1>::simple_ctx_with_bytecode(code).unwrap();
        let block: GethData = test_ctx.into();
        let mut builder = BlockData::new_from_geth_data(block.clone()).new_circuit_input_builder();
        builder
            .handle_block(&block.eth_block, &block.geth_traces)
            .unwrap();
        builder
    }

    fn gen_sha3_data() -> CircuitInputBuilder {
        let (code, _) = gen_sha3_code(0x20, 0x200, MemoryKind::EqualToSize);
        let test_ctx = TestContext::<2, 1>::simple_ctx_with_bytecode(code).unwrap();
        let block: GethData = test_ctx.into();
        let mut builder = BlockData::new_from_geth_data_with_params(
            block.clone(),
            CircuitsParams {
                max_rws: 2000,
                ..Default::default()
            },
        )
        .new_circuit_input_builder();
        builder
            .handle_block(&block.eth_block, &block.geth_traces)
            .unwrap();
        builder
    }

    fn gen_tx_log_data() -> CircuitInputBuilder {
        let code = bytecode! {
            PUSH32(200)         // value
            PUSH32(0)           // offset
            MSTORE
            PUSH32(Word::MAX)   // topic
            PUSH1(32)           // length
            PUSH1(0)            // offset
            LOG1
            STOP
        };
        let test_ctx = TestContext::<2, 1>::simple_ctx_with_bytecode(code).unwrap();
        let block: GethData = test_ctx.into();
        let mut builder = BlockData::new_from_geth_data(block.clone()).new_circuit_input_builder();
        builder
            .handle_block(&block.eth_block, &block.geth_traces)
            .unwrap();
        builder
    }

    #[test]
    fn copy_circuit_valid_calldatacopy() {
        let builder = gen_calldatacopy_data();
        let block = block_convert(&builder.block, &builder.code_db).unwrap();
        assert_eq!(test_copy_circuit(14, block), Ok(()));
    }

    #[test]
    fn copy_circuit_valid_codecopy() {
        let builder = gen_codecopy_data();
        let block = block_convert(&builder.block, &builder.code_db).unwrap();
        assert_eq!(test_copy_circuit(10, block), Ok(()));
    }

    #[test]
    fn copy_circuit_valid_sha3() {
        let builder = gen_sha3_data();
        let block = block_convert(&builder.block, &builder.code_db).unwrap();
        assert_eq!(test_copy_circuit(20, block), Ok(()));
    }

    #[test]
    fn copy_circuit_tx_log() {
        let builder = gen_tx_log_data();
        let block = block_convert(&builder.block, &builder.code_db).unwrap();
        assert_eq!(test_copy_circuit(10, block), Ok(()));
    }

    // // TODO: replace these with deterministic failure tests
    // fn perturb_tag(block: &mut bus_mapping::circuit_input_builder::Block) {
    //     debug_assert!(!block.copy_events.is_empty());
    //     debug_assert!(!block.copy_events[0].steps.is_empty());
    //
    //     let copy_event = &mut block.copy_events[0];
    //     let mut rng = rand::thread_rng();
    //     let rand_idx = (0..copy_event.steps.len()).choose(&mut rng).unwrap();
    //     let (is_read_step, mut perturbed_step) = match rng.gen::<f32>() {
    //         f if f < 0.5 => (true, copy_event.steps[rand_idx].0.clone()),
    //         _ => (false, copy_event.steps[rand_idx].1.clone()),
    //     };
    //     match rng.gen::<f32>() {
    //         _ => perturbed_step.value = rng.gen(),
    //     }
    //
    //         copy_event.bytes[rand_idx] = perturbed_step;
    // }

    // #[test]
    // fn copy_circuit_invalid_calldatacopy() {
    //     let mut builder = gen_calldatacopy_data();
    //     perturb_tag(&mut builder.block);
    //     let block = block_convert(&builder.block, &builder.code_db);
    //     assert!(test_copy_circuit(10, block).is_err());
    // }

    // #[test]
    // fn copy_circuit_invalid_codecopy() {
    //     let mut builder = gen_codecopy_data();
    //     perturb_tag(&mut builder.block);
    //     let block = block_convert(&builder.block, &builder.code_db);
    //     assert!(test_copy_circuit(10, block).is_err());
    // }

    // #[test]
    // fn copy_circuit_invalid_sha3() {
    //     let mut builder = gen_sha3_data();
    //     perturb_tag(&mut builder.block);
    //     let block = block_convert(&builder.block, &builder.code_db);
    //     assert!(test_copy_circuit(20, block).is_err());
    // }
}<|MERGE_RESOLUTION|>--- conflicted
+++ resolved
@@ -634,7 +634,6 @@
         Self {
             block: Some(Block::default()),
             max_txs: usize::default(),
-            randomness: F::default(),
         }
     }
 }
@@ -675,16 +674,6 @@
         util::Challenges,
     };
 
-<<<<<<< HEAD
-    impl<F: Field> CopyCircuit<F> {
-        /// Generate randomness for copy circuit tester
-        pub fn get_randomness() -> F {
-            F::random(rand::thread_rng())
-        }
-    }
-
-=======
->>>>>>> a7f87b3e
     impl<F: Field> Circuit<F> for CopyCircuit<F> {
         type Config = (CopyCircuitConfig<F>, Challenges<Challenge>);
         type FloorPlanner = SimpleFloorPlanner;
