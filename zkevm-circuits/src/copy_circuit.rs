--- conflicted
+++ resolved
@@ -667,45 +667,10 @@
         util::{power_of_randomness_from_instance, Challenges},
     };
 
-<<<<<<< HEAD
-    #[derive(Clone)]
-    /// Config for  CopyCircuitTester.
-    pub struct CopyCircuitTesterConfig<F> {
-        tx_table: TxTable,
-        rw_table: RwTable,
-        bytecode_table: BytecodeTable,
-        copy_circuit: CopyCircuit<F>,
-    }
-
-    /// Helper circuit to test CopyCircuit.
-    #[derive(Default)]
-    pub struct CopyCircuitTester<F> {
-        block: Option<Block<F>>,
-        max_txs: usize,
-        randomness: F,
-    }
-
-    impl<F: Field> CopyCircuitTester<F> {
-        /// Returns randomness to test the circuit.
+    impl<F: Field> CopyCircuit<F> {
+        /// Generate randomness for copy circuit tester
         pub fn get_randomness() -> F {
             F::random(rand::thread_rng())
-        }
-
-        /// Creates test circuit for copy circuit.
-        pub fn new(block: Block<F>, randomness: F) -> Self {
-            Self {
-                block: Some(block),
-                randomness,
-                max_txs: 4,
-            }
-=======
-    impl<F: Field> CopyCircuit<F> {
-        fn get_randomness() -> F {
-            F::random(rand::thread_rng())
-        }
-        pub(crate) fn r() -> Expression<F> {
-            123456u64.expr()
->>>>>>> 7cd18d19
         }
     }
 
