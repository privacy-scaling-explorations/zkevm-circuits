//! The Copy circuit implements constraints and lookups for read-write steps for
//! copied bytes while execution opcodes such as CALLDATACOPY, CODECOPY, LOGS,
//! etc.

use bus_mapping::circuit_input_builder::{CopyDataType, CopyEvent, CopyStep, NumberOrHash};
use eth_types::{Field, ToAddress, ToScalar, U256};
use gadgets::{
    binary_number::BinaryNumberChip,
    less_than::{LtChip, LtConfig, LtInstruction},
    util::{and, not, or, Expr},
};
use halo2_proofs::{
    circuit::{Layouter, Region},
    plonk::{Advice, Column, ConstraintSystem, Error, Expression, Fixed, Selector},
    poly::Rotation,
};

use crate::{
    evm_circuit::{
        util::{constraint_builder::BaseConstraintBuilder, rlc, RandomLinearCombination},
        witness::Block,
    },
    table::{
        BytecodeFieldTag, CopyTable, LookupTable, RwTableTag, TxContextFieldTag, TxLogFieldTag,
    },
};

/// Encode the type `NumberOrHash` into a field element
pub fn number_or_hash_to_field<F: Field>(v: &NumberOrHash, randomness: F) -> F {
    match v {
        NumberOrHash::Number(n) => F::from(*n as u64),
        NumberOrHash::Hash(h) => {
            // since code hash in the bytecode table is represented in
            // the little-endian form, we reverse the big-endian bytes
            // of H256.
            let le_bytes = {
                let mut b = h.to_fixed_bytes();
                b.reverse();
                b
            };
            RandomLinearCombination::random_linear_combine(le_bytes, randomness)
        }
    }
}

/// The rw table shared between evm circuit and state circuit
#[derive(Clone, Copy, Debug)]
pub struct CopyCircuit<F> {
    /// Whether the row is enabled or not.
    pub q_enable: Column<Fixed>,
    /// Whether this row denotes a step. A read row is a step and a write row is
    /// not.
    pub q_step: Selector,
    /// Whether the row is the last read-write pair for a copy event.
    pub is_last: Column<Advice>,
    /// The Copy Table contains the columns that are exposed via the lookup
    /// expressions
    pub copy_table: CopyTable,
    /// The value copied in this copy step.
    pub value: Column<Advice>,
    /// In case of a bytecode tag, this denotes whether or not the copied byte
    /// is an opcode or push data byte.
    pub is_code: Column<Advice>,
    /// Whether the row is padding.
    pub is_pad: Column<Advice>,
    /// Lt chip to check: src_addr < src_addr_end.
    /// Since `src_addr` and `src_addr_end` are u64, 8 bytes are sufficient for
    /// the Lt chip.
    pub addr_lt_addr_end: LtConfig<F, 8>,
}

impl<F: Field> CopyCircuit<F> {
    /// Configure the Copy Circuit constraining read-write steps and doing
    /// appropriate lookups to the Tx Table, RW Table and Bytecode Table.
    pub fn configure(
        meta: &mut ConstraintSystem<F>,
        tx_table: &dyn LookupTable<F>,
        rw_table: &dyn LookupTable<F>,
        bytecode_table: &dyn LookupTable<F>,
        copy_table: CopyTable,
        q_enable: Column<Fixed>,
        randomness: Expression<F>,
    ) -> Self {
        let q_step = meta.complex_selector();
        let is_last = meta.advice_column();
        let value = meta.advice_column();
        let is_code = meta.advice_column();
        let is_pad = meta.advice_column();
        let is_first = copy_table.is_first;
        let id = copy_table.id;
        let addr = copy_table.addr;
        let src_addr_end = copy_table.src_addr_end;
        let bytes_left = copy_table.bytes_left;
        let rlc_acc = copy_table.rlc_acc;
        let rw_counter = copy_table.rw_counter;
        let rwc_inc_left = copy_table.rwc_inc_left;
        let tag = copy_table.tag;

        let addr_lt_addr_end = LtChip::configure(
            meta,
            |meta| meta.query_selector(q_step),
            |meta| meta.query_advice(addr, Rotation::cur()),
            |meta| meta.query_advice(src_addr_end, Rotation::cur()),
        );

        meta.create_gate("verify row", |meta| {
            let mut cb = BaseConstraintBuilder::default();

            cb.require_boolean(
                "is_first is boolean",
                meta.query_advice(is_first, Rotation::cur()),
            );
            cb.require_boolean(
                "is_last is boolean",
                meta.query_advice(is_last, Rotation::cur()),
            );
            cb.require_zero(
                "is_first == 0 when q_step == 0",
                and::expr([
                    not::expr(meta.query_selector(q_step)),
                    meta.query_advice(is_first, Rotation::cur()),
                ]),
            );
            cb.require_zero(
                "is_last == 0 when q_step == 1",
                and::expr([
                    meta.query_advice(is_last, Rotation::cur()),
                    meta.query_selector(q_step),
                ]),
            );

            let not_last_two_rows = 1.expr()
                - meta.query_advice(is_last, Rotation::cur())
                - meta.query_advice(is_last, Rotation::next());
            cb.condition(not_last_two_rows, |cb| {
                cb.require_equal(
                    "rows[0].id == rows[2].id",
                    meta.query_advice(id, Rotation::cur()),
                    meta.query_advice(id, Rotation(2)),
                );
                cb.require_equal(
                    "rows[0].tag == rows[2].tag",
                    tag.value(Rotation::cur())(meta),
                    tag.value(Rotation(2))(meta),
                );
                cb.require_equal(
                    "rows[0].addr + 1 == rows[2].addr",
                    meta.query_advice(addr, Rotation::cur()) + 1.expr(),
                    meta.query_advice(addr, Rotation(2)),
                );
                cb.require_equal(
                    "rows[0].src_addr_end == rows[2].src_addr_end for non-last step",
                    meta.query_advice(src_addr_end, Rotation::cur()),
                    meta.query_advice(src_addr_end, Rotation(2)),
                );
            });

            let rw_diff = and::expr([
                or::expr([
                    tag.value_equals(CopyDataType::Memory, Rotation::cur())(meta),
                    tag.value_equals(CopyDataType::TxLog, Rotation::cur())(meta),
                ]),
                not::expr(meta.query_advice(is_pad, Rotation::cur())),
            ]);
            cb.condition(
                not::expr(meta.query_advice(is_last, Rotation::cur())),
                |cb| {
                    cb.require_equal(
                        "rows[0].rw_counter + rw_diff == rows[1].rw_counter",
                        meta.query_advice(rw_counter, Rotation::cur()) + rw_diff.clone(),
                        meta.query_advice(rw_counter, Rotation::next()),
                    );
                    cb.require_equal(
                        "rows[0].rwc_inc_left - rw_diff == rows[1].rwc_inc_left",
                        meta.query_advice(rwc_inc_left, Rotation::cur()) - rw_diff.clone(),
                        meta.query_advice(rwc_inc_left, Rotation::next()),
                    );
                    cb.require_equal(
                        "rows[0].rlc_acc == rows[1].rlc_acc",
                        meta.query_advice(rlc_acc, Rotation::cur()),
                        meta.query_advice(rlc_acc, Rotation::next()),
                    );
                },
            );
            cb.condition(meta.query_advice(is_last, Rotation::cur()), |cb| {
                cb.require_equal(
                    "rwc_inc_left == rw_diff for last row in the copy slot",
                    meta.query_advice(rwc_inc_left, Rotation::cur()),
                    rw_diff,
                );
            });
            cb.condition(
                and::expr([
                    meta.query_advice(is_last, Rotation::cur()),
                    tag.value_equals(CopyDataType::RlcAcc, Rotation::cur())(meta),
                ]),
                |cb| {
                    cb.require_equal(
                        "value == rlc_acc at the last row for RlcAcc",
                        meta.query_advice(value, Rotation::cur()),
                        meta.query_advice(rlc_acc, Rotation::cur()),
                    );
                },
            );

            cb.gate(meta.query_fixed(q_enable, Rotation::cur()))
        });

        meta.create_gate("verify step (q_step == 1)", |meta| {
            let mut cb = BaseConstraintBuilder::default();

            cb.require_zero(
                "bytes_left == 1 for last step",
                and::expr([
                    meta.query_advice(is_last, Rotation::next()),
                    1.expr() - meta.query_advice(bytes_left, Rotation::cur()),
                ]),
            );
            cb.condition(
                not::expr(meta.query_advice(is_last, Rotation::next())),
                |cb| {
                    cb.require_equal(
                        "bytes_left == bytes_left_next + 1 for non-last step",
                        meta.query_advice(bytes_left, Rotation::cur()),
                        meta.query_advice(bytes_left, Rotation(2)) + 1.expr(),
                    );
                },
            );
            cb.condition(
                not::expr(tag.value_equals(CopyDataType::RlcAcc, Rotation::next())(
                    meta,
                )),
                |cb| {
                    cb.require_equal(
                        "write value == read value (if not rlc acc)",
                        meta.query_advice(value, Rotation::cur()),
                        meta.query_advice(value, Rotation::next()),
                    );
                },
            );
            cb.condition(meta.query_advice(is_first, Rotation::cur()), |cb| {
                cb.require_equal(
                    "write value == read value (is_first == 1)",
                    meta.query_advice(value, Rotation::cur()),
                    meta.query_advice(value, Rotation::next()),
                );
            });
            cb.require_zero(
                "value == 0 when is_pad == 1 for read",
                and::expr([
                    meta.query_advice(is_pad, Rotation::cur()),
                    meta.query_advice(value, Rotation::cur()),
                ]),
            );
            cb.require_equal(
                "is_pad == 1 - (src_addr < src_addr_end) for read row",
                1.expr() - addr_lt_addr_end.is_lt(meta, None),
                meta.query_advice(is_pad, Rotation::cur()),
            );
            cb.require_zero(
                "is_pad == 0 for write row",
                meta.query_advice(is_pad, Rotation::next()),
            );

            cb.gate(meta.query_selector(q_step))
        });

        meta.create_gate("verify_step (q_step == 0)", |meta| {
            let mut cb = BaseConstraintBuilder::default();

            cb.require_equal(
                "rows[2].value == rows[0].value * r + rows[1].value",
                meta.query_advice(value, Rotation(2)),
                meta.query_advice(value, Rotation::cur()) * randomness
                    + meta.query_advice(value, Rotation::next()),
            );

            cb.gate(and::expr([
                meta.query_fixed(q_enable, Rotation::cur()),
                not::expr(meta.query_selector(q_step)),
                not::expr(meta.query_advice(is_last, Rotation::cur())),
                tag.value_equals(CopyDataType::RlcAcc, Rotation::cur())(meta),
                not::expr(meta.query_advice(is_pad, Rotation::cur())),
            ]))
        });

        meta.lookup_any("Memory lookup", |meta| {
            let cond = meta.query_fixed(q_enable, Rotation::cur())
                * tag.value_equals(CopyDataType::Memory, Rotation::cur())(meta)
                * not::expr(meta.query_advice(is_pad, Rotation::cur()));
            vec![
                meta.query_advice(rw_counter, Rotation::cur()),
                not::expr(meta.query_selector(q_step)),
                RwTableTag::Memory.expr(),
                meta.query_advice(id, Rotation::cur()), // call_id
                meta.query_advice(addr, Rotation::cur()), // memory address
                0.expr(),
                0.expr(),
                meta.query_advice(value, Rotation::cur()),
                0.expr(),
                0.expr(),
                0.expr(),
            ]
            .into_iter()
            .zip(rw_table.table_exprs(meta).into_iter())
            .map(|(arg, table)| (cond.clone() * arg, table))
            .collect()
        });

        meta.lookup_any("TxLog lookup", |meta| {
            let cond = meta.query_fixed(q_enable, Rotation::cur())
                * tag.value_equals(CopyDataType::TxLog, Rotation::cur())(meta);
            vec![
                meta.query_advice(rw_counter, Rotation::cur()),
                1.expr(),
                RwTableTag::TxLog.expr(),
                meta.query_advice(id, Rotation::cur()), // tx_id
                meta.query_advice(addr, Rotation::cur()), // byte_index || field_tag || log_id
                0.expr(),
                0.expr(),
                meta.query_advice(value, Rotation::cur()),
                0.expr(),
                0.expr(),
                0.expr(),
            ]
            .into_iter()
            .zip(rw_table.table_exprs(meta).into_iter())
            .map(|(arg, table)| (cond.clone() * arg, table))
            .collect()
        });

        meta.lookup_any("Bytecode lookup", |meta| {
            let cond = meta.query_fixed(q_enable, Rotation::cur())
                * tag.value_equals(CopyDataType::Bytecode, Rotation::cur())(meta)
                * not::expr(meta.query_advice(is_pad, Rotation::cur()));
            vec![
                meta.query_advice(id, Rotation::cur()),
                BytecodeFieldTag::Byte.expr(),
                meta.query_advice(addr, Rotation::cur()),
                meta.query_advice(is_code, Rotation::cur()),
                meta.query_advice(value, Rotation::cur()),
            ]
            .into_iter()
            .zip(bytecode_table.table_exprs(meta).into_iter())
            .map(|(arg, table)| (cond.clone() * arg, table))
            .collect()
        });

        meta.lookup_any("Tx calldata lookup", |meta| {
            let cond = meta.query_fixed(q_enable, Rotation::cur())
                * tag.value_equals(CopyDataType::TxCalldata, Rotation::cur())(meta)
                * not::expr(meta.query_advice(is_pad, Rotation::cur()));
            vec![
                meta.query_advice(id, Rotation::cur()),
                TxContextFieldTag::CallData.expr(),
                meta.query_advice(addr, Rotation::cur()),
                meta.query_advice(value, Rotation::cur()),
            ]
            .into_iter()
            .zip(tx_table.table_exprs(meta).into_iter())
            .map(|(arg, table)| (cond.clone() * arg, table))
            .collect()
        });

        Self {
            q_enable,
            q_step,
            is_last,
            value,
            is_code,
            is_pad,
            addr_lt_addr_end,
            copy_table,
        }
    }

    /// Assign a witness block to the Copy Circuit.
    pub fn assign_block(
        &self,
        layouter: &mut impl Layouter<F>,
        block: &Block<F>,
        randomness: F,
    ) -> Result<(), Error> {
        let tag_chip = BinaryNumberChip::construct(self.copy_table.tag);
        let lt_chip = LtChip::construct(self.addr_lt_addr_end);

        layouter.assign_region(
            || "assign copy table",
            |mut region| {
                let mut offset = 0;
                for copy_event in block.copy_events.iter() {
                    let rlc_acc = if copy_event.dst_type == CopyDataType::RlcAcc {
                        let values = copy_event
                            .steps
                            .iter()
                            .filter(|s| s.rw.is_write())
                            .map(|s| s.value)
                            .collect::<Vec<u8>>();
                        rlc::value(values.iter().rev(), randomness)
                    } else {
                        F::zero()
                    };
                    let mut value_acc = F::zero();
                    for (step_idx, copy_step) in copy_event.steps.iter().enumerate() {
                        let value = if copy_event.dst_type == CopyDataType::RlcAcc {
                            if copy_step.rw.is_read() {
                                F::from(copy_step.value as u64)
                            } else {
                                value_acc =
                                    value_acc * randomness + F::from(copy_step.value as u64);
                                value_acc
                            }
                        } else {
                            F::from(copy_step.value as u64)
                        };
                        self.assign_step(
                            &mut region,
                            offset,
                            randomness,
                            copy_event,
                            step_idx,
                            copy_step,
                            value,
                            rlc_acc,
                            &tag_chip,
                            &lt_chip,
                        )?;
                        offset += 1;
                    }
                }
                // pad two rows in the end to satisfy Halo2 cell assignment check
                for _ in 0..2 {
                    self.assign_padding_row(&mut region, offset, &tag_chip)?;
                    offset += 1;
                }
                Ok(())
            },
        )
    }

    #[allow(clippy::too_many_arguments)]
    fn assign_step(
        &self,
        region: &mut Region<F>,
        offset: usize,
        randomness: F,
        copy_event: &CopyEvent,
        step_idx: usize,
        copy_step: &CopyStep,
        value: F,
        rlc_acc: F,
        tag_chip: &BinaryNumberChip<F, CopyDataType, 3>,
        lt_chip: &LtChip<F, 8>,
    ) -> Result<(), Error> {
        // q_enable
        region.assign_fixed(|| "q_enable", self.q_enable, offset, || Ok(F::one()))?;
        // enable q_step on the Read step
        if copy_step.rw.is_read() {
            self.q_step.enable(region, offset)?;
        }

        let id = if copy_step.rw.is_read() {
            &copy_event.src_id
        } else {
            &copy_event.dst_id
        };
        let bytes_left = copy_event.length - step_idx as u64 / 2;

        // is_first
        region.assign_advice(
            || format!("assign is_first {}", offset),
            self.copy_table.is_first,
            offset,
            || Ok(if step_idx == 0 { F::one() } else { F::zero() }),
        )?;
        // is_last
        region.assign_advice(
            || format!("assign is_last {}", offset),
            self.is_last,
            offset,
            || {
                Ok(if step_idx == copy_event.steps.len() - 1 {
                    F::one()
                } else {
                    F::zero()
                })
            },
        )?;
        // id
        region.assign_advice(
            || format!("assign id {}", offset),
            self.copy_table.id,
            offset,
            || Ok(number_or_hash_to_field(id, randomness)),
        )?;
        // addr
        region.assign_advice(
            || format!("assign addr {}", offset),
            self.copy_table.addr,
            offset,
            || {
                Ok(match copy_step.tag {
                    CopyDataType::TxLog => {
                        let addr = (U256::from(copy_step.addr)
                            + (U256::from(TxLogFieldTag::Data as u64) << 32)
                            + (U256::from(copy_event.log_id.unwrap()) << 48))
                            .to_address();
                        addr.to_scalar().unwrap()
                    }
                    _ => F::from(copy_step.addr),
                })
            },
        )?;
        // value
        region.assign_advice(
            || format!("assign value {}", offset),
            self.value,
            offset,
            || Ok(value),
        )?;
        // rlc_acc
        region.assign_advice(
            || format!("assign rlc_acc {}", offset),
            self.copy_table.rlc_acc,
            offset,
            || Ok(rlc_acc),
        )?;
        // is_code
        region.assign_advice(
            || format!("assign is_code {}", offset),
            self.is_code,
            offset,
            || Ok(copy_step.is_code.map_or(F::zero(), |v| F::from(v))),
        )?;
        // is_pad
        region.assign_advice(
            || format!("assign is_pad {}", offset),
            self.is_pad,
            offset,
            || Ok(F::from(copy_step.is_pad)),
        )?;
        // rw_counter
        region.assign_advice(
            || format!("assign rw_counter {}", offset),
            self.copy_table.rw_counter,
            offset,
            || Ok(F::from(copy_step.rwc.0 as u64)),
        )?;
        // rwc_inc_left
        region.assign_advice(
            || format!("assign rwc_inc_left {}", offset),
            self.copy_table.rwc_inc_left,
            offset,
            || Ok(F::from(copy_step.rwc_inc_left)),
        )?;
        // tag binary number chip
        tag_chip.assign(region, offset, &copy_step.tag)?;
        // assignment for read steps
        if copy_step.rw.is_read() {
            // src_addr_end
            region.assign_advice(
                || format!("assign src_addr_end {}", offset),
                self.copy_table.src_addr_end,
                offset,
                || Ok(F::from(copy_event.src_addr_end)),
            )?;
            // bytes_left
            region.assign_advice(
                || format!("assign bytes_left {}", offset),
                self.copy_table.bytes_left,
                offset,
                || Ok(F::from(bytes_left)),
            )?;
            // lt chip
            lt_chip.assign(
                region,
                offset,
                F::from(copy_step.addr),
                F::from(copy_event.src_addr_end),
            )?;
        }
        Ok(())
    }

    fn assign_padding_row(
        &self,
        region: &mut Region<F>,
        offset: usize,
        tag_chip: &BinaryNumberChip<F, CopyDataType, 3>,
    ) -> Result<(), Error> {
        // q_enable
        region.assign_fixed(|| "q_enable", self.q_enable, offset, || Ok(F::zero()))?;
        // is_first
        region.assign_advice(
            || format!("assign is_first {}", offset),
            self.copy_table.is_first,
            offset,
            || Ok(F::zero()),
        )?;
        // is_last
        region.assign_advice(
            || format!("assign is_last {}", offset),
            self.is_last,
            offset,
            || Ok(F::zero()),
        )?;
        // id
        region.assign_advice(
            || format!("assign id {}", offset),
            self.copy_table.id,
            offset,
            || Ok(F::zero()),
        )?;
        // addr
        region.assign_advice(
            || format!("assign addr {}", offset),
            self.copy_table.addr,
            offset,
            || Ok(F::zero()),
        )?;
        // src_addr_end
        region.assign_advice(
            || format!("assign src_addr_end {}", offset),
            self.copy_table.src_addr_end,
            offset,
            || Ok(F::zero()),
        )?;
        // bytes_left
        region.assign_advice(
            || format!("assign bytes_left {}", offset),
            self.copy_table.bytes_left,
            offset,
            || Ok(F::zero()),
        )?;
        // value
        region.assign_advice(
            || format!("assign value {}", offset),
            self.value,
            offset,
            || Ok(F::zero()),
        )?;
        // rlc_acc
        region.assign_advice(
            || format!("assign rlc_acc {}", offset),
            self.copy_table.rlc_acc,
            offset,
            || Ok(F::zero()),
        )?;
        // is_code
        region.assign_advice(
            || format!("assign is_code {}", offset),
            self.is_code,
            offset,
            || Ok(F::zero()),
        )?;
        // is_pad
        region.assign_advice(
            || format!("assign is_pad {}", offset),
            self.is_pad,
            offset,
            || Ok(F::zero()),
        )?;
        // rw_counter
        region.assign_advice(
            || format!("assign rw_counter {}", offset),
            self.copy_table.rw_counter,
            offset,
            || Ok(F::zero()),
        )?;
        // rwc_inc_left
        region.assign_advice(
            || format!("assign rwc_inc_left {}", offset),
            self.copy_table.rwc_inc_left,
            offset,
            || Ok(F::zero()),
        )?;
        // tag
        tag_chip.assign(region, offset, &CopyDataType::default())?;
        Ok(())
    }
}

#[cfg(feature = "dev")]
/// Dev helpers
pub mod dev {
    use super::*;
    use eth_types::Field;
    use halo2_proofs::{
        circuit::{Layouter, SimpleFloorPlanner},
        dev::{MockProver, VerifyFailure},
        plonk::{Circuit, ConstraintSystem},
    };

    use crate::{
        evm_circuit::witness::Block,
        table::{BytecodeTable, RwTable, TxTable},
        util::power_of_randomness_from_instance,
    };

    #[derive(Clone)]
    struct CopyCircuitTesterConfig<F> {
        tx_table: TxTable,
        rw_table: RwTable,
        bytecode_table: BytecodeTable,
        copy_circuit: CopyCircuit<F>,
    }

    #[derive(Default)]
    struct CopyCircuitTester<F> {
        block: Block<F>,
        randomness: F,
    }

<<<<<<< HEAD
    impl<F: Field> CopyCircuitTester<F> {
        pub fn new(block: Block<F>) -> Self {
            Self { block }
=======
    fn get_randomness<F: Field>() -> F {
        F::random(rand::thread_rng())
    }

    impl<F: Field> MyCircuit<F> {
        pub fn new(block: Block<F>, randomness: F) -> Self {
            Self { block, randomness }
>>>>>>> e2e69ea0
        }
        pub fn r() -> Expression<F> {
            123456u64.expr()
        }
    }

    impl<F: Field> Circuit<F> for CopyCircuitTester<F> {
        type Config = CopyCircuitTesterConfig<F>;
        type FloorPlanner = SimpleFloorPlanner;

        fn without_witnesses(&self) -> Self {
            Self::default()
        }

        fn configure(meta: &mut ConstraintSystem<F>) -> Self::Config {
            let tx_table = TxTable::construct(meta);
            let rw_table = RwTable::construct(meta);
            let bytecode_table = BytecodeTable::construct(meta);
            let q_enable = meta.fixed_column();

            let randomness = power_of_randomness_from_instance::<_, 1>(meta);
            let copy_table = CopyTable::construct(meta, q_enable);
            let copy_circuit = CopyCircuit::configure(
                meta,
                &tx_table,
                &rw_table,
                &bytecode_table,
                copy_table,
                q_enable,
                randomness[0].clone(),
            );

            CopyCircuitTesterConfig {
                tx_table,
                rw_table,
                bytecode_table,
                copy_circuit,
            }
        }

        fn synthesize(
            &self,
            config: Self::Config,
            mut layouter: impl Layouter<F>,
        ) -> Result<(), halo2_proofs::plonk::Error> {
            config
                .tx_table
                .load(&mut layouter, &self.block.txs, self.randomness)?;
            config.rw_table.load(
                &mut layouter,
                &self.block.rws.table_assignments(),
                self.block.state_circuit_pad_to,
                self.randomness,
            )?;
            config.bytecode_table.load(
                &mut layouter,
                self.block.bytecodes.values(),
                self.randomness,
            )?;
            config
                .copy_circuit
                .assign_block(&mut layouter, &self.block, self.randomness)
        }
    }

<<<<<<< HEAD
    /// Test copy circuit with the provided block witness
    pub fn test_copy_circuit<F: Field>(k: u32, block: Block<F>) -> Result<(), Vec<VerifyFailure>> {
        let circuit = CopyCircuitTester::<F>::new(block);
        let prover = MockProver::<F>::run(k, &circuit, vec![]).unwrap();
=======
    fn run_circuit<F: Field>(
        k: u32,
        block: Block<F>,
        randomness: F,
    ) -> Result<(), Vec<VerifyFailure>> {
        let circuit = MyCircuit::<F>::new(block, randomness);
        let num_rows = 1 << k;
        const NUM_BLINDING_ROWS: usize = 7 - 1;
        let instance = vec![vec![randomness; num_rows - NUM_BLINDING_ROWS]];
        let prover = MockProver::<F>::run(k, &circuit, instance).unwrap();
>>>>>>> e2e69ea0
        prover.verify()
    }
}

#[cfg(test)]
mod tests {
    use super::dev::test_copy_circuit;
    use bus_mapping::evm::{gen_sha3_code, MemoryKind};
    use bus_mapping::{
        circuit_input_builder::{CircuitInputBuilder, CopyDataType},
        mock::BlockData,
        operation::RWCounter,
    };
    use eth_types::{bytecode, geth_types::GethData, Word};
    use mock::TestContext;
    use rand::{prelude::SliceRandom, Rng};

    use crate::evm_circuit::witness::block_convert;

    fn gen_calldatacopy_data() -> CircuitInputBuilder {
        let code = bytecode! {
            PUSH32(Word::from(0x20))
            PUSH32(Word::from(0x00))
            PUSH32(Word::from(0x00))
            CALLDATACOPY
            STOP
        };
        let test_ctx = TestContext::<2, 1>::simple_ctx_with_bytecode(code).unwrap();
        let block: GethData = test_ctx.into();
        let mut builder = BlockData::new_from_geth_data(block.clone()).new_circuit_input_builder();
        builder
            .handle_block(&block.eth_block, &block.geth_traces)
            .unwrap();
        builder
    }

    fn gen_codecopy_data() -> CircuitInputBuilder {
        let code = bytecode! {
            PUSH32(Word::from(0x20))
            PUSH32(Word::from(0x00))
            PUSH32(Word::from(0x00))
            CODECOPY
            STOP
        };
        let test_ctx = TestContext::<2, 1>::simple_ctx_with_bytecode(code).unwrap();
        let block: GethData = test_ctx.into();
        let mut builder = BlockData::new_from_geth_data(block.clone()).new_circuit_input_builder();
        builder
            .handle_block(&block.eth_block, &block.geth_traces)
            .unwrap();
        builder
    }

    fn gen_sha3_data() -> CircuitInputBuilder {
        let (code, _) = gen_sha3_code(0x20, 0x200, MemoryKind::EqualToSize);
        let test_ctx = TestContext::<2, 1>::simple_ctx_with_bytecode(code).unwrap();
        let block: GethData = test_ctx.into();
        let mut builder = BlockData::new_from_geth_data(block.clone()).new_circuit_input_builder();
        builder
            .handle_block(&block.eth_block, &block.geth_traces)
            .unwrap();
        builder
    }

    #[test]
    fn copy_circuit_valid_calldatacopy() {
        let builder = gen_calldatacopy_data();
        let block = block_convert(&builder.block, &builder.code_db);
<<<<<<< HEAD
        assert!(test_copy_circuit(10, block).is_ok());
=======
        assert!(run_circuit(10, block, get_randomness()).is_ok());
>>>>>>> e2e69ea0
    }

    #[test]
    fn copy_circuit_valid_codecopy() {
        let builder = gen_codecopy_data();
        let block = block_convert(&builder.block, &builder.code_db);
<<<<<<< HEAD
        assert!(test_copy_circuit(10, block).is_ok());
=======
        assert!(run_circuit(10, block, get_randomness()).is_ok());
>>>>>>> e2e69ea0
    }

    #[test]
    fn copy_circuit_valid_sha3() {
        let builder = gen_sha3_data();
        let block = block_convert(&builder.block, &builder.code_db);
<<<<<<< HEAD
        assert!(test_copy_circuit(20, block).is_ok());
=======
        assert!(run_circuit(20, block, get_randomness()).is_ok());
>>>>>>> e2e69ea0
    }

    fn perturb_tag(block: &mut bus_mapping::circuit_input_builder::Block, tag: CopyDataType) {
        debug_assert!(!block.copy_events.is_empty());
        debug_assert!(!block.copy_events[0].steps.is_empty());

        let mut rng = rand::thread_rng();
        let idxs = block.copy_events[0]
            .steps
            .iter()
            .enumerate()
            .filter(|(_i, step)| step.tag == tag)
            .map(|(i, _step)| i)
            .collect::<Vec<usize>>();
        let rand_idx = idxs.choose(&mut rng).unwrap();
        match rng.gen::<f32>() {
            f if f < 0.25 => block.copy_events[0].steps[*rand_idx].addr = rng.gen(),
            f if f < 0.5 => block.copy_events[0].steps[*rand_idx].value = rng.gen(),
            f if f < 0.75 => block.copy_events[0].steps[*rand_idx].rwc = RWCounter(rng.gen()),
            _ => block.copy_events[0].steps[*rand_idx].rwc_inc_left = rng.gen(),
        }
    }

    #[test]
    fn copy_circuit_invalid_calldatacopy() {
        let mut builder = gen_calldatacopy_data();
        match rand::thread_rng().gen_bool(0.5) {
            true => perturb_tag(&mut builder.block, CopyDataType::Memory),
            false => perturb_tag(&mut builder.block, CopyDataType::TxCalldata),
        }
        let block = block_convert(&builder.block, &builder.code_db);
<<<<<<< HEAD
        assert!(test_copy_circuit(10, block).is_err());
=======
        assert!(run_circuit(10, block, get_randomness()).is_err());
>>>>>>> e2e69ea0
    }

    #[test]
    fn copy_circuit_invalid_codecopy() {
        let mut builder = gen_codecopy_data();
        match rand::thread_rng().gen_bool(0.5) {
            true => perturb_tag(&mut builder.block, CopyDataType::Memory),
            false => perturb_tag(&mut builder.block, CopyDataType::Bytecode),
        }
        let block = block_convert(&builder.block, &builder.code_db);
<<<<<<< HEAD
        assert!(test_copy_circuit(10, block).is_err());
=======
        assert!(run_circuit(10, block, get_randomness()).is_err());
    }

    #[test]
    fn copy_circuit_invalid_sha3() {
        let mut builder = gen_sha3_data();
        match rand::thread_rng().gen_bool(0.5) {
            true => perturb_tag(&mut builder.block, CopyDataType::Memory),
            false => perturb_tag(&mut builder.block, CopyDataType::RlcAcc),
        }
        let block = block_convert(&builder.block, &builder.code_db);
        assert!(run_circuit(20, block, get_randomness()).is_err());
>>>>>>> e2e69ea0
    }
}<|MERGE_RESOLUTION|>--- conflicted
+++ resolved
@@ -711,19 +711,13 @@
         randomness: F,
     }
 
-<<<<<<< HEAD
     impl<F: Field> CopyCircuitTester<F> {
-        pub fn new(block: Block<F>) -> Self {
-            Self { block }
-=======
-    fn get_randomness<F: Field>() -> F {
-        F::random(rand::thread_rng())
-    }
-
-    impl<F: Field> MyCircuit<F> {
+        fn get_randomness() -> F {
+            F::random(rand::thread_rng())
+        }
+
         pub fn new(block: Block<F>, randomness: F) -> Self {
             Self { block, randomness }
->>>>>>> e2e69ea0
         }
         pub fn r() -> Expression<F> {
             123456u64.expr()
@@ -789,23 +783,14 @@
         }
     }
 
-<<<<<<< HEAD
     /// Test copy circuit with the provided block witness
     pub fn test_copy_circuit<F: Field>(k: u32, block: Block<F>) -> Result<(), Vec<VerifyFailure>> {
-        let circuit = CopyCircuitTester::<F>::new(block);
-        let prover = MockProver::<F>::run(k, &circuit, vec![]).unwrap();
-=======
-    fn run_circuit<F: Field>(
-        k: u32,
-        block: Block<F>,
-        randomness: F,
-    ) -> Result<(), Vec<VerifyFailure>> {
-        let circuit = MyCircuit::<F>::new(block, randomness);
+        let randomness = CopyCircuitTester::<F>::get_randomness();
+        let circuit = CopyCircuitTester::<F>::new(block, randomness);
         let num_rows = 1 << k;
         const NUM_BLINDING_ROWS: usize = 7 - 1;
         let instance = vec![vec![randomness; num_rows - NUM_BLINDING_ROWS]];
         let prover = MockProver::<F>::run(k, &circuit, instance).unwrap();
->>>>>>> e2e69ea0
         prover.verify()
     }
 }
@@ -874,33 +859,21 @@
     fn copy_circuit_valid_calldatacopy() {
         let builder = gen_calldatacopy_data();
         let block = block_convert(&builder.block, &builder.code_db);
-<<<<<<< HEAD
         assert!(test_copy_circuit(10, block).is_ok());
-=======
-        assert!(run_circuit(10, block, get_randomness()).is_ok());
->>>>>>> e2e69ea0
     }
 
     #[test]
     fn copy_circuit_valid_codecopy() {
         let builder = gen_codecopy_data();
         let block = block_convert(&builder.block, &builder.code_db);
-<<<<<<< HEAD
         assert!(test_copy_circuit(10, block).is_ok());
-=======
-        assert!(run_circuit(10, block, get_randomness()).is_ok());
->>>>>>> e2e69ea0
     }
 
     #[test]
     fn copy_circuit_valid_sha3() {
         let builder = gen_sha3_data();
         let block = block_convert(&builder.block, &builder.code_db);
-<<<<<<< HEAD
         assert!(test_copy_circuit(20, block).is_ok());
-=======
-        assert!(run_circuit(20, block, get_randomness()).is_ok());
->>>>>>> e2e69ea0
     }
 
     fn perturb_tag(block: &mut bus_mapping::circuit_input_builder::Block, tag: CopyDataType) {
@@ -932,11 +905,7 @@
             false => perturb_tag(&mut builder.block, CopyDataType::TxCalldata),
         }
         let block = block_convert(&builder.block, &builder.code_db);
-<<<<<<< HEAD
         assert!(test_copy_circuit(10, block).is_err());
-=======
-        assert!(run_circuit(10, block, get_randomness()).is_err());
->>>>>>> e2e69ea0
     }
 
     #[test]
@@ -947,10 +916,7 @@
             false => perturb_tag(&mut builder.block, CopyDataType::Bytecode),
         }
         let block = block_convert(&builder.block, &builder.code_db);
-<<<<<<< HEAD
         assert!(test_copy_circuit(10, block).is_err());
-=======
-        assert!(run_circuit(10, block, get_randomness()).is_err());
     }
 
     #[test]
@@ -961,7 +927,6 @@
             false => perturb_tag(&mut builder.block, CopyDataType::RlcAcc),
         }
         let block = block_convert(&builder.block, &builder.code_db);
-        assert!(run_circuit(20, block, get_randomness()).is_err());
->>>>>>> e2e69ea0
+        assert!(test_copy_circuit(20, block).is_err());
     }
 }