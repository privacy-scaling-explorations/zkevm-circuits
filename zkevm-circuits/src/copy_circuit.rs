--- conflicted
+++ resolved
@@ -596,13 +596,8 @@
 
     /// Helper circuit to test CopyCircuit.
     #[derive(Default)]
-<<<<<<< HEAD
     pub struct CopyCircuitTester<F> {
-        block: Block<F>,
-=======
-    struct CopyCircuitTester<F> {
         block: Option<Block<F>>,
->>>>>>> 067300ff
         max_txs: usize,
         randomness: F,
     }
