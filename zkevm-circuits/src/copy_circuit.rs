--- conflicted
+++ resolved
@@ -810,7 +810,6 @@
         )
     }
 
-<<<<<<< HEAD
     fn synthesize(
         &self,
         config: Self::Config,
@@ -822,24 +821,9 @@
             &mut layouter,
             &self.external_data.txs,
             self.external_data.max_txs,
+            self.external_data.max_calldata,
             &challenge_values,
         )?;
-=======
-        fn synthesize(
-            &self,
-            config: Self::Config,
-            mut layouter: impl Layouter<F>,
-        ) -> Result<(), halo2_proofs::plonk::Error> {
-            let challenge_values = config.1.values(&mut layouter);
-
-            config.0.tx_table.load(
-                &mut layouter,
-                &self.external_data.txs,
-                self.external_data.max_txs,
-                self.external_data.max_calldata,
-                &challenge_values,
-            )?;
->>>>>>> 66aca577
 
         config.0.rw_table.load(
             &mut layouter,
