--- conflicted
+++ resolved
@@ -1005,11 +1005,7 @@
         keccak_unusable_rows()
     }
 
-<<<<<<< HEAD
     /// The `chunk.fixed_param.keccak_padding` parmeter, when enabled, sets
-=======
-    /// The `block.circuits_params.keccak_padding` parameter, when enabled, sets
->>>>>>> 3bbc757a
     /// up the circuit to support a fixed number of permutations/keccak_f's,
     /// independently of the permutations required by `inputs`.
     fn new_from_block(block: &witness::Block<F>, chunk: &Chunk<F>) -> Self {
