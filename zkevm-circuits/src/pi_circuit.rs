//! Public Input Circuit implementation

use std::iter;
use std::marker::PhantomData;

<<<<<<< HEAD
use crate::table::TxTable;
use crate::table::{BlockTable, KeccakTable};
use bus_mapping::circuit_input_builder::get_dummy_tx_hash;
use eth_types::{Address, Field, ToBigEndian, Word};
use eth_types::{Hash, H256};
use ethers_core::utils::keccak256;
use halo2_proofs::plonk::{Assigned, Expression, Fixed, Instance};
use mock::MOCK_CHAIN_ID;

#[cfg(feature = "onephase")]
use halo2_proofs::plonk::FirstPhase as SecondPhase;
#[cfg(not(feature = "onephase"))]
use halo2_proofs::plonk::SecondPhase;

use crate::evm_circuit::util::constraint_builder::BaseConstraintBuilder;
use crate::state_circuit::StateCircuitExports;
#[cfg(feature = "reject-eip2718")]
use crate::tx_circuit::{TX_HASH_OFFSET, TX_LEN};
use crate::util::{Challenges, SubCircuit, SubCircuitConfig};
use crate::witness::{self, Block, BlockContext, BlockContexts, Transaction};
use bus_mapping::util::read_env_var;
use gadgets::util::{not, select, Expr};
use halo2_proofs::circuit::{Cell, RegionIndex};
use halo2_proofs::{
    circuit::{AssignedCell, Layouter, Region, SimpleFloorPlanner, Value},
    plonk::{Advice, Circuit, Column, ConstraintSystem, Error, Selector},
=======
use eth_types::geth_types::BlockConstants;
use eth_types::sign_types::SignData;
use eth_types::H256;
use eth_types::{
    geth_types::Transaction, Address, BigEndianHash, Field, ToBigEndian, ToLittleEndian, ToScalar,
    Word,
};
use halo2_proofs::plonk::{Instance, SecondPhase};
use keccak256::plain::Keccak;

use crate::table::TxFieldTag;
use crate::table::TxTable;
use crate::table::{BlockTable, LookupTable};
use crate::tx_circuit::TX_LEN;
use crate::util::{random_linear_combine_word as rlc, Challenges, SubCircuit, SubCircuitConfig};
use crate::witness;
use gadgets::is_zero::IsZeroChip;
use gadgets::util::{not, or, Expr};
use halo2_proofs::{
    circuit::{AssignedCell, Layouter, Region, Value},
    plonk::{Advice, Column, ConstraintSystem, Error, Fixed, Selector},
>>>>>>> f834e61e
    poly::Rotation,
};
use once_cell::sync::Lazy;

#[cfg(any(feature = "test", test, feature = "test-circuits"))]
use halo2_proofs::{circuit::SimpleFloorPlanner, plonk::Circuit};

/// Fixed by the spec
const BLOCK_LEN: usize = 10;
const NUM_HISTORY_HASHES: usize = 1;
const BYTE_POW_BASE: u64 = 256;
const BLOCK_HEADER_BYTES_NUM: usize = 124;
const KECCAK_DIGEST_SIZE: usize = 32;
const RPI_CELL_IDX: usize = 0;
const RPI_RLC_ACC_CELL_IDX: usize = 1;
const ZERO_BYTE_GAS_COST: u64 = 4;
const NONZERO_BYTE_GAS_COST: u64 = 16;

const PARENT_HASH_OFFSET: usize = 9;
const BLOCK_NUM_OFFSET: usize = 2;
const TIMESTAMP_OFFSET: usize = 1;
const BASE_FEE_OFFSET: usize = 5;
const GAS_LIMIT_OFFSET: usize = 4;
const NUM_TXS_OFFSET: usize = 7;

pub(crate) static CHAIN_ID: Lazy<u64> = Lazy::new(|| read_env_var("CHAIN_ID", 0));
pub(crate) static COINBASE: Lazy<Address> = Lazy::new(|| read_env_var("COINBASE", Address::zero()));

/// PublicData contains all the values that the PiCircuit receives as input
#[derive(Debug, Clone)]
pub struct PublicData {
    /// chain id
    pub chain_id: Word,
    /// Block Transactions
    pub transactions: Vec<Transaction>,
    /// Block contexts
    pub block_ctxs: BlockContexts,
    /// Previous State Root
    pub prev_state_root: Hash,
    /// Withdraw Trie Root
    pub withdraw_trie_root: Hash,
}

impl Default for PublicData {
    fn default() -> Self {
        PublicData {
<<<<<<< HEAD
            chain_id: *MOCK_CHAIN_ID,
=======
            chain_id: Word::default(),
            history_hashes: vec![],
>>>>>>> f834e61e
            transactions: vec![],
            prev_state_root: H256::zero(),
            withdraw_trie_root: H256::zero(),
            block_ctxs: Default::default(),
        }
    }
}

impl PublicData {
    /// Compute the raw_public_inputs bytes from the verifier's perspective.
    fn raw_public_input_bytes(&self, max_txs: usize) -> Vec<u8> {
        let dummy_tx_hash = get_dummy_tx_hash(self.chain_id.as_u64());
        let withdraw_trie_root = self.withdraw_trie_root;

        let result = iter::empty()
            // state roots
            .chain(self.prev_state_root.to_fixed_bytes())
            .chain(
                self.block_ctxs
                    .ctxs
                    .last_key_value()
                    .map(|(_, blk)| blk.eth_block.state_root)
                    .unwrap_or(self.prev_state_root)
                    .to_fixed_bytes(),
            )
            // withdraw trie root
            .chain(withdraw_trie_root.to_fixed_bytes())
            .chain(self.block_ctxs.ctxs.iter().flat_map(|(block_num, block)| {
                let num_txs = self
                    .transactions
                    .iter()
                    .filter(|tx| tx.block_number == *block_num)
                    .count() as u16;
                let parent_hash = block.eth_block.parent_hash;
                log::debug!(
                    "block.history_hashes.len() = {}, parent_hash = {}",
                    block.history_hashes.len(),
                    parent_hash
                );
                // TODO: use reasonable method to get this data
                let num_l1_msgs = 0_u16; // 0 for now

                iter::empty()
                    // Block Values
                    .chain(
                        block
                            .eth_block
                            .hash
                            .expect("block.eth_block.hash should be some")
                            .to_fixed_bytes(),
                    )
                    .chain(parent_hash.to_fixed_bytes()) // parent hash
                    .chain(block.number.as_u64().to_be_bytes())
                    .chain(block.timestamp.as_u64().to_be_bytes())
                    .chain(block.base_fee.to_be_bytes())
                    .chain(block.gas_limit.to_be_bytes())
                    .chain(num_txs.to_be_bytes())
                    .chain(num_l1_msgs.to_be_bytes())
            }))
            // Tx Hashes
            .chain(
                self.transactions
                    .iter()
                    .flat_map(|tx| tx.hash.to_fixed_bytes()),
            )
            .chain(
                (0..(max_txs - self.transactions.len()))
                    .into_iter()
                    .flat_map(|_| dummy_tx_hash.to_fixed_bytes()),
            )
            .collect::<Vec<u8>>();

        assert_eq!(
            result.len(),
            BLOCK_HEADER_BYTES_NUM * self.block_ctxs.ctxs.len()
                + KECCAK_DIGEST_SIZE * 3
                + KECCAK_DIGEST_SIZE * max_txs
        );
        result
    }

    fn get_pi(&self, max_txs: usize) -> H256 {
        let rpi_bytes = self.raw_public_input_bytes(max_txs);
        let rpi_keccak = keccak256(rpi_bytes);
        H256(rpi_keccak)
    }
}

/// Config for PiCircuit
#[derive(Clone, Debug)]
pub struct PiCircuitConfig<F: Field> {
    /// Max number of supported transactions
    max_txs: usize,
    /// Max number of supported calldata bytes
    max_calldata: usize,
    /// Max number of supported inner blocks in a batch
    max_inner_blocks: usize,

    raw_public_inputs: Column<Advice>, // block, history_hashes, states, tx hashes
    rpi_field_bytes: Column<Advice>,   // rpi in bytes
    rpi_field_bytes_acc: Column<Advice>,
    rpi_rlc_acc: Column<Advice>, // RLC(rpi) as the input to Keccak table
    rpi_length_acc: Column<Advice>,

    is_rpi_padding: Column<Advice>,
    real_rpi: Column<Advice>,

    q_field_start: Selector,
    q_field_step: Selector,
    is_field_rlc: Column<Fixed>,
    q_field_end: Selector,

    q_start: Selector,
    q_not_end: Selector,
    q_keccak: Selector,

    pi: Column<Instance>, // hi(keccak(rpi)), lo(keccak(rpi))

    // External tables
    block_table: BlockTable,
    tx_table: TxTable,
    keccak_table: KeccakTable,

    pub(crate) state_roots: Option<StateCircuitExports<Assigned<F>>>,

    _marker: PhantomData<F>,
}

/// Circuit configuration arguments
pub struct PiCircuitConfigArgs<F: Field> {
    /// Max number of supported transactions
    pub max_txs: usize,
    /// Max number of supported calldata bytes
    pub max_calldata: usize,
    /// Max number of supported blocks in a batch
    pub max_inner_blocks: usize,
    /// TxTable
    pub tx_table: TxTable,
    /// BlockTable
    pub block_table: BlockTable,
    /// Keccak Table
    pub keccak_table: KeccakTable,
    /// Challenges
    pub challenges: Challenges<Expression<F>>,
}

impl<F: Field> SubCircuitConfig<F> for PiCircuitConfig<F> {
    type ConfigArgs = PiCircuitConfigArgs<F>;

    /// Return a new PiCircuitConfig
    fn new(
        meta: &mut ConstraintSystem<F>,
        Self::ConfigArgs {
            max_txs,
            max_calldata,
            max_inner_blocks,
            block_table,
            tx_table,
            keccak_table,
            challenges,
        }: Self::ConfigArgs,
    ) -> Self {
        let rpi = meta.advice_column_in(SecondPhase);
        let rpi_bytes = meta.advice_column();
        let rpi_bytes_acc = meta.advice_column_in(SecondPhase);
        let rpi_rlc_acc = meta.advice_column_in(SecondPhase);
        let rpi_length_acc = meta.advice_column();
        let is_rpi_padding = meta.advice_column();
        let real_rpi = meta.advice_column_in(SecondPhase);

        let pi = meta.instance_column();

<<<<<<< HEAD
        let q_field_start = meta.complex_selector();
        let q_field_step = meta.complex_selector();
        let q_field_end = meta.complex_selector();
        let is_field_rlc = meta.fixed_column();

        let q_start = meta.complex_selector();
        let q_not_end = meta.complex_selector();
        let q_keccak = meta.complex_selector();

        meta.enable_equality(rpi);
        meta.enable_equality(real_rpi);
=======
        // Annotate table columns
        tx_table.annotate_columns(meta);
        block_table.annotate_columns(meta);

        meta.enable_equality(raw_public_inputs);
>>>>>>> f834e61e
        meta.enable_equality(rpi_rlc_acc);
        meta.enable_equality(block_table.value); // copy block to rpi
        meta.enable_equality(tx_table.value); // copy tx hashes to rpi
        meta.enable_equality(pi);

        // field bytes
        meta.create_gate(
            "rpi_bytes_acc[i+1] = rpi_bytes_acc[i] * t + rpi_bytes[i+1]",
            |meta| {
                let q_field_step = meta.query_selector(q_field_step);
                let bytes_acc_next = meta.query_advice(rpi_bytes_acc, Rotation::next());
                let bytes_acc = meta.query_advice(rpi_bytes_acc, Rotation::cur());
                let bytes_next = meta.query_advice(rpi_bytes, Rotation::next());
                let is_field_rlc = meta.query_fixed(is_field_rlc, Rotation::next());
                let evm_rand = challenges.evm_word();
                let t = select::expr(is_field_rlc, evm_rand, BYTE_POW_BASE.expr());

                vec![q_field_step * (bytes_acc_next - (bytes_acc * t + bytes_next))]
            },
        );
        meta.create_gate("rpi_bytes_acc = rpi_bytes for field start", |meta| {
            let q_field_start = meta.query_selector(q_field_start);
            let rpi_field_bytes_acc = meta.query_advice(rpi_bytes_acc, Rotation::cur());
            let rpi_field_bytes = meta.query_advice(rpi_bytes, Rotation::cur());

            vec![q_field_start * (rpi_field_bytes_acc - rpi_field_bytes)]
        });
        meta.create_gate("rpi_bytes_acc = rpi for field end", |meta| {
            let q_field_end = meta.query_selector(q_field_end);
            let rpi_bytes_acc = meta.query_advice(rpi_bytes_acc, Rotation::cur());
            let rpi = meta.query_advice(rpi, Rotation::cur());

            vec![q_field_end * (rpi - rpi_bytes_acc)]
        });
        meta.create_gate("rpi_next = rpi", |meta| {
            let q_field_step = meta.query_selector(q_field_step);
            let rpi_next = meta.query_advice(rpi, Rotation::next());
            let rpi = meta.query_advice(rpi, Rotation::cur());

            vec![q_field_step * (rpi_next - rpi)]
        });

        // rpi_rlc
        meta.create_gate(
            "rpi_rlc_acc[i+1] = keccak_rand * rpi_rlc_acc[i] + rpi_bytes[i+1]",
            |meta| {
                // if is_rpi_padding is true, then
                //   q_not_end * row_next.rpi_rlc_acc ==
                //   (q_not_end * row.rpi_rlc_acc * keccak_rand + row_next.rpi_bytes)
                // else,
                //   q_not_end * row_next.rpi_rlc_acc == q_not_end * row.rpi_rlc_acc
                let mut cb = BaseConstraintBuilder::default();
                let is_rpi_padding = meta.query_advice(is_rpi_padding, Rotation::next());
                let rpi_rlc_acc_cur = meta.query_advice(rpi_rlc_acc, Rotation::cur());
                let rpi_bytes_next = meta.query_advice(rpi_bytes, Rotation::next());
                let keccak_rand = challenges.keccak_input();

                cb.require_equal(
                    "rpi_rlc_acc' = is_rpi_padding ? rpi_rlc_acc : rpi_rlc_acc * r + rpi_bytes'",
                    meta.query_advice(rpi_rlc_acc, Rotation::next()),
                    select::expr(
                        is_rpi_padding.expr(),
                        rpi_rlc_acc_cur.expr(),
                        rpi_rlc_acc_cur * keccak_rand + rpi_bytes_next,
                    ),
                );

                cb.require_equal(
                    "rpi_length_acc' = rpi_length_acc + (is_rpi_padding ? 0 : 1)",
                    meta.query_advice(rpi_length_acc, Rotation::next()),
                    meta.query_advice(rpi_length_acc, Rotation::cur())
                        + select::expr(is_rpi_padding, 0.expr(), 1.expr()),
                );

                cb.gate(meta.query_selector(q_not_end))
            },
        );
        meta.create_gate("rpi_rlc_acc[0] = rpi_bytes[0]", |meta| {
            let q_start = meta.query_selector(q_start);
            let rpi_rlc_acc = meta.query_advice(rpi_rlc_acc, Rotation::cur());
            let rpi_bytes = meta.query_advice(rpi_bytes, Rotation::cur());

            vec![q_start * (rpi_rlc_acc - rpi_bytes)]
        });
        meta.create_gate("real rpi", |meta| {
            let mut cb = BaseConstraintBuilder::default();

            cb.require_boolean(
                "is_rpi_padding is boolean",
                meta.query_advice(is_rpi_padding, Rotation::cur()),
            );

            cb.require_equal(
                "real_rpi == not(is_rpi_padding) * rpi",
                meta.query_advice(real_rpi, Rotation::cur()),
                not::expr(meta.query_advice(is_rpi_padding, Rotation::cur()))
                    * meta.query_advice(rpi, Rotation::cur()),
            );

            cb.gate(meta.query_selector(q_not_end))
        });

        meta.lookup_any("keccak(rpi)", |meta| {
            let is_enabled = meta.query_advice(keccak_table.is_enabled, Rotation::cur());
            let input_rlc = meta.query_advice(keccak_table.input_rlc, Rotation::cur());
            let input_len = meta.query_advice(keccak_table.input_len, Rotation::cur());
            let output_rlc = meta.query_advice(keccak_table.output_rlc, Rotation::cur());
            let q_keccak = meta.query_selector(q_keccak);

            let rpi_rlc = meta.query_advice(rpi, Rotation::cur());
            let rpi_length = meta.query_advice(rpi_length_acc, Rotation::cur());
            let output = meta.query_advice(rpi_rlc_acc, Rotation::cur());

            vec![
                (q_keccak.expr() * 1.expr(), is_enabled),
                (q_keccak.expr() * rpi_rlc, input_rlc),
                (
                    q_keccak.expr()
                        // * (BLOCK_HEADER_BYTES_NUM + max_txs * KECCAK_DIGEST_SIZE).expr(),
                        * rpi_length,
                    input_len,
                ),
                (q_keccak * output, output_rlc),
            ]
        });

        // The 32 bytes of keccak output are combined into (hi, lo)
        //  where r = challenges.evm_word().
        // And the layout will be like this.
        // | rpi | rpi_bytes | rpi_bytes_acc | rpi_rlc_acc |
        // | hi  |    b31    |      b31      |     b31     |
        // | hi  |    b30    | b31*2^8 + b30 | b31*r + b30 |
        // | hi  |    ...    |      ...      |     ...     |
        // | hi  |    b16    | b31*2^120+... | b31*r^15+...|
        // | lo  |    b15    |      b15      | b31*r^16+...|
        // | lo  |    b14    | b15*2^8 + b14 | b31*r^17+...|
        // | lo  |    ...    |      ...      |     ...     |
        // | lo  |     b0    | b15*2^120+... | b31*r^31+...|

        // TODO: add constraints on block_table.value for tag = 'CumNumTxs'.
        //       cur_block.cum_num_txs = prev_block.cum_num_txs + cur_block.num_txs

        Self {
            max_txs,
            max_calldata,
            max_inner_blocks,
            block_table,
            tx_table,
            keccak_table,
            raw_public_inputs: rpi,
            rpi_field_bytes: rpi_bytes,
            rpi_field_bytes_acc: rpi_bytes_acc,
            rpi_rlc_acc,
            rpi_length_acc,
            is_rpi_padding,
            real_rpi,
            q_field_start,
            q_field_step,
            is_field_rlc,
            q_field_end,
            q_start,
            q_not_end,
            q_keccak,
            pi,
            _marker: PhantomData,
            state_roots: None,
        }
    }
}

impl<F: Field> PiCircuitConfig<F> {
    #[allow(clippy::type_complexity)]
    fn assign(
        &self,
        region: &mut Region<'_, F>,
        public_data: &PublicData,
        challenges: &Challenges<Value<F>>,
    ) -> Result<(AssignedCell<F, F>, AssignedCell<F, F>), Error> {
        let block_values = &public_data.block_ctxs;
        let tx_hashes = public_data
            .transactions
            .iter()
            .map(|tx| tx.hash)
            .collect::<Vec<H256>>();

        let mut offset = 0;
        let mut rpi_length_acc = 0u64;
        let mut block_copy_cells = vec![];
        let mut tx_copy_cells = vec![];
        let mut block_table_offset = 1; // first row of block is all-zeros.
        let mut rpi_rlc_acc = Value::known(F::zero());
        let dummy_tx_hash = get_dummy_tx_hash(public_data.chain_id.as_u64());

        self.q_start.enable(region, offset)?;

        // assign state roots
        // previous_state_root before applying this batch
        let prev_state_cells = self.assign_field_in_pi(
            region,
            &mut offset,
            &public_data.prev_state_root.to_fixed_bytes(),
            &mut rpi_rlc_acc,
            &mut rpi_length_acc,
            false,
            false,
            challenges,
            false,
        )?;

        // state_root after applying this batch
        let next_state_root = block_values
            .ctxs
            .last_key_value()
            .map(|(_, blk)| blk.eth_block.state_root)
            .unwrap_or(public_data.prev_state_root);
        log::debug!(
            "assign pi circuit prev_state_root {:?} next_state_root {:?}",
            public_data.prev_state_root,
            next_state_root
        );
        let next_state_cells = self.assign_field_in_pi(
            region,
            &mut offset,
            &next_state_root.to_fixed_bytes(),
            &mut rpi_rlc_acc,
            &mut rpi_length_acc,
            false,
            false,
            challenges,
            false,
        )?;

        let withdraw_trie_root = Word::zero();
        self.assign_field_in_pi(
            region,
            &mut offset,
            &withdraw_trie_root.to_be_bytes(),
            &mut rpi_rlc_acc,
            &mut rpi_length_acc,
            false,
            false,
            challenges,
            false,
        )?;

        // copy state roots to pi circuit when we are in super circuit.
        if self.state_roots.is_some() {
            log::debug!("connect state roots {:?}", self.state_roots);
            let state_roots = self.state_roots.clone().unwrap();
            region.constrain_equal(
                prev_state_cells[RPI_CELL_IDX].cell(),
                state_roots.start_state_root.0,
            )?;
            region.constrain_equal(
                next_state_cells[RPI_CELL_IDX].cell(),
                state_roots.end_state_root.0,
            )?;
        } else {
            log::warn!("state roots are not set, skip connection with state circuit");
        }

        for (i, block) in block_values
            .ctxs
            .values()
            .cloned()
            .chain(
                (block_values.ctxs.len()..self.max_inner_blocks)
                    .into_iter()
                    .map(|_| BlockContext::default()),
            )
            .enumerate()
        {
            let block_hash = if i < block_values.ctxs.len() {
                block.eth_block.hash.expect("eth_block.hash should be some")
            } else {
                H256::zero()
            };
            let parent_hash = block.eth_block.parent_hash;
            log::debug!(
                "block.history_hashes.len() = {}, parent hash = {}",
                block.history_hashes.len(),
                parent_hash
            );

            let is_rpi_padding = i >= block_values.ctxs.len();
            let num_txs = public_data
                .transactions
                .iter()
                .filter(|tx| tx.block_number == block.number.as_u64())
                .count() as u16;
            // FIXME: this should be assigned in the future
            let num_l1_msgs = 0_u16;

            // Assign fields in block table
            // block hash
            self.assign_field_in_pi(
                region,
                &mut offset,
                &block_hash.to_fixed_bytes(),
                &mut rpi_rlc_acc,
                &mut rpi_length_acc,
                true,
                is_rpi_padding,
                challenges,
                false,
            )?;

            // parent hash
            let mut cells = self.assign_field_in_pi(
                region,
                &mut offset,
                &parent_hash.to_fixed_bytes(),
                &mut rpi_rlc_acc,
                &mut rpi_length_acc,
                true,
                is_rpi_padding,
                challenges,
                false,
            )?;
            block_copy_cells.push((
                cells[RPI_CELL_IDX].clone(),
                block_table_offset + PARENT_HASH_OFFSET,
            ));

            // number
            cells = self.assign_field_in_pi(
                region,
                &mut offset,
                &block.number.as_u64().to_be_bytes(),
                &mut rpi_rlc_acc,
                &mut rpi_length_acc,
                true,
                is_rpi_padding,
                challenges,
                false,
            )?;
            block_copy_cells.push((
                cells[RPI_CELL_IDX].clone(),
                block_table_offset + BLOCK_NUM_OFFSET,
            ));

            // timestamp
            cells = self.assign_field_in_pi(
                region,
                &mut offset,
                &block.timestamp.as_u64().to_be_bytes(),
                &mut rpi_rlc_acc,
                &mut rpi_length_acc,
                true,
                is_rpi_padding,
                challenges,
                false,
            )?;
            block_copy_cells.push((
                cells[RPI_CELL_IDX].clone(),
                block_table_offset + TIMESTAMP_OFFSET,
            ));

            // base_fee
            cells = self.assign_field_in_pi(
                region,
                &mut offset,
                &block.base_fee.to_be_bytes(),
                &mut rpi_rlc_acc,
                &mut rpi_length_acc,
                true,
                is_rpi_padding,
                challenges,
                false,
            )?;
            block_copy_cells.push((
                cells[RPI_CELL_IDX].clone(),
                block_table_offset + BASE_FEE_OFFSET,
            ));

            // gas_limit
            cells = self.assign_field_in_pi(
                region,
                &mut offset,
                &block.gas_limit.to_be_bytes(),
                &mut rpi_rlc_acc,
                &mut rpi_length_acc,
                true,
                is_rpi_padding,
                challenges,
                false,
            )?;
            block_copy_cells.push((
                cells[RPI_CELL_IDX].clone(),
                block_table_offset + GAS_LIMIT_OFFSET,
            ));

            // num_txs
            cells = self.assign_field_in_pi(
                region,
                &mut offset,
                &num_txs.to_be_bytes(),
                &mut rpi_rlc_acc,
                &mut rpi_length_acc,
                true,
                is_rpi_padding,
                challenges,
                false,
            )?;
            block_copy_cells.push((
                cells[RPI_CELL_IDX].clone(),
                block_table_offset + NUM_TXS_OFFSET,
            ));

            // num_l1_msgs
            self.assign_field_in_pi(
                region,
                &mut offset,
                &num_l1_msgs.to_be_bytes(),
                &mut rpi_rlc_acc,
                &mut rpi_length_acc,
                true,
                is_rpi_padding,
                challenges,
                false,
            )?;

            block_table_offset += BLOCK_LEN;
        }
        debug_assert_eq!(
            offset,
            32 * 3 + BLOCK_HEADER_BYTES_NUM * self.max_inner_blocks
        );

        // assign tx hashes
        let num_txs = tx_hashes.len();
        let mut rpi_rlc_cell = None;
        for tx_hash in tx_hashes.into_iter().chain(
            (0..self.max_txs - num_txs)
                .into_iter()
                .map(|_| dummy_tx_hash),
        ) {
            let cells = self.assign_field_in_pi(
                region,
                &mut offset,
                &tx_hash.to_fixed_bytes(),
                &mut rpi_rlc_acc,
                &mut rpi_length_acc,
                false,
                false,
                challenges,
                false,
            )?;
            tx_copy_cells.push(cells[RPI_CELL_IDX].clone());
            rpi_rlc_cell = Some(cells[RPI_RLC_ACC_CELL_IDX].clone());
        }

        debug_assert_eq!(
            offset,
            BLOCK_HEADER_BYTES_NUM * self.max_inner_blocks
                + KECCAK_DIGEST_SIZE * 3
                + KECCAK_DIGEST_SIZE * self.max_txs
        );

        for i in 0..(offset - 1) {
            self.q_not_end.enable(region, i)?;
        }

        for (block_cell, row_offset) in block_copy_cells.into_iter() {
            region.constrain_equal(
                block_cell.cell(),
                Cell {
                    region_index: RegionIndex(0), // FIXME: this is not safe
                    row_offset,
                    column: self.block_table.value.into(),
                },
            )?;
        }
        #[cfg(feature = "reject-eip2718")]
        for (i, tx_hash_cell) in tx_copy_cells.into_iter().enumerate() {
            region.constrain_equal(
                tx_hash_cell.cell(),
                Cell {
                    region_index: RegionIndex(1), // FIXME: this is not safe
                    row_offset: i * TX_LEN + TX_HASH_OFFSET,
                    column: self.tx_table.value.into(),
                },
            )?;
        }
        // assign rpi_acc, keccak_rpi
        let keccak_row = offset;
        let rpi_rlc_cell = rpi_rlc_cell.unwrap();
        rpi_rlc_cell.copy_advice(
            || "keccak(rpi)_input",
            region,
            self.raw_public_inputs,
            keccak_row,
        )?;
        let keccak = public_data.get_pi(self.max_txs);
        let keccak_rlc =
            keccak
                .to_fixed_bytes()
                .iter()
                .fold(Value::known(F::zero()), |acc, byte| {
                    acc.zip(challenges.evm_word())
                        .and_then(|(acc, rand)| Value::known(acc * rand + F::from(*byte as u64)))
                });
        region.assign_advice(
            || "rpi_length_acc",
            self.rpi_length_acc,
            keccak_row,
            || Value::known(F::from(rpi_length_acc)),
        )?;
        let keccak_output_cell = region.assign_advice(
            || "keccak(rpi)_output",
            self.rpi_rlc_acc,
            keccak_row,
            || keccak_rlc,
        )?;
        self.q_keccak.enable(region, keccak_row)?;

        // start over to accumulate big-endian bytes of keccak output
        rpi_rlc_acc = Value::known(F::zero());
        offset += 1;
        // the high 16 bytes of keccak output
        let mut cells = self.assign_field_in_pi(
            region,
            &mut offset,
            &keccak.to_fixed_bytes()[..16],
            &mut rpi_rlc_acc,
            &mut rpi_length_acc,
            false,
            false,
            challenges,
            true,
        )?;
        let keccak_hi_cell = cells[RPI_CELL_IDX].clone();

        // the low 16 bytes of keccak output
        cells = self.assign_field_in_pi(
            region,
            &mut offset,
            &keccak.to_fixed_bytes()[16..],
            &mut rpi_rlc_acc,
            &mut rpi_length_acc,
            false,
            false,
            challenges,
            true,
        )?;
        let keccak_lo_cell = cells[RPI_CELL_IDX].clone();

        region.constrain_equal(
            keccak_output_cell.cell(),
            cells[RPI_RLC_ACC_CELL_IDX].cell(),
        )?;

        Ok((keccak_hi_cell, keccak_lo_cell))
    }

    #[allow(clippy::too_many_arguments)]
    fn assign_field_in_pi(
        &self,
        region: &mut Region<'_, F>,
        offset: &mut usize,
        value_bytes: &[u8],
        rpi_rlc_acc: &mut Value<F>,
        rpi_length_acc: &mut u64,
        is_block: bool,
        is_padding: bool,
        challenges: &Challenges<Value<F>>,
        keccak_hi_lo: bool,
    ) -> Result<Vec<AssignedCell<F, F>>, Error> {
        let len = value_bytes.len();

        let mut value_bytes_acc = Value::known(F::zero());
        let (use_rlc, t) = if len * 8 > F::CAPACITY as usize {
            (F::one(), challenges.evm_word())
        } else {
            (F::zero(), Value::known(F::from(BYTE_POW_BASE)))
        };
        let r = if keccak_hi_lo {
            challenges.evm_word()
        } else {
            challenges.keccak_input()
        };
        let value = value_bytes
            .iter()
            .fold(Value::known(F::zero()), |acc, byte| {
                acc.zip(t)
                    .and_then(|(acc, t)| Value::known(acc * t + F::from(*byte as u64)))
            });

        let mut cells = vec![None, None];
        for (i, byte) in value_bytes.iter().enumerate() {
            let row_offset = *offset + i;

            let real_value = if is_padding {
                Value::known(F::zero())
            } else {
                value
            };
            *rpi_length_acc += if is_padding { 0 } else { 1 };
            // calculate acc
            value_bytes_acc = value_bytes_acc
                .zip(t)
                .and_then(|(acc, t)| Value::known(acc * t + F::from(*byte as u64)));

            if !is_padding {
                *rpi_rlc_acc = rpi_rlc_acc
                    .zip(r)
                    .and_then(|(acc, rand)| Value::known(acc * rand + F::from(*byte as u64)));
            }

            // set field-related selectors
            if i == 0 {
                self.q_field_start.enable(region, row_offset)?;
            }
            if i == len - 1 {
                self.q_field_end.enable(region, row_offset)?;
            } else {
                self.q_field_step.enable(region, row_offset)?;
            }

            region.assign_fixed(
                || "is_field_rlc",
                self.is_field_rlc,
                row_offset,
                || Value::known(use_rlc),
            )?;
            region.assign_advice(
                || "field byte",
                self.rpi_field_bytes,
                row_offset,
                || Value::known(F::from(*byte as u64)),
            )?;
            region.assign_advice(
                || "field byte acc",
                self.rpi_field_bytes_acc,
                row_offset,
                || value_bytes_acc,
            )?;
            let rpi_cell = region.assign_advice(
                || "field value",
                self.raw_public_inputs,
                row_offset,
                || value,
            )?;
            let rpi_rlc_cell = region.assign_advice(
                || "rpi_rlc_acc",
                self.rpi_rlc_acc,
                row_offset,
                || *rpi_rlc_acc,
            )?;
            region.assign_advice(
                || "is_rpi_padding",
                self.is_rpi_padding,
                row_offset,
                || Value::known(F::from(is_padding as u64)),
            )?;
            let real_rpi_cell =
                region.assign_advice(|| "real_rpi", self.real_rpi, row_offset, || real_value)?;
            region.assign_advice(
                || "rpi_length_acc",
                self.rpi_length_acc,
                row_offset,
                || Value::known(F::from(*rpi_length_acc)),
            )?;

            if i == len - 1 {
                cells[RPI_CELL_IDX] = if is_block {
                    Some(real_rpi_cell)
                } else {
                    Some(rpi_cell)
                };
                cells[RPI_RLC_ACC_CELL_IDX] = Some(rpi_rlc_cell);
            }
        }
        *offset += len;

        Ok(cells.into_iter().map(|cell| cell.unwrap()).collect())
    }
}

/// Public Inputs Circuit
#[derive(Clone, Default, Debug)]
pub struct PiCircuit<F: Field> {
    max_txs: usize,
    max_calldata: usize,
    max_inner_blocks: usize,
    /// PublicInputs data known by the verifier
    pub public_data: PublicData,

    _marker: PhantomData<F>,
}

impl<F: Field> PiCircuit<F> {
    /// Creates a new PiCircuit
    pub fn new(
        max_txs: usize,
        max_calldata: usize,
        max_inner_blocks: usize,
        block: &Block<F>,
    ) -> Self {
        let context = block
            .context
            .ctxs
            .iter()
            .next()
            .map(|(_k, v)| v.clone())
            .unwrap_or_default();
        let public_data = PublicData {
            chain_id: context.chain_id,
            transactions: block.txs.clone(),
            block_ctxs: block.context.clone(),
            prev_state_root: H256(block.mpt_updates.old_root().to_be_bytes()),
            withdraw_trie_root: H256::zero(),
        };
        Self {
            public_data,
            max_txs,
            max_calldata,
            max_inner_blocks,
            _marker: PhantomData,
        }
    }

    /// Return txs
    pub fn txs(&self) -> &[Transaction] {
        &self.public_data.transactions
    }
}

impl<F: Field> SubCircuit<F> for PiCircuit<F> {
    type Config = PiCircuitConfig<F>;

    fn new_from_block(block: &Block<F>) -> Self {
        PiCircuit::new(
            block.circuits_params.max_txs,
            block.circuits_params.max_calldata,
            block.circuits_params.max_inner_blocks,
            block,
        )
    }

    /// Return the minimum number of rows required to prove the block
    fn min_num_rows_block(block: &witness::Block<F>) -> (usize, usize) {
        let row_num = |inner_block_num, tx_num| -> usize {
            BLOCK_HEADER_BYTES_NUM * inner_block_num + KECCAK_DIGEST_SIZE * tx_num + 33
        };
        (
            row_num(block.context.ctxs.len(), block.txs.len()),
            row_num(
                block.circuits_params.max_inner_blocks,
                block.circuits_params.max_txs,
            ),
        )
    }

    /// Compute the public inputs for this circuit.
    fn instance(&self) -> Vec<Vec<F>> {
        let keccak_rpi = self.public_data.get_pi(self.max_txs);
        let keccak_hi = keccak_rpi
            .to_fixed_bytes()
            .iter()
            .take(16)
            .fold(F::zero(), |acc, byte| {
                acc * F::from(BYTE_POW_BASE) + F::from(*byte as u64)
            });

        let keccak_lo = keccak_rpi
            .to_fixed_bytes()
            .iter()
            .skip(16)
            .fold(F::zero(), |acc, byte| {
                acc * F::from(BYTE_POW_BASE) + F::from(*byte as u64)
            });

        let public_inputs = vec![keccak_hi, keccak_lo];
        vec![public_inputs]
    }

    /// Make the assignments to the PiCircuit
    fn synthesize_sub(
        &self,
        config: &Self::Config,
        challenges: &Challenges<Value<F>>,
        layouter: &mut impl Layouter<F>,
    ) -> Result<(), Error> {
        let pi_cells = layouter.assign_region(
            || "pi region",
            |mut region| {
<<<<<<< HEAD
                // assign
                let (keccak_hi_cell, keccak_lo_cell) =
                    config.assign(&mut region, &self.public_data, challenges)?;

                Ok(vec![keccak_hi_cell, keccak_lo_cell])
=======
                // Annotate columns

                config.tx_table.annotate_columns_in_region(&mut region);
                config.block_table.annotate_columns_in_region(&mut region);

                region.name_column(|| "raw_public_inputs", config.raw_public_inputs);
                region.name_column(|| "tx_id_inv", config.tx_id_inv);
                region.name_column(|| "tx_value_inv", config.tx_value_inv);
                region.name_column(|| "tx_id_diff_inv", config.tx_id_diff_inv);

                region.name_column(|| "fixed_u16", config.fixed_u16);
                region.name_column(|| "calldata_gas_cost", config.calldata_gas_cost);
                region.name_column(|| "is_final", config.is_final);

                region.name_column(|| "rpi_rlc_acc", config.rpi_rlc_acc);
                region.name_column(|| "rand_rpi", config.rand_rpi);

                region.name_column(|| "Public_Inputs", config.pi);

                let circuit_len = config.circuit_len();
                let mut raw_pi_vals = vec![F::zero(); circuit_len];

                // Assign block table
                let block_values = self.public_data.get_block_table_values();
                let chain_id = config.assign_block_table(
                    &mut region,
                    block_values,
                    self.randomness,
                    &mut raw_pi_vals,
                )?;

                // Assign extra fields
                let extra_vals = self.public_data.get_extra_values();
                let [state_root, prev_state_root] = config.assign_extra_fields(
                    &mut region,
                    extra_vals,
                    self.randomness,
                    &mut raw_pi_vals,
                )?;

                let mut offset = 0;
                // Assign Tx table
                let txs = self.public_data.get_tx_table_values();
                assert!(txs.len() <= config.max_txs);
                let tx_default = TxValues::default();

                // Add empty row
                config.assign_tx_row(
                    &mut region,
                    offset,
                    0,
                    TxFieldTag::Null,
                    0,
                    F::zero(),
                    &mut raw_pi_vals,
                )?;
                offset += 1;

                for i in 0..config.max_txs {
                    let tx = if i < txs.len() { &txs[i] } else { &tx_default };

                    for (tag, value) in &[
                        (
                            TxFieldTag::Nonce,
                            rlc(tx.nonce.to_le_bytes(), self.randomness),
                        ),
                        (TxFieldTag::Gas, rlc(tx.gas.to_le_bytes(), self.randomness)),
                        (
                            TxFieldTag::GasPrice,
                            rlc(tx.gas_price.to_le_bytes(), self.randomness),
                        ),
                        (
                            TxFieldTag::CallerAddress,
                            tx.from_addr.to_scalar().expect("tx.from too big"),
                        ),
                        (
                            TxFieldTag::CalleeAddress,
                            tx.to_addr.to_scalar().expect("tx.to too big"),
                        ),
                        (TxFieldTag::IsCreate, F::from(tx.is_create)),
                        (
                            TxFieldTag::Value,
                            rlc(tx.value.to_le_bytes(), self.randomness),
                        ),
                        (TxFieldTag::CallDataLength, F::from(tx.call_data_len)),
                        (TxFieldTag::CallDataGasCost, F::from(tx.call_data_gas_cost)),
                        (
                            TxFieldTag::TxSignHash,
                            rlc(tx.tx_sign_hash, self.randomness),
                        ),
                    ] {
                        config.assign_tx_row(
                            &mut region,
                            offset,
                            i + 1,
                            *tag,
                            0,
                            *value,
                            &mut raw_pi_vals,
                        )?;
                        offset += 1;
                    }
                }
                // Tx Table CallData
                let mut calldata_count = 0;
                config.q_calldata_start.enable(&mut region, offset)?;
                // the call data bytes assignment starts at offset 0
                offset = 0;
                let txs = self.public_data.txs();
                for (i, tx) in self.public_data.txs().iter().enumerate() {
                    let call_data_length = tx.call_data.0.len();
                    let mut gas_cost = F::zero();
                    for (index, byte) in tx.call_data.0.iter().enumerate() {
                        assert!(calldata_count < config.max_calldata);
                        let is_final = index == call_data_length - 1;
                        gas_cost += if *byte == 0 {
                            F::from(ZERO_BYTE_GAS_COST)
                        } else {
                            F::from(NONZERO_BYTE_GAS_COST)
                        };
                        let tx_id_next = if is_final {
                            let mut j = i + 1;
                            while j < txs.len() && txs[j].call_data.0.is_empty() {
                                j += 1;
                            }
                            if j >= txs.len() {
                                0
                            } else {
                                j + 1
                            }
                        } else {
                            i + 1
                        };

                        config.assign_tx_calldata_row(
                            &mut region,
                            offset,
                            i + 1,
                            tx_id_next as usize,
                            index,
                            F::from(*byte as u64),
                            is_final,
                            gas_cost,
                            &mut raw_pi_vals,
                        )?;
                        offset += 1;
                        calldata_count += 1;
                    }
                }
                for _ in calldata_count..config.max_calldata {
                    config.assign_tx_calldata_row(
                        &mut region,
                        offset,
                        0, // tx_id
                        0,
                        0,
                        F::zero(),
                        false,
                        F::zero(),
                        &mut raw_pi_vals,
                    )?;
                    offset += 1;
                }
                // NOTE: we add this empty row so as to pass mock prover's check
                //      otherwise it will emit CellNotAssigned Error
                let tx_table_len = TX_LEN * self.max_txs + 1;
                config.assign_tx_empty_row(&mut region, tx_table_len + offset)?;

                // rpi_rlc and rand_rpi cols
                let (rpi_rand, rpi_rlc) =
                    config.assign_rlc_pi(&mut region, self.rand_rpi, raw_pi_vals)?;

                Ok(vec![
                    rpi_rand,
                    rpi_rlc,
                    chain_id,
                    state_root,
                    prev_state_root,
                ])
>>>>>>> f834e61e
            },
        )?;
        // TODO: add copy constraints between block_table.index and
        //       block_table.value (tag = 'Number') for tags except
        //       history_hashes

        // Constrain raw_public_input cells to public inputs
        for (i, pi_cell) in pi_cells.iter().enumerate() {
            layouter.constrain_instance(pi_cell.cell(), config.pi, i)?;
        }

        Ok(())
    }
}

// We define the PiTestCircuit as a wrapper over PiCircuit extended to take the
// generic const parameters MAX_TXS and MAX_CALLDATA.  This is necessary because
// the trait Circuit requires an implementation of `configure` that doesn't take
// any circuit parameters, and the PiCircuit defines gates that use rotations
// that depend on MAX_TXS and MAX_CALLDATA, so these two values are required
// during the configuration.
/// Test Circuit for PiCircuit
<<<<<<< HEAD
#[cfg(any(feature = "test", test))]
#[derive(Default)]
pub struct PiTestCircuit<
    F: Field,
    const MAX_TXS: usize,
    const MAX_CALLDATA: usize,
    const MAX_INNER_BLOCKS: usize,
>(pub PiCircuit<F>);

#[cfg(any(feature = "test", test))]
impl<F: Field, const MAX_TXS: usize, const MAX_CALLDATA: usize, const MAX_INNER_BLOCKS: usize>
    Circuit<F> for PiTestCircuit<F, MAX_TXS, MAX_CALLDATA, MAX_INNER_BLOCKS>
=======
#[cfg(any(feature = "test", test, feature = "test-circuits"))]
#[derive(Default, Clone)]
pub struct PiTestCircuit<F: Field, const MAX_TXS: usize, const MAX_CALLDATA: usize>(
    pub PiCircuit<F>,
);

#[cfg(any(feature = "test", test, feature = "test-circuits"))]
impl<F: Field, const MAX_TXS: usize, const MAX_CALLDATA: usize>
    PiTestCircuit<F, MAX_TXS, MAX_CALLDATA>
{
    /// Compute the public inputs for this circuit.
    pub fn instance(&self) -> Vec<Vec<F>> {
        self.0.instance()
    }
}

#[cfg(any(feature = "test", test, feature = "test-circuits"))]
impl<F: Field, const MAX_TXS: usize, const MAX_CALLDATA: usize> Circuit<F>
    for PiTestCircuit<F, MAX_TXS, MAX_CALLDATA>
>>>>>>> f834e61e
{
    type Config = (PiCircuitConfig<F>, Challenges);
    type FloorPlanner = SimpleFloorPlanner;

    fn without_witnesses(&self) -> Self {
        Self::default()
    }

    fn configure(meta: &mut ConstraintSystem<F>) -> Self::Config {
        let block_table = BlockTable::construct(meta);
        let tx_table = TxTable::construct(meta);
        let keccak_table = KeccakTable::construct(meta);
        let challenges = Challenges::construct(meta);
        let challenge_exprs = challenges.exprs(meta);
        (
            PiCircuitConfig::new(
                meta,
                PiCircuitConfigArgs {
                    max_txs: MAX_TXS,
                    max_calldata: MAX_CALLDATA,
                    max_inner_blocks: MAX_INNER_BLOCKS,
                    block_table,
                    keccak_table,
                    tx_table,
                    challenges: challenge_exprs,
                },
            ),
            challenges,
        )
    }

    fn synthesize(
        &self,
        (config, challenges): Self::Config,
        mut layouter: impl Layouter<F>,
    ) -> Result<(), Error> {
        let challenges = challenges.values(&layouter);

        // assign block table
        config.block_table.load(
            &mut layouter,
            &self.0.public_data.block_ctxs,
            &self.0.public_data.transactions,
            self.0.max_inner_blocks,
            &challenges,
        )?;
        // assign tx table
        config.tx_table.load(
            &mut layouter,
            &self.0.public_data.transactions,
            self.0.max_txs,
            self.0.public_data.chain_id.as_u64(),
            &challenges,
        )?;
        // assign keccak table
        let rpi_bytes = self.0.public_data.raw_public_input_bytes(self.0.max_txs);
        config
            .keccak_table
            .dev_load(&mut layouter, vec![&rpi_bytes], &challenges)?;

        self.0.synthesize_sub(&config, &challenges, &mut layouter)?;

        Ok(())
    }
}

#[cfg(test)]
mod pi_circuit_test {
    use super::*;
    use crate::witness::block_convert;
    use bus_mapping::mock::BlockData;
    use eth_types::bytecode;
    use eth_types::geth_types::GethData;
    use halo2_proofs::{
        dev::{MockProver, VerifyFailure},
        halo2curves::bn256::Fr,
    };
<<<<<<< HEAD
    use mock::TestContext;
=======
    use mock::{CORRECT_MOCK_TXS, MOCK_CHAIN_ID};
>>>>>>> f834e61e
    use pretty_assertions::assert_eq;

    fn run<
        F: Field,
        const MAX_TXS: usize,
        const MAX_CALLDATA: usize,
        const MAX_INNER_BLOCKS: usize,
    >(
        k: u32,
        block: Block<F>,
    ) -> Result<(), Vec<VerifyFailure>> {
<<<<<<< HEAD
        let circuit = PiTestCircuit::<F, MAX_TXS, MAX_CALLDATA, MAX_INNER_BLOCKS>(PiCircuit::new(
=======
        let mut rng = ChaCha20Rng::seed_from_u64(2);
        let randomness = F::random(&mut rng);
        let rand_rpi = F::random(&mut rng);
        let mut public_data = public_data;
        public_data.chain_id = *MOCK_CHAIN_ID;

        let circuit = PiTestCircuit::<F, MAX_TXS, MAX_CALLDATA>(PiCircuit::new(
>>>>>>> f834e61e
            MAX_TXS,
            MAX_CALLDATA,
            MAX_INNER_BLOCKS,
            &block,
        ));
        let public_inputs = circuit.0.instance();

        let prover = match MockProver::run(k, &circuit, public_inputs) {
            Ok(prover) => prover,
            Err(e) => panic!("{:#?}", e),
        };
        prover.verify()
    }

    // #[test]
    // fn test_default_pi() {
    //     const MAX_TXS: usize = 2;
    //     const MAX_CALLDATA: usize = 8;
    //     let public_data = PublicData::default();
    //
    //     let k = 16;
    //     assert_eq!(run::<Fr, MAX_TXS, MAX_CALLDATA>(k, public_data), Ok(()));
    // }

    #[test]
    fn test_simple_pi() {
        const MAX_TXS: usize = 4;
        const MAX_CALLDATA: usize = 20;
        const MAX_INNER_BLOCKS: usize = 4;

        let test_ctx = TestContext::<2, 1>::simple_ctx_with_bytecode(bytecode! {
            STOP
        })
        .unwrap();
        let block: GethData = test_ctx.into();
        let mut builder = BlockData::new_from_geth_data(block.clone()).new_circuit_input_builder();
        builder
            .handle_block(&block.eth_block, &block.geth_traces)
            .unwrap();
        let block = block_convert(&builder.block, &builder.code_db).unwrap();

        let k = 16;
        assert_eq!(
            run::<Fr, MAX_TXS, MAX_CALLDATA, MAX_INNER_BLOCKS>(k, block),
            Ok(())
        );
    }
}<|MERGE_RESOLUTION|>--- conflicted
+++ resolved
@@ -3,7 +3,6 @@
 use std::iter;
 use std::marker::PhantomData;
 
-<<<<<<< HEAD
 use crate::table::TxTable;
 use crate::table::{BlockTable, KeccakTable};
 use bus_mapping::circuit_input_builder::get_dummy_tx_hash;
@@ -11,12 +10,12 @@
 use eth_types::{Hash, H256};
 use ethers_core::utils::keccak256;
 use halo2_proofs::plonk::{Assigned, Expression, Fixed, Instance};
-use mock::MOCK_CHAIN_ID;
 
 #[cfg(feature = "onephase")]
 use halo2_proofs::plonk::FirstPhase as SecondPhase;
 #[cfg(not(feature = "onephase"))]
 use halo2_proofs::plonk::SecondPhase;
+use crate::table::{BlockTable, LookupTable};
 
 use crate::evm_circuit::util::constraint_builder::BaseConstraintBuilder;
 use crate::state_circuit::StateCircuitExports;
@@ -28,31 +27,8 @@
 use gadgets::util::{not, select, Expr};
 use halo2_proofs::circuit::{Cell, RegionIndex};
 use halo2_proofs::{
-    circuit::{AssignedCell, Layouter, Region, SimpleFloorPlanner, Value},
+    circuit::{AssignedCell, Layouter, Region, Value},
     plonk::{Advice, Circuit, Column, ConstraintSystem, Error, Selector},
-=======
-use eth_types::geth_types::BlockConstants;
-use eth_types::sign_types::SignData;
-use eth_types::H256;
-use eth_types::{
-    geth_types::Transaction, Address, BigEndianHash, Field, ToBigEndian, ToLittleEndian, ToScalar,
-    Word,
-};
-use halo2_proofs::plonk::{Instance, SecondPhase};
-use keccak256::plain::Keccak;
-
-use crate::table::TxFieldTag;
-use crate::table::TxTable;
-use crate::table::{BlockTable, LookupTable};
-use crate::tx_circuit::TX_LEN;
-use crate::util::{random_linear_combine_word as rlc, Challenges, SubCircuit, SubCircuitConfig};
-use crate::witness;
-use gadgets::is_zero::IsZeroChip;
-use gadgets::util::{not, or, Expr};
-use halo2_proofs::{
-    circuit::{AssignedCell, Layouter, Region, Value},
-    plonk::{Advice, Column, ConstraintSystem, Error, Fixed, Selector},
->>>>>>> f834e61e
     poly::Rotation,
 };
 use once_cell::sync::Lazy;
@@ -99,12 +75,7 @@
 impl Default for PublicData {
     fn default() -> Self {
         PublicData {
-<<<<<<< HEAD
-            chain_id: *MOCK_CHAIN_ID,
-=======
             chain_id: Word::default(),
-            history_hashes: vec![],
->>>>>>> f834e61e
             transactions: vec![],
             prev_state_root: H256::zero(),
             withdraw_trie_root: H256::zero(),
@@ -277,7 +248,10 @@
 
         let pi = meta.instance_column();
 
-<<<<<<< HEAD
+        // Annotate table columns
+        tx_table.annotate_columns(meta);
+        block_table.annotate_columns(meta);
+
         let q_field_start = meta.complex_selector();
         let q_field_step = meta.complex_selector();
         let q_field_end = meta.complex_selector();
@@ -289,13 +263,6 @@
 
         meta.enable_equality(rpi);
         meta.enable_equality(real_rpi);
-=======
-        // Annotate table columns
-        tx_table.annotate_columns(meta);
-        block_table.annotate_columns(meta);
-
-        meta.enable_equality(raw_public_inputs);
->>>>>>> f834e61e
         meta.enable_equality(rpi_rlc_acc);
         meta.enable_equality(block_table.value); // copy block to rpi
         meta.enable_equality(tx_table.value); // copy tx hashes to rpi
@@ -1083,16 +1050,12 @@
         let pi_cells = layouter.assign_region(
             || "pi region",
             |mut region| {
-<<<<<<< HEAD
+                // Annotate columns
+
+                config.tx_table.annotate_columns_in_region(&mut region);
                 // assign
                 let (keccak_hi_cell, keccak_lo_cell) =
                     config.assign(&mut region, &self.public_data, challenges)?;
-
-                Ok(vec![keccak_hi_cell, keccak_lo_cell])
-=======
-                // Annotate columns
-
-                config.tx_table.annotate_columns_in_region(&mut region);
                 config.block_table.annotate_columns_in_region(&mut region);
 
                 region.name_column(|| "raw_public_inputs", config.raw_public_inputs);
@@ -1109,167 +1072,8 @@
 
                 region.name_column(|| "Public_Inputs", config.pi);
 
-                let circuit_len = config.circuit_len();
-                let mut raw_pi_vals = vec![F::zero(); circuit_len];
-
-                // Assign block table
-                let block_values = self.public_data.get_block_table_values();
-                let chain_id = config.assign_block_table(
-                    &mut region,
-                    block_values,
-                    self.randomness,
-                    &mut raw_pi_vals,
-                )?;
-
-                // Assign extra fields
-                let extra_vals = self.public_data.get_extra_values();
-                let [state_root, prev_state_root] = config.assign_extra_fields(
-                    &mut region,
-                    extra_vals,
-                    self.randomness,
-                    &mut raw_pi_vals,
-                )?;
-
-                let mut offset = 0;
-                // Assign Tx table
-                let txs = self.public_data.get_tx_table_values();
-                assert!(txs.len() <= config.max_txs);
-                let tx_default = TxValues::default();
-
-                // Add empty row
-                config.assign_tx_row(
-                    &mut region,
-                    offset,
-                    0,
-                    TxFieldTag::Null,
-                    0,
-                    F::zero(),
-                    &mut raw_pi_vals,
-                )?;
-                offset += 1;
-
-                for i in 0..config.max_txs {
-                    let tx = if i < txs.len() { &txs[i] } else { &tx_default };
-
-                    for (tag, value) in &[
-                        (
-                            TxFieldTag::Nonce,
-                            rlc(tx.nonce.to_le_bytes(), self.randomness),
-                        ),
-                        (TxFieldTag::Gas, rlc(tx.gas.to_le_bytes(), self.randomness)),
-                        (
-                            TxFieldTag::GasPrice,
-                            rlc(tx.gas_price.to_le_bytes(), self.randomness),
-                        ),
-                        (
-                            TxFieldTag::CallerAddress,
-                            tx.from_addr.to_scalar().expect("tx.from too big"),
-                        ),
-                        (
-                            TxFieldTag::CalleeAddress,
-                            tx.to_addr.to_scalar().expect("tx.to too big"),
-                        ),
-                        (TxFieldTag::IsCreate, F::from(tx.is_create)),
-                        (
-                            TxFieldTag::Value,
-                            rlc(tx.value.to_le_bytes(), self.randomness),
-                        ),
-                        (TxFieldTag::CallDataLength, F::from(tx.call_data_len)),
-                        (TxFieldTag::CallDataGasCost, F::from(tx.call_data_gas_cost)),
-                        (
-                            TxFieldTag::TxSignHash,
-                            rlc(tx.tx_sign_hash, self.randomness),
-                        ),
-                    ] {
-                        config.assign_tx_row(
-                            &mut region,
-                            offset,
-                            i + 1,
-                            *tag,
-                            0,
-                            *value,
-                            &mut raw_pi_vals,
-                        )?;
-                        offset += 1;
-                    }
-                }
-                // Tx Table CallData
-                let mut calldata_count = 0;
-                config.q_calldata_start.enable(&mut region, offset)?;
-                // the call data bytes assignment starts at offset 0
-                offset = 0;
-                let txs = self.public_data.txs();
-                for (i, tx) in self.public_data.txs().iter().enumerate() {
-                    let call_data_length = tx.call_data.0.len();
-                    let mut gas_cost = F::zero();
-                    for (index, byte) in tx.call_data.0.iter().enumerate() {
-                        assert!(calldata_count < config.max_calldata);
-                        let is_final = index == call_data_length - 1;
-                        gas_cost += if *byte == 0 {
-                            F::from(ZERO_BYTE_GAS_COST)
-                        } else {
-                            F::from(NONZERO_BYTE_GAS_COST)
-                        };
-                        let tx_id_next = if is_final {
-                            let mut j = i + 1;
-                            while j < txs.len() && txs[j].call_data.0.is_empty() {
-                                j += 1;
-                            }
-                            if j >= txs.len() {
-                                0
-                            } else {
-                                j + 1
-                            }
-                        } else {
-                            i + 1
-                        };
-
-                        config.assign_tx_calldata_row(
-                            &mut region,
-                            offset,
-                            i + 1,
-                            tx_id_next as usize,
-                            index,
-                            F::from(*byte as u64),
-                            is_final,
-                            gas_cost,
-                            &mut raw_pi_vals,
-                        )?;
-                        offset += 1;
-                        calldata_count += 1;
-                    }
-                }
-                for _ in calldata_count..config.max_calldata {
-                    config.assign_tx_calldata_row(
-                        &mut region,
-                        offset,
-                        0, // tx_id
-                        0,
-                        0,
-                        F::zero(),
-                        false,
-                        F::zero(),
-                        &mut raw_pi_vals,
-                    )?;
-                    offset += 1;
-                }
-                // NOTE: we add this empty row so as to pass mock prover's check
-                //      otherwise it will emit CellNotAssigned Error
-                let tx_table_len = TX_LEN * self.max_txs + 1;
-                config.assign_tx_empty_row(&mut region, tx_table_len + offset)?;
-
-                // rpi_rlc and rand_rpi cols
-                let (rpi_rand, rpi_rlc) =
-                    config.assign_rlc_pi(&mut region, self.rand_rpi, raw_pi_vals)?;
-
-                Ok(vec![
-                    rpi_rand,
-                    rpi_rlc,
-                    chain_id,
-                    state_root,
-                    prev_state_root,
-                ])
->>>>>>> f834e61e
+
+                Ok(vec![keccak_hi_cell, keccak_lo_cell])
             },
         )?;
         // TODO: add copy constraints between block_table.index and
@@ -1292,9 +1096,8 @@
 // that depend on MAX_TXS and MAX_CALLDATA, so these two values are required
 // during the configuration.
 /// Test Circuit for PiCircuit
-<<<<<<< HEAD
-#[cfg(any(feature = "test", test))]
-#[derive(Default)]
+#[cfg(any(feature = "test", test, feature = "test-circuits"))]
+#[derive(Default, Clone)]
 pub struct PiTestCircuit<
     F: Field,
     const MAX_TXS: usize,
@@ -1302,19 +1105,9 @@
     const MAX_INNER_BLOCKS: usize,
 >(pub PiCircuit<F>);
 
-#[cfg(any(feature = "test", test))]
+#[cfg(any(feature = "test", test, feature = "test-circuits"))]
 impl<F: Field, const MAX_TXS: usize, const MAX_CALLDATA: usize, const MAX_INNER_BLOCKS: usize>
     Circuit<F> for PiTestCircuit<F, MAX_TXS, MAX_CALLDATA, MAX_INNER_BLOCKS>
-=======
-#[cfg(any(feature = "test", test, feature = "test-circuits"))]
-#[derive(Default, Clone)]
-pub struct PiTestCircuit<F: Field, const MAX_TXS: usize, const MAX_CALLDATA: usize>(
-    pub PiCircuit<F>,
-);
-
-#[cfg(any(feature = "test", test, feature = "test-circuits"))]
-impl<F: Field, const MAX_TXS: usize, const MAX_CALLDATA: usize>
-    PiTestCircuit<F, MAX_TXS, MAX_CALLDATA>
 {
     /// Compute the public inputs for this circuit.
     pub fn instance(&self) -> Vec<Vec<F>> {
@@ -1323,9 +1116,6 @@
 }
 
 #[cfg(any(feature = "test", test, feature = "test-circuits"))]
-impl<F: Field, const MAX_TXS: usize, const MAX_CALLDATA: usize> Circuit<F>
-    for PiTestCircuit<F, MAX_TXS, MAX_CALLDATA>
->>>>>>> f834e61e
 {
     type Config = (PiCircuitConfig<F>, Challenges);
     type FloorPlanner = SimpleFloorPlanner;
@@ -1403,11 +1193,8 @@
         dev::{MockProver, VerifyFailure},
         halo2curves::bn256::Fr,
     };
-<<<<<<< HEAD
     use mock::TestContext;
-=======
     use mock::{CORRECT_MOCK_TXS, MOCK_CHAIN_ID};
->>>>>>> f834e61e
     use pretty_assertions::assert_eq;
 
     fn run<
@@ -1419,17 +1206,9 @@
         k: u32,
         block: Block<F>,
     ) -> Result<(), Vec<VerifyFailure>> {
-<<<<<<< HEAD
         let circuit = PiTestCircuit::<F, MAX_TXS, MAX_CALLDATA, MAX_INNER_BLOCKS>(PiCircuit::new(
-=======
-        let mut rng = ChaCha20Rng::seed_from_u64(2);
-        let randomness = F::random(&mut rng);
-        let rand_rpi = F::random(&mut rng);
         let mut public_data = public_data;
         public_data.chain_id = *MOCK_CHAIN_ID;
-
-        let circuit = PiTestCircuit::<F, MAX_TXS, MAX_CALLDATA>(PiCircuit::new(
->>>>>>> f834e61e
             MAX_TXS,
             MAX_CALLDATA,
             MAX_INNER_BLOCKS,
