//! Public Input Circuit implementation

use std::marker::PhantomData;

use eth_types::geth_types::BlockConstants;
use eth_types::sign_types::SignData;
use eth_types::H256;
use eth_types::{
    geth_types::Transaction, Address, BigEndianHash, Field, ToBigEndian, ToLittleEndian, ToScalar,
    Word,
};
use halo2_proofs::plonk::Instance;

use crate::table::BlockTable;
use crate::table::TxFieldTag;
use crate::table::TxTable;
use crate::tx_circuit::TX_LEN;
use crate::util::{random_linear_combine_word as rlc, Challenges, SubCircuit, SubCircuitConfig};
use crate::witness;
use gadgets::is_zero::IsZeroChip;
use gadgets::util::{not, or, Expr};
use halo2_proofs::{
    circuit::{AssignedCell, Layouter, Region, SimpleFloorPlanner, Value},
    plonk::{Advice, Circuit, Column, ConstraintSystem, Error, Fixed, Selector},
    poly::Rotation,
};

/// Fixed by the spec
const BLOCK_LEN: usize = 7 + 256;
const EXTRA_LEN: usize = 2;
const ZERO_BYTE_GAS_COST: u64 = 4;
const NONZERO_BYTE_GAS_COST: u64 = 16;

/// Values of the block table (as in the spec)
#[derive(Clone, Default, Debug)]
pub struct BlockValues {
    coinbase: Address,
    gas_limit: u64,
    number: u64,
    timestamp: u64,
    difficulty: Word,
    base_fee: Word, // NOTE: BaseFee was added by EIP-1559 and is ignored in legacy headers.
    chain_id: u64,
    history_hashes: Vec<H256>,
}

/// Values of the tx table (as in the spec)
#[derive(Default, Debug, Clone)]
pub struct TxValues {
    nonce: Word,
    gas: Word, //gas limit
    gas_price: Word,
    from_addr: Address,
    to_addr: Address,
    is_create: u64,
    value: Word,
    call_data_len: u64,
    call_data_gas_cost: u64,
    tx_sign_hash: [u8; 32],
}

/// Extra values (not contained in block or tx tables)
#[derive(Default, Debug, Clone)]
pub struct ExtraValues {
    // block_hash: H256,
    state_root: H256,
    prev_state_root: H256,
}

/// PublicData contains all the values that the PiCircuit recieves as input
#[derive(Debug, Clone, Default)]
pub struct PublicData {
    /// chain id
    pub chain_id: Word,
    /// History hashes contains the most recent 256 block hashes in history,
    /// where the latest one is at history_hashes[history_hashes.len() - 1].
    pub history_hashes: Vec<Word>,
    /// Block Transactions
    pub transactions: Vec<eth_types::Transaction>,
    /// Block State Root
    pub state_root: H256,
    /// Previous block root
    pub prev_state_root: H256,
    /// Constants related to Ethereum block
    pub block_constants: BlockConstants,
}

impl PublicData {
    /// Returns struct with values for the block table
    pub fn get_block_table_values(&self) -> BlockValues {
        let history_hashes = [
            vec![H256::zero(); 256 - self.history_hashes.len()],
            self.history_hashes
                .iter()
                .map(|&hash| H256::from(hash.to_be_bytes()))
                .collect(),
        ]
        .concat();
        BlockValues {
            coinbase: self.block_constants.coinbase,
            gas_limit: self.block_constants.gas_limit.as_u64(),
            number: self.block_constants.number.as_u64(),
            timestamp: self.block_constants.timestamp.as_u64(),
            difficulty: self.block_constants.difficulty,
            base_fee: self.block_constants.base_fee,
            chain_id: self.chain_id.as_u64(),
            history_hashes,
        }
    }

    /// Returns struct with values for the tx table
    pub fn get_tx_table_values(&self) -> Vec<TxValues> {
        let chain_id: u64 = self
            .chain_id
            .try_into()
            .expect("Error converting chain_id to u64");
        let mut tx_vals = vec![];
        for tx in &self.txs() {
            let sign_data: SignData = tx
                .sign_data(chain_id)
                .expect("Error computing tx_sign_hash");
            let mut msg_hash_le = [0u8; 32];
            msg_hash_le.copy_from_slice(sign_data.msg_hash.to_bytes().as_slice());
            tx_vals.push(TxValues {
                nonce: tx.nonce,
                gas_price: tx.gas_price,
                gas: tx.gas_limit,
                from_addr: tx.from,
                to_addr: tx.to.unwrap_or_else(Address::zero),
                is_create: (tx.to.is_none() as u64),
                value: tx.value,
                call_data_len: tx.call_data.0.len() as u64,
                call_data_gas_cost: tx.call_data.0.iter().fold(0, |acc, byte| {
                    acc + if *byte == 0 {
                        ZERO_BYTE_GAS_COST
                    } else {
                        NONZERO_BYTE_GAS_COST
                    }
                }),
                tx_sign_hash: msg_hash_le,
            });
        }
        tx_vals
    }

    /// Returns struct with the extra values
    pub fn get_extra_values(&self) -> ExtraValues {
        ExtraValues {
            // block_hash: self.hash.unwrap_or_else(H256::zero),
            state_root: self.state_root,
            prev_state_root: self.prev_state_root,
        }
    }

    fn txs(&self) -> Vec<Transaction> {
        self.transactions.iter().map(Transaction::from).collect()
    }
}

/// Config for PiCircuit
#[derive(Clone, Debug)]
pub struct PiCircuitConfig<F: Field> {
    /// Max number of supported transactions
    max_txs: usize,
    /// Max number of supported calldata bytes
    max_calldata: usize,

    q_block_table: Selector,
    q_tx_table: Selector,
    q_tx_calldata: Selector,
    q_calldata_start: Selector,

    tx_id_inv: Column<Advice>,
    tx_value_inv: Column<Advice>,
    tx_id_diff_inv: Column<Advice>,
    fixed_u16: Column<Fixed>,
    calldata_gas_cost: Column<Advice>,
    is_final: Column<Advice>,

    raw_public_inputs: Column<Advice>,
    rpi_rlc_acc: Column<Advice>,
    rand_rpi: Column<Advice>,
    q_not_end: Selector,
    q_end: Selector,

    pi: Column<Instance>, // rpi_rand, rpi_rlc, chain_ID, state_root, prev_state_root

    _marker: PhantomData<F>,
    // External tables
    block_table: BlockTable,
    tx_table: TxTable,
}

/// Circuit configuration arguments
pub struct PiCircuitConfigArgs {
    /// Max number of supported transactions
    pub max_txs: usize,
    /// Max number of supported calldata bytes
    pub max_calldata: usize,
    /// TxTable
    pub tx_table: TxTable,
    /// BlockTable
    pub block_table: BlockTable,
}

impl<F: Field> SubCircuitConfig<F> for PiCircuitConfig<F> {
    type ConfigArgs = PiCircuitConfigArgs;

    /// Return a new PiCircuitConfig
    fn new(
        meta: &mut ConstraintSystem<F>,
        Self::ConfigArgs {
            max_txs,
            max_calldata,
            block_table,
            tx_table,
        }: Self::ConfigArgs,
    ) -> Self {
        let q_block_table = meta.selector();

        let q_tx_table = meta.complex_selector();
        let q_tx_calldata = meta.complex_selector();
        let q_calldata_start = meta.complex_selector();
        // Tx Table
        let tx_id = tx_table.tx_id;
        let tx_value = tx_table.value;
        let tag = tx_table.tag;
        let index = tx_table.index;
        let tx_id_inv = meta.advice_column();
        let tx_value_inv = meta.advice_column();
        let tx_id_diff_inv = meta.advice_column();
        // The difference of tx_id of adjacent rows in calldata part of tx table
        // lies in the interval [0, 2^16] if their tx_id both do not equal to zero.
        // We do not use 2^8 for the reason that a large block may have more than
        // 2^8 transfer transactions which have 21000*2^8 (~ 5.376M) gas.
        let fixed_u16 = meta.fixed_column();
        let calldata_gas_cost = meta.advice_column();
        let is_final = meta.advice_column();

        let raw_public_inputs = meta.advice_column();
        let rpi_rlc_acc = meta.advice_column();
        let rand_rpi = meta.advice_column();
        let q_not_end = meta.selector();
        let q_end = meta.selector();

        let pi = meta.instance_column();

        meta.enable_equality(raw_public_inputs);
        meta.enable_equality(rpi_rlc_acc);
        meta.enable_equality(rand_rpi);
        meta.enable_equality(pi);

        // 0.0 rpi_rlc_acc[0] == RLC(raw_public_inputs, rand_rpi)
        meta.create_gate(
            "rpi_rlc_acc[i] = rand_rpi * rpi_rlc_acc[i+1] + raw_public_inputs[i]",
            |meta| {
                // q_not_end * row.rpi_rlc_acc ==
                // (q_not_end * row_next.rpi_rlc_acc * row.rand_rpi + row.raw_public_inputs )
                let q_not_end = meta.query_selector(q_not_end);
                let cur_rpi_rlc_acc = meta.query_advice(rpi_rlc_acc, Rotation::cur());
                let next_rpi_rlc_acc = meta.query_advice(rpi_rlc_acc, Rotation::next());
                let rand_rpi = meta.query_advice(rand_rpi, Rotation::cur());
                let raw_public_inputs = meta.query_advice(raw_public_inputs, Rotation::cur());

                vec![
                    q_not_end * (next_rpi_rlc_acc * rand_rpi + raw_public_inputs - cur_rpi_rlc_acc),
                ]
            },
        );
        meta.create_gate("rpi_rlc_acc[last] = raw_public_inputs[last]", |meta| {
            let q_end = meta.query_selector(q_end);
            let raw_public_inputs = meta.query_advice(raw_public_inputs, Rotation::cur());
            let rpi_rlc_acc = meta.query_advice(rpi_rlc_acc, Rotation::cur());
            vec![q_end * (raw_public_inputs - rpi_rlc_acc)]
        });

        // 0.1 rand_rpi[i] == rand_rpi[j]
        meta.create_gate("rand_pi = rand_rpi.next", |meta| {
            // q_not_end * row.rand_rpi == q_not_end * row_next.rand_rpi
            let q_not_end = meta.query_selector(q_not_end);
            let cur_rand_rpi = meta.query_advice(rand_rpi, Rotation::cur());
            let next_rand_rpi = meta.query_advice(rand_rpi, Rotation::next());

            vec![q_not_end * (cur_rand_rpi - next_rand_rpi)]
        });

        // 0.2 Block table -> value column match with raw_public_inputs at expected
        // offset
        meta.create_gate("block_table[i] = raw_public_inputs[offset + i]", |meta| {
            let q_block_table = meta.query_selector(q_block_table);
            let block_value = meta.query_advice(block_table.value, Rotation::cur());
            let rpi_block_value = meta.query_advice(raw_public_inputs, Rotation::cur());
            vec![q_block_table * (block_value - rpi_block_value)]
        });

        let offset = BLOCK_LEN + 1 + EXTRA_LEN;
        let tx_table_len = max_txs * TX_LEN + 1;

        //  0.3 Tx table -> {tx_id, index, value} column match with raw_public_inputs
        // at expected offset
        meta.create_gate(
            "tx_table.tx_id[i] == raw_public_inputs[offset + i]",
            |meta| {
                // row.q_tx_table * row.tx_table.tx_id
                // == row.q_tx_table * row_offset_tx_table_tx_id.raw_public_inputs
                let q_tx_table = meta.query_selector(q_tx_table);
                let tx_id = meta.query_advice(tx_table.tx_id, Rotation::cur());
                let rpi_tx_id = meta.query_advice(raw_public_inputs, Rotation(offset as i32));

                vec![q_tx_table * (tx_id - rpi_tx_id)]
            },
        );

        meta.create_gate(
            "tx_table.index[i] == raw_public_inputs[offset + tx_table_len + i]",
            |meta| {
                // row.q_tx_table * row.tx_table.tx_index
                // == row.q_tx_table * row_offset_tx_table_tx_index.raw_public_inputs
                let q_tx_table = meta.query_selector(q_tx_table);
                let tx_index = meta.query_advice(tx_table.index, Rotation::cur());
                let rpi_tx_index =
                    meta.query_advice(raw_public_inputs, Rotation((offset + tx_table_len) as i32));

                vec![q_tx_table * (tx_index - rpi_tx_index)]
            },
        );

        meta.create_gate(
            "tx_table.tx_value[i] == raw_public_inputs[offset + 2* tx_table_len + i]",
            |meta| {
                // (row.q_tx_calldata | row.q_tx_table) * row.tx_table.tx_value
                // == (row.q_tx_calldata | row.q_tx_table) *
                // row_offset_tx_table_tx_value.raw_public_inputs
                let q_tx_table = meta.query_selector(q_tx_table);
                let tx_value = meta.query_advice(tx_value, Rotation::cur());
                let q_tx_calldata = meta.query_selector(q_tx_calldata);
                let rpi_tx_value = meta.query_advice(
                    raw_public_inputs,
                    Rotation((offset + 2 * tx_table_len) as i32),
                );

                vec![or::expr([q_tx_table, q_tx_calldata]) * (tx_value - rpi_tx_value)]
            },
        );

        let tx_id_is_zero_config = IsZeroChip::configure(
            meta,
            |meta| meta.query_selector(q_tx_calldata),
            |meta| meta.query_advice(tx_table.tx_id, Rotation::cur()),
            tx_id_inv,
        );
        let tx_value_is_zero_config = IsZeroChip::configure(
            meta,
            |meta| {
                or::expr([
                    meta.query_selector(q_tx_table),
                    meta.query_selector(q_tx_calldata),
                ])
            },
            |meta| meta.query_advice(tx_value, Rotation::cur()),
            tx_value_inv,
        );
        let _tx_id_diff_is_zero_config = IsZeroChip::configure(
            meta,
            |meta| meta.query_selector(q_tx_calldata),
            |meta| {
                meta.query_advice(tx_table.tx_id, Rotation::next())
                    - meta.query_advice(tx_table.tx_id, Rotation::cur())
            },
            tx_id_diff_inv,
        );

        meta.lookup_any("tx_id_diff", |meta| {
            let tx_id_next = meta.query_advice(tx_id, Rotation::next());
            let tx_id = meta.query_advice(tx_id, Rotation::cur());
            let tx_id_inv_next = meta.query_advice(tx_id_inv, Rotation::next());
            let tx_id_diff_inv = meta.query_advice(tx_id_diff_inv, Rotation::cur());
            let fixed_u16_table = meta.query_fixed(fixed_u16, Rotation::cur());

            let tx_id_next_nonzero = tx_id_next.expr() * tx_id_inv_next;
            let tx_id_not_equal_to_next = (tx_id_next.expr() - tx_id.expr()) * tx_id_diff_inv;
            let tx_id_diff_minus_one = tx_id_next - tx_id - 1.expr();

            vec![(
                tx_id_diff_minus_one * tx_id_next_nonzero * tx_id_not_equal_to_next,
                fixed_u16_table,
            )]
        });

        meta.create_gate("calldata constraints", |meta| {
            let q_is_calldata = meta.query_selector(q_tx_calldata);
            let q_calldata_start = meta.query_selector(q_calldata_start);
            let tx_idx = meta.query_advice(tx_id, Rotation::cur());
            let tx_idx_next = meta.query_advice(tx_id, Rotation::next());
            let tx_idx_inv_next = meta.query_advice(tx_id_inv, Rotation::next());
            let tx_idx_diff_inv = meta.query_advice(tx_id_diff_inv, Rotation::cur());
            let idx = meta.query_advice(index, Rotation::cur());
            let idx_next = meta.query_advice(index, Rotation::next());
            let value_next = meta.query_advice(tx_value, Rotation::next());
            let value_next_inv = meta.query_advice(tx_value_inv, Rotation::next());

            let gas_cost = meta.query_advice(calldata_gas_cost, Rotation::cur());
            let gas_cost_next = meta.query_advice(calldata_gas_cost, Rotation::next());
            let is_final = meta.query_advice(is_final, Rotation::cur());

            let is_tx_id_nonzero = not::expr(tx_id_is_zero_config.expr());
            let is_tx_id_next_nonzero = tx_idx_next.expr() * tx_idx_inv_next.expr();

            let is_value_zero = tx_value_is_zero_config.expr();
            let is_value_nonzero = not::expr(tx_value_is_zero_config.expr());

            let is_value_next_nonzero = value_next.expr() * value_next_inv.expr();
            let is_value_next_zero = not::expr(is_value_next_nonzero.expr());

            // gas = value == 0 ? 4 : 16
            let gas = ZERO_BYTE_GAS_COST.expr() * is_value_zero.expr()
                + NONZERO_BYTE_GAS_COST.expr() * is_value_nonzero.expr();
            let gas_next = ZERO_BYTE_GAS_COST.expr() * is_value_next_zero
                + NONZERO_BYTE_GAS_COST.expr() * is_value_next_nonzero;

            // if tx_id == 0 then idx == 0, tx_id_next == 0
            let default_calldata_row_constraint1 = tx_id_is_zero_config.expr() * idx.expr();
            let default_calldata_row_constraint2 = tx_id_is_zero_config.expr() * tx_idx_next.expr();
            let default_calldata_row_constraint3 = tx_id_is_zero_config.expr() * is_final.expr();
            let default_calldata_row_constraint4 = tx_id_is_zero_config.expr() * gas_cost.expr();

            // if tx_id != 0 then
            //    1. tx_id_next == tx_id: idx_next == idx + 1, gas_cost_next == gas_cost +
            //       gas_next, is_final == false;
            //    2. tx_id_next == tx_id + 1 + x (where x is in [0, 2^16)): idx_next == 0,
            //       gas_cost_next == gas_next, is_final == true;
            //    3. tx_id_next == 0: is_final == true, idx_next == 0, gas_cost_next == 0;
            // either case 1, case 2 or case 3 holds.

            let tx_id_equal_to_next =
                1.expr() - (tx_idx_next.expr() - tx_idx.expr()) * tx_idx_diff_inv.expr();
            let idx_of_same_tx_constraint =
                tx_id_equal_to_next.clone() * (idx_next.expr() - idx.expr() - 1.expr());
            let idx_of_next_tx_constraint = (tx_idx_next.expr() - tx_idx.expr()) * idx_next.expr();

            let gas_cost_of_same_tx_constraint = tx_id_equal_to_next.clone()
                * (gas_cost_next.expr() - gas_cost.expr() - gas_next.expr());
            let gas_cost_of_next_tx_constraint = is_tx_id_next_nonzero.expr()
                * (tx_idx_next.expr() - tx_idx.expr())
                * (gas_cost_next.expr() - gas_next.expr());

            let is_final_of_same_tx_constraint = tx_id_equal_to_next * is_final.expr();
            let is_final_of_next_tx_constraint =
                (tx_idx_next.expr() - tx_idx.expr()) * (is_final.expr() - 1.expr());

            // if tx_id != 0 then
            //    1. q_calldata_start * (index - 0) == 0 and
            //    2. q_calldata_start * (gas_cost - gas) == 0.

            vec![
                q_is_calldata.expr() * default_calldata_row_constraint1,
                q_is_calldata.expr() * default_calldata_row_constraint2,
                q_is_calldata.expr() * default_calldata_row_constraint3,
                q_is_calldata.expr() * default_calldata_row_constraint4,
                q_is_calldata.expr() * is_tx_id_nonzero.expr() * idx_of_same_tx_constraint,
                q_is_calldata.expr() * is_tx_id_nonzero.expr() * idx_of_next_tx_constraint,
                q_is_calldata.expr() * is_tx_id_nonzero.expr() * gas_cost_of_same_tx_constraint,
                q_is_calldata.expr() * is_tx_id_nonzero.expr() * gas_cost_of_next_tx_constraint,
                q_is_calldata.expr() * is_tx_id_nonzero.expr() * is_final_of_same_tx_constraint,
                q_is_calldata.expr() * is_tx_id_nonzero.expr() * is_final_of_next_tx_constraint,
                q_calldata_start.expr() * is_tx_id_nonzero.expr() * (idx - 0.expr()),
                q_calldata_start.expr() * is_tx_id_nonzero.expr() * (gas_cost - gas),
            ]
        });

        // Test if tx tag equals to CallDataLength
        let tx_tag_is_cdl_config = IsZeroChip::configure(
            meta,
            |meta| meta.query_selector(q_tx_table),
            |meta| meta.query_fixed(tag, Rotation::cur()) - TxFieldTag::CallDataLength.expr(),
            tx_id_inv,
        );

        meta.create_gate(
            "call_data_gas_cost should be zero if call_data_length is zero",
            |meta| {
                let q_tx_table = meta.query_selector(q_tx_table);

                let is_calldata_length_zero = tx_value_is_zero_config.expr();
                let is_calldata_length_row = tx_tag_is_cdl_config.expr();
                let calldata_cost = meta.query_advice(tx_value, Rotation::next());

                vec![q_tx_table * is_calldata_length_row * is_calldata_length_zero * calldata_cost]
            },
        );

        meta.lookup_any("gas_cost in tx table", |meta| {
            let q_tx_table = meta.query_selector(q_tx_table);
            let is_final = meta.query_advice(is_final, Rotation::cur());

            let tx_id = meta.query_advice(tx_id, Rotation::cur());

            // calldata gas cost assigned in the tx table
            // CallDataGasCost is on the next row of CallDataLength
            let calldata_cost_assigned = meta.query_advice(tx_value, Rotation::next());
            // calldata gas cost calculated in call data
            let calldata_cost_calc = meta.query_advice(calldata_gas_cost, Rotation::cur());

            let is_calldata_length_row = tx_tag_is_cdl_config.expr();
            let is_calldata_length_nonzero = not::expr(tx_value_is_zero_config.expr());

            // lookup (tx_id, true, is_calldata_length_nonzero * is_calldata_cost *
            // gas_cost) in the table (tx_id, is_final, gas_cost)
            // if q_tx_table is true
            let condition = q_tx_table * is_calldata_length_nonzero * is_calldata_length_row;

            vec![
                (condition.expr() * tx_id.expr(), tx_id),
                (condition.expr() * 1.expr(), is_final),
                (
                    condition.expr() * calldata_cost_assigned,
                    calldata_cost_calc,
                ),
            ]
        });

        Self {
            max_txs,
            max_calldata,
            q_block_table,
            block_table,
            q_tx_table,
            q_tx_calldata,
            q_calldata_start,
            tx_table,
            tx_id_inv,
            tx_value_inv,
            tx_id_diff_inv,
            fixed_u16,
            calldata_gas_cost,
            is_final,
            raw_public_inputs,
            rpi_rlc_acc,
            rand_rpi,
            q_not_end,
            q_end,
            pi,
            _marker: PhantomData,
        }
    }
}

impl<F: Field> PiCircuitConfig<F> {
    /// Return the number of rows in the circuit
    #[inline]
    fn circuit_len(&self) -> usize {
        // +1 empty row in block table, +1 empty row in tx_table
        BLOCK_LEN + 1 + EXTRA_LEN + 3 * (TX_LEN * self.max_txs + 1) + self.max_calldata
    }

    fn assign_tx_empty_row(&self, region: &mut Region<'_, F>, offset: usize) -> Result<(), Error> {
        region.assign_advice(
            || "tx_id",
            self.tx_table.tx_id,
            offset,
            || Value::known(F::zero()),
        )?;
        region.assign_advice(
            || "tx_id_inv",
            self.tx_id_inv,
            offset,
            || Value::known(F::zero()),
        )?;
        region.assign_fixed(
            || "tag",
            self.tx_table.tag,
            offset,
            || Value::known(F::from(TxFieldTag::Null as u64)),
        )?;
        region.assign_advice(
            || "index",
            self.tx_table.index,
            offset,
            || Value::known(F::zero()),
        )?;
        region.assign_advice(
            || "tx_value",
            self.tx_table.value,
            offset,
            || Value::known(F::zero()),
        )?;
        region.assign_advice(
            || "tx_value_inv",
            self.tx_value_inv,
            offset,
            || Value::known(F::zero()),
        )?;
        region.assign_advice(
            || "is_final",
            self.is_final,
            offset,
            || Value::known(F::zero()),
        )?;
        region.assign_advice(
            || "gas_cost",
            self.calldata_gas_cost,
            offset,
            || Value::known(F::zero()),
        )?;
        Ok(())
    }
    /// Assigns a tx_table row and stores the values in a vec for the
    /// raw_public_inputs column
    #[allow(clippy::too_many_arguments)]
    fn assign_tx_row(
        &self,
        region: &mut Region<'_, F>,
        offset: usize,
        tx_id: usize,
        tag: TxFieldTag,
        index: usize,
        tx_value: F,
        raw_pi_vals: &mut [F],
    ) -> Result<(), Error> {
        let tx_id = F::from(tx_id as u64);
        // tx_id_inv = (tag - CallDataLength)^(-1)
        let tx_id_inv = if tag != TxFieldTag::CallDataLength {
            let x = F::from(tag as u64) - F::from(TxFieldTag::CallDataLength as u64);
            x.invert().unwrap_or(F::zero())
        } else {
            F::zero()
        };
        let tag = F::from(tag as u64);
        let index = F::from(index as u64);
        let tx_value = tx_value;
        let tx_value_inv = tx_value.invert().unwrap_or(F::zero());

        self.q_tx_table.enable(region, offset)?;

        // Assign vals to Tx_table
        region.assign_advice(
            || "tx_id",
            self.tx_table.tx_id,
            offset,
            || Value::known(tx_id),
        )?;
        region.assign_fixed(|| "tag", self.tx_table.tag, offset, || Value::known(tag))?;
        region.assign_advice(
            || "index",
            self.tx_table.index,
            offset,
            || Value::known(index),
        )?;
        region.assign_advice(
            || "tx_value",
            self.tx_table.value,
            offset,
            || Value::known(tx_value),
        )?;
        region.assign_advice(
            || "tx_id_inv",
            self.tx_id_inv,
            offset,
            || Value::known(tx_id_inv),
        )?;
        region.assign_advice(
            || "tx_value_inverse",
            self.tx_value_inv,
            offset,
            || Value::known(tx_value_inv),
        )?;

        // Assign vals to raw_public_inputs column
        let tx_table_len = TX_LEN * self.max_txs + 1;

        let id_offset = BLOCK_LEN + 1 + EXTRA_LEN;
        let index_offset = id_offset + tx_table_len;
        let value_offset = index_offset + tx_table_len;

        region.assign_advice(
            || "raw_pi.tx_id",
            self.raw_public_inputs,
            offset + id_offset,
            || Value::known(tx_id),
        )?;

        region.assign_advice(
            || "raw_pi.tx_index",
            self.raw_public_inputs,
            offset + index_offset,
            || Value::known(index),
        )?;

        region.assign_advice(
            || "raw_pi.tx_value",
            self.raw_public_inputs,
            offset + value_offset,
            || Value::known(tx_value),
        )?;

        // Add copy to vec
        raw_pi_vals[offset + id_offset] = tx_id;
        raw_pi_vals[offset + index_offset] = index;
        raw_pi_vals[offset + value_offset] = tx_value;

        Ok(())
    }

    /// Assigns one calldata row
    #[allow(clippy::too_many_arguments)]
    fn assign_tx_calldata_row(
        &self,
        region: &mut Region<'_, F>,
        offset: usize,
        tx_id: usize,
        tx_id_next: usize,
        index: usize,
        tx_value: F,
        is_final: bool,
        gas_cost: F,
        raw_pi_vals: &mut [F],
    ) -> Result<(), Error> {
        let tx_id = F::from(tx_id as u64);
        let tx_id_inv = tx_id.invert().unwrap_or(F::zero());
        let tx_id_diff = F::from(tx_id_next as u64) - tx_id;
        let tx_id_diff_inv = tx_id_diff.invert().unwrap_or(F::zero());
        let tag = F::from(TxFieldTag::CallData as u64);
        let index = F::from(index as u64);
        let tx_value = tx_value;
        let tx_value_inv = tx_value.invert().unwrap_or(F::zero());
        let is_final = if is_final { F::one() } else { F::zero() };

        // Assign vals to raw_public_inputs column
        let tx_table_len = TX_LEN * self.max_txs + 1;
        let calldata_offset = tx_table_len + offset;

        self.q_tx_calldata.enable(region, calldata_offset)?;

        // Assign vals to Tx_table
        region.assign_advice(
            || "tx_id",
            self.tx_table.tx_id,
            calldata_offset,
            || Value::known(tx_id),
        )?;
        region.assign_advice(
            || "tx_id_inv",
            self.tx_id_inv,
            calldata_offset,
            || Value::known(tx_id_inv),
        )?;
        region.assign_fixed(
            || "tag",
            self.tx_table.tag,
            calldata_offset,
            || Value::known(tag),
        )?;
        region.assign_advice(
            || "index",
            self.tx_table.index,
            calldata_offset,
            || Value::known(index),
        )?;
        region.assign_advice(
            || "tx_value",
            self.tx_table.value,
            calldata_offset,
            || Value::known(tx_value),
        )?;
        region.assign_advice(
            || "tx_value_inv",
            self.tx_value_inv,
            calldata_offset,
            || Value::known(tx_value_inv),
        )?;
        region.assign_advice(
            || "tx_id_diff_inv",
            self.tx_id_diff_inv,
            calldata_offset,
            || Value::known(tx_id_diff_inv),
        )?;
        region.assign_advice(
            || "is_final",
            self.is_final,
            calldata_offset,
            || Value::known(is_final),
        )?;
        region.assign_advice(
            || "gas_cost",
            self.calldata_gas_cost,
            calldata_offset,
            || Value::known(gas_cost),
        )?;

        let value_offset = BLOCK_LEN + 1 + EXTRA_LEN + 3 * tx_table_len;

        region.assign_advice(
            || "raw_pi.tx_value",
            self.raw_public_inputs,
            offset + value_offset,
            || Value::known(tx_value),
        )?;

        // Add copy to vec
        raw_pi_vals[offset + value_offset] = tx_value;

        Ok(())
    }

    /// Assigns the values for block table in the block_table column
    /// and in the raw_public_inputs column. A copy is also stored in
    /// a vector for computing RLC(raw_public_inputs)
    fn assign_block_table(
        &self,
        region: &mut Region<'_, F>,
        block_values: BlockValues,
        randomness: F,
        raw_pi_vals: &mut [F],
    ) -> Result<AssignedCell<F, F>, Error> {
        let mut offset = 0;
        for i in 0..BLOCK_LEN + 1 {
            self.q_block_table.enable(region, offset + i)?;
        }

        // zero row
        region.assign_advice(
            || "zero",
            self.block_table.value,
            offset,
            || Value::known(F::zero()),
        )?;
        region.assign_advice(
            || "zero",
            self.raw_public_inputs,
            offset,
            || Value::known(F::zero()),
        )?;
        raw_pi_vals[offset] = F::zero();
        offset += 1;

        // coinbase
        let coinbase = block_values.coinbase.to_scalar().unwrap();
        region.assign_advice(
            || "coinbase",
            self.block_table.value,
            offset,
            || Value::known(coinbase),
        )?;
        region.assign_advice(
            || "coinbase",
            self.raw_public_inputs,
            offset,
            || Value::known(coinbase),
        )?;
        raw_pi_vals[offset] = coinbase;
        offset += 1;

        // gas_limit
        let gas_limit = F::from(block_values.gas_limit);
        region.assign_advice(
            || "gas_limit",
            self.block_table.value,
            offset,
            || Value::known(gas_limit),
        )?;
        region.assign_advice(
            || "gas_limit",
            self.raw_public_inputs,
            offset,
            || Value::known(gas_limit),
        )?;
        raw_pi_vals[offset] = gas_limit;
        offset += 1;

        // number
        let number = F::from(block_values.number);
        region.assign_advice(
            || "number",
            self.block_table.value,
            offset,
            || Value::known(number),
        )?;
        region.assign_advice(
            || "number",
            self.raw_public_inputs,
            offset,
            || Value::known(number),
        )?;
        raw_pi_vals[offset] = number;
        offset += 1;

        // timestamp
        let timestamp = F::from(block_values.timestamp);
        region.assign_advice(
            || "timestamp",
            self.block_table.value,
            offset,
            || Value::known(timestamp),
        )?;
        region.assign_advice(
            || "timestamp",
            self.raw_public_inputs,
            offset,
            || Value::known(timestamp),
        )?;
        raw_pi_vals[offset] = timestamp;
        offset += 1;

        // difficulty
        let difficulty = rlc(block_values.difficulty.to_le_bytes(), randomness);
        region.assign_advice(
            || "difficulty",
            self.block_table.value,
            offset,
            || Value::known(difficulty),
        )?;
        region.assign_advice(
            || "difficulty",
            self.raw_public_inputs,
            offset,
            || Value::known(difficulty),
        )?;
        raw_pi_vals[offset] = difficulty;
        offset += 1;

        // base_fee
        let base_fee = rlc(block_values.base_fee.to_le_bytes(), randomness);
        region.assign_advice(
            || "base_fee",
            self.block_table.value,
            offset,
            || Value::known(base_fee),
        )?;
        region.assign_advice(
            || "base_fee",
            self.raw_public_inputs,
            offset,
            || Value::known(base_fee),
        )?;
        raw_pi_vals[offset] = base_fee;
        offset += 1;

        // chain_id
        let chain_id = F::from(block_values.chain_id);
        region.assign_advice(
            || "chain_id",
            self.block_table.value,
            offset,
            || Value::known(chain_id),
        )?;
        let chain_id_cell = region.assign_advice(
            || "chain_id",
            self.raw_public_inputs,
            offset,
            || Value::known(chain_id),
        )?;
        raw_pi_vals[offset] = chain_id;
        offset += 1;

        for prev_hash in block_values.history_hashes {
            let prev_hash = rlc(prev_hash.to_fixed_bytes(), randomness);
            region.assign_advice(
                || "prev_hash",
                self.block_table.value,
                offset,
                || Value::known(prev_hash),
            )?;
            region.assign_advice(
                || "prev_hash",
                self.raw_public_inputs,
                offset,
                || Value::known(prev_hash),
            )?;
            raw_pi_vals[offset] = prev_hash;
            offset += 1;
        }

        Ok(chain_id_cell)
    }

    /// Assigns the extra fields (not in block or tx tables):
    ///   - state root
    ///   - previous block state root
    /// to the raw_public_inputs column and stores a copy in a
    /// vector for computing RLC(raw_public_inputs).
    fn assign_extra_fields(
        &self,
        region: &mut Region<'_, F>,
        extra: ExtraValues,
        randomness: F,
        raw_pi_vals: &mut [F],
    ) -> Result<[AssignedCell<F, F>; 2], Error> {
        let mut offset = BLOCK_LEN + 1;
        // block hash
        // let block_hash = rlc(extra.block_hash.to_fixed_bytes(), randomness);
        // region.assign_advice(
        //     || "block.hash",
        //     self.raw_public_inputs,
        //     offset,
        //     || Ok(block_hash),
        // )?;
        // raw_pi_vals[offset] = block_hash;
        // offset += 1;

        // block state root
        let state_root = rlc(extra.state_root.to_fixed_bytes(), randomness);
        let state_root_cell = region.assign_advice(
            || "state.root",
            self.raw_public_inputs,
            offset,
            || Value::known(state_root),
        )?;
        raw_pi_vals[offset] = state_root;
        offset += 1;

        // previous block state root
        let prev_state_root = rlc(extra.prev_state_root.to_fixed_bytes(), randomness);
        let prev_state_root_cell = region.assign_advice(
            || "parent_block.hash",
            self.raw_public_inputs,
            offset,
            || Value::known(prev_state_root),
        )?;
        raw_pi_vals[offset] = prev_state_root;
        Ok([state_root_cell, prev_state_root_cell])
    }

    /// Assign `rpi_rlc_acc` and `rand_rpi` columns
    #[allow(clippy::type_complexity)]
    fn assign_rlc_pi(
        &self,
        region: &mut Region<'_, F>,
        rand_rpi: F,
        raw_pi_vals: Vec<F>,
    ) -> Result<(AssignedCell<F, F>, AssignedCell<F, F>), Error> {
        let circuit_len = self.circuit_len();
        assert_eq!(circuit_len, raw_pi_vals.len());

        // Last row
        let offset = circuit_len - 1;
        let mut rpi_rlc_acc = raw_pi_vals[offset];
        region.assign_advice(
            || "rpi_rlc_acc",
            self.rpi_rlc_acc,
            offset,
            || Value::known(rpi_rlc_acc),
        )?;
        region.assign_advice(
            || "rand_rpi",
            self.rand_rpi,
            offset,
            || Value::known(rand_rpi),
        )?;
        self.q_end.enable(region, offset)?;

        // Next rows
        for offset in (1..circuit_len - 1).rev() {
            rpi_rlc_acc *= rand_rpi;
            rpi_rlc_acc += raw_pi_vals[offset];
            region.assign_advice(
                || "rpi_rlc_acc",
                self.rpi_rlc_acc,
                offset,
                || Value::known(rpi_rlc_acc),
            )?;
            region.assign_advice(
                || "rand_rpi",
                self.rand_rpi,
                offset,
                || Value::known(rand_rpi),
            )?;
            self.q_not_end.enable(region, offset)?;
        }

        // First row
        rpi_rlc_acc *= rand_rpi;
        rpi_rlc_acc += raw_pi_vals[0];
        let rpi_rlc = region.assign_advice(
            || "rpi_rlc_acc",
            self.rpi_rlc_acc,
            0,
            || Value::known(rpi_rlc_acc),
        )?;
        let rpi_rand =
            region.assign_advice(|| "rand_rpi", self.rand_rpi, 0, || Value::known(rand_rpi))?;
        self.q_not_end.enable(region, 0)?;
        Ok((rpi_rand, rpi_rlc))
    }
}

/// Public Inputs Circuit
#[derive(Clone, Default, Debug)]
pub struct PiCircuit<F: Field> {
    max_txs: usize,
    max_calldata: usize,
    /// Randomness for RLC encdoing
    pub randomness: F,
    /// Randomness for PI encoding
    pub rand_rpi: F,
    /// PublicInputs data known by the verifier
    pub public_data: PublicData,
}

impl<F: Field> PiCircuit<F> {
    /// Creates a new PiCircuit
    pub fn new(
        max_txs: usize,
        max_calldata: usize,
        randomness: impl Into<F>,
        rand_rpi: impl Into<F>,
        public_data: PublicData,
    ) -> Self {
        Self {
            max_txs,
            max_calldata,
            randomness: randomness.into(),
            rand_rpi: rand_rpi.into(),
            public_data,
        }
    }
}

impl<F: Field> SubCircuit<F> for PiCircuit<F> {
    type Config = PiCircuitConfig<F>;

    fn new_from_block(block: &witness::Block<F>) -> Self {
        let public_data = PublicData {
            chain_id: block.context.chain_id,
            history_hashes: block.context.history_hashes.clone(),
            transactions: block.eth_block.transactions.clone(),
            state_root: block.eth_block.state_root,
            prev_state_root: H256::from_uint(&block.prev_state_root),
            block_constants: BlockConstants {
                coinbase: block.context.coinbase,
                timestamp: block.context.timestamp,
                number: block.context.number.as_u64().into(),
                difficulty: block.context.difficulty,
                gas_limit: block.context.gas_limit.into(),
                base_fee: block.context.base_fee,
            },
        };
        PiCircuit::new(
            block.circuits_params.max_txs,
            block.circuits_params.max_calldata,
            block.randomness,
            block.randomness + F::from_u128(1),
            public_data,
        )
    }

    /// Return the minimum number of rows required to prove the block
    fn min_num_rows_block(block: &witness::Block<F>) -> usize {
        BLOCK_LEN
            + 1
            + EXTRA_LEN
            + 3 * (TX_LEN * block.circuits_params.max_txs + 1)
            + block.circuits_params.max_calldata
    }

    /// Compute the public inputs for this circuit.
    fn instance(&self) -> Vec<Vec<F>> {
        let rlc_rpi_col = raw_public_inputs_col::<F>(
            self.max_txs,
            self.max_calldata,
            &self.public_data,
            self.randomness,
        );
        assert_eq!(
            rlc_rpi_col.len(),
            BLOCK_LEN + 1 + EXTRA_LEN + 3 * (TX_LEN * self.max_txs + 1) + self.max_calldata
        );

        // Computation of raw_pulic_inputs
        let rlc_rpi = rlc_rpi_col
            .iter()
            .rev()
            .fold(F::zero(), |acc, val| acc * self.rand_rpi + val);

        // let block_hash = public_data
        //     .eth_block
        //     .hash
        //     .unwrap_or_else(H256::zero)
        //     .to_fixed_bytes();
        let public_inputs = vec![
            self.rand_rpi,
            rlc_rpi,
            F::from(self.public_data.chain_id.as_u64()),
            rlc(
                self.public_data.state_root.to_fixed_bytes(),
                self.randomness,
            ),
            rlc(
                self.public_data.prev_state_root.to_fixed_bytes(),
                self.randomness,
            ),
        ];

        vec![public_inputs]
    }

    /// Make the assignments to the PiCircuit
    fn synthesize_sub(
        &self,
        config: &Self::Config,
        _challenges: &Challenges<Value<F>>,
        layouter: &mut impl Layouter<F>,
    ) -> Result<(), Error> {
        layouter.assign_region(
            || "fixed u16 table",
            |mut region| {
                for i in 0..(1 << 16) {
                    region.assign_fixed(
                        || format!("row_{}", i),
                        config.fixed_u16,
                        i,
                        || Value::known(F::from(i as u64)),
                    )?;
                }

                Ok(())
            },
        )?;
        let pi_cells = layouter.assign_region(
            || "region 0",
            |mut region| {
                let circuit_len = config.circuit_len();
                let mut raw_pi_vals = vec![F::zero(); circuit_len];

                // Assign block table
                let block_values = self.public_data.get_block_table_values();
                let chain_id = config.assign_block_table(
                    &mut region,
                    block_values,
                    self.randomness,
                    &mut raw_pi_vals,
                )?;

                // Assign extra fields
                let extra_vals = self.public_data.get_extra_values();
                let [state_root, prev_state_root] = config.assign_extra_fields(
                    &mut region,
                    extra_vals,
                    self.randomness,
                    &mut raw_pi_vals,
                )?;

                let mut offset = 0;
                // Assign Tx table
                let txs = self.public_data.get_tx_table_values();
                assert!(txs.len() <= config.max_txs);
                let tx_default = TxValues::default();

                // Add empty row
                config.assign_tx_row(
                    &mut region,
                    offset,
                    0,
                    TxFieldTag::Null,
                    0,
                    F::zero(),
                    &mut raw_pi_vals,
                )?;
                offset += 1;

                for i in 0..config.max_txs {
                    let tx = if i < txs.len() { &txs[i] } else { &tx_default };

                    for (tag, value) in &[
                        (
                            TxFieldTag::Nonce,
                            rlc(tx.nonce.to_le_bytes(), self.randomness),
                        ),
                        (TxFieldTag::Gas, rlc(tx.gas.to_le_bytes(), self.randomness)),
                        (
                            TxFieldTag::GasPrice,
                            rlc(tx.gas_price.to_le_bytes(), self.randomness),
                        ),
                        (
                            TxFieldTag::CallerAddress,
                            tx.from_addr.to_scalar().expect("tx.from too big"),
                        ),
                        (
                            TxFieldTag::CalleeAddress,
                            tx.to_addr.to_scalar().expect("tx.to too big"),
                        ),
                        (TxFieldTag::IsCreate, F::from(tx.is_create)),
                        (
                            TxFieldTag::Value,
                            rlc(tx.value.to_le_bytes(), self.randomness),
                        ),
                        (TxFieldTag::CallDataLength, F::from(tx.call_data_len)),
                        (TxFieldTag::CallDataGasCost, F::from(tx.call_data_gas_cost)),
                        (
                            TxFieldTag::TxSignHash,
                            rlc(tx.tx_sign_hash, self.randomness),
                        ),
                    ] {
                        config.assign_tx_row(
                            &mut region,
                            offset,
                            i + 1,
                            *tag,
                            0,
                            *value,
                            &mut raw_pi_vals,
                        )?;
                        offset += 1;
                    }
                }
                // Tx Table CallData
                let mut calldata_count = 0;
                config.q_calldata_start.enable(&mut region, offset)?;
                // the call data bytes assignment starts at offset 0
                offset = 0;
                let txs = self.public_data.txs();
                for (i, tx) in self.public_data.txs().iter().enumerate() {
                    let call_data_length = tx.call_data.0.len();
                    let mut gas_cost = F::zero();
                    for (index, byte) in tx.call_data.0.iter().enumerate() {
                        assert!(calldata_count < config.max_calldata);
                        let is_final = index == call_data_length - 1;
                        gas_cost += if *byte == 0 {
                            F::from(ZERO_BYTE_GAS_COST)
                        } else {
                            F::from(NONZERO_BYTE_GAS_COST)
                        };
                        let tx_id_next = if is_final {
                            let mut j = i + 1;
                            while j < txs.len() && txs[j].call_data.0.is_empty() {
                                j += 1;
                            }
                            if j >= txs.len() {
                                0
                            } else {
                                j + 1
                            }
                        } else {
                            i + 1
                        };

                        config.assign_tx_calldata_row(
                            &mut region,
                            offset,
                            i + 1,
                            tx_id_next as usize,
                            index,
                            F::from(*byte as u64),
                            is_final,
                            gas_cost,
                            &mut raw_pi_vals,
                        )?;
                        offset += 1;
                        calldata_count += 1;
                    }
                }
                for _ in calldata_count..config.max_calldata {
                    config.assign_tx_calldata_row(
                        &mut region,
                        offset,
                        0, // tx_id
                        0,
                        0,
                        F::zero(),
                        false,
                        F::zero(),
                        &mut raw_pi_vals,
                    )?;
                    offset += 1;
                }
                // NOTE: we add this empty row so as to pass mock prover's check
                //      otherwise it will emit CellNotAssigned Error
                let tx_table_len = TX_LEN * self.max_txs + 1;
                config.assign_tx_empty_row(&mut region, tx_table_len + offset)?;

                // rpi_rlc and rand_rpi cols
                let (rpi_rand, rpi_rlc) =
                    config.assign_rlc_pi(&mut region, self.rand_rpi, raw_pi_vals)?;

                Ok(vec![
                    rpi_rand,
                    rpi_rlc,
                    chain_id,
                    state_root,
                    prev_state_root,
                ])
            },
        )?;

        // Constrain raw_public_input cells to public inputs
        for (i, pi_cell) in pi_cells.iter().enumerate() {
            layouter.constrain_instance(pi_cell.cell(), config.pi, i)?;
        }

        Ok(())
    }
}

/// Compute the raw_public_inputs column from the verifier's perspective.
fn raw_public_inputs_col<F: Field>(
    max_txs: usize,
    max_calldata: usize,
    public_data: &PublicData,
    randomness: F, // For RLC encoding
) -> Vec<F> {
    let block = public_data.get_block_table_values();
    let extra = public_data.get_extra_values();
    let txs = public_data.get_tx_table_values();

    let mut offset = 0;
    let mut result =
        vec![F::zero(); BLOCK_LEN + 1 + EXTRA_LEN + 3 * (TX_LEN * max_txs + 1) + max_calldata];

    //  Insert Block Values
    // zero row
    result[offset] = F::zero();
    offset += 1;
    // coinbase
    result[offset] = block.coinbase.to_scalar().unwrap();
    offset += 1;
    // gas_limit
    result[offset] = F::from(block.gas_limit);
    offset += 1;
    // number
    result[offset] = F::from(block.number);
    offset += 1;
    // timestamp
    result[offset] = F::from(block.timestamp);
    offset += 1;
    // difficulty
    result[offset] = rlc(block.difficulty.to_le_bytes(), randomness);
    offset += 1;
    // base_fee
    result[offset] = rlc(block.base_fee.to_le_bytes(), randomness);
    offset += 1;
    // chain_id
    result[offset] = F::from(block.chain_id);
    offset += 1;
    // Previous block hashes
    for prev_hash in block.history_hashes {
        result[offset] = rlc(prev_hash.to_fixed_bytes(), randomness);
        offset += 1;
    }

    // Insert Extra Values
    // block Root
    result[BLOCK_LEN + 1] = rlc(extra.state_root.to_fixed_bytes(), randomness);
    // parent block hash
    result[BLOCK_LEN + 2] = rlc(extra.prev_state_root.to_fixed_bytes(), randomness);

    // Insert Tx table
    offset = 0;
    assert!(txs.len() <= max_txs);
    let tx_default = TxValues::default();

    let tx_table_len = TX_LEN * max_txs + 1;

    let id_offset = BLOCK_LEN + 1 + EXTRA_LEN;
    let index_offset = id_offset + tx_table_len;
    let value_offset = index_offset + tx_table_len;

    // Insert zero row
    result[id_offset + offset] = F::zero();
    result[index_offset + offset] = F::zero();
    result[value_offset + offset] = F::zero();

    offset += 1;

    for i in 0..max_txs {
        let tx = if i < txs.len() { &txs[i] } else { &tx_default };

        for val in &[
            rlc(tx.nonce.to_le_bytes(), randomness),
            rlc(tx.gas.to_le_bytes(), randomness),
            rlc(tx.gas_price.to_le_bytes(), randomness),
            tx.from_addr.to_scalar().expect("tx.from too big"),
            tx.to_addr.to_scalar().expect("tx.to too big"),
            F::from(tx.is_create),
            rlc(tx.value.to_le_bytes(), randomness),
            F::from(tx.call_data_len),
            F::from(tx.call_data_gas_cost),
            rlc(tx.tx_sign_hash, randomness),
        ] {
            result[id_offset + offset] = F::from((i + 1) as u64);
            result[index_offset + offset] = F::zero();
            result[value_offset + offset] = *val;

            offset += 1;
        }
    }
    // Tx Table CallData
    let mut calldata_count = 0;
    for (_i, tx) in public_data.txs().iter().enumerate() {
        for (_index, byte) in tx.call_data.0.iter().enumerate() {
            assert!(calldata_count < max_calldata);
            result[value_offset + offset] = F::from(*byte as u64);
            offset += 1;
            calldata_count += 1;
        }
    }
    for _ in calldata_count..max_calldata {
        result[value_offset + offset] = F::zero();
        offset += 1;
    }

    result
}

<<<<<<< HEAD
/// PI circuit test
#[cfg(any(feature = "test", test))]
pub mod test {
    pub use super::*;

    use halo2_proofs::dev::{MockProver, VerifyFailure};
=======
/// pi circuit test
#[cfg(any(feature = "test", test))]
mod test {
    pub use super::*;

    use crate::test_util::rand_tx;
    use halo2_proofs::{
        dev::{MockProver, VerifyFailure},
        halo2curves::bn256::Fr,
    };
>>>>>>> 5d644ff2
    use rand::SeedableRng;
    use rand_chacha::ChaCha20Rng;

    // We define the PiTestCircuit as a wrapper over PiCircuit extended to take the
    // generic const parameters MAX_TXS and MAX_CALLDATA.  This is necessary because
    // the trait Circuit requires an implementation of `configure` that doesn't take
    // any circuit parameters, and the PiCircuit defines gates that use rotations
    // that depend on MAX_TXS and MAX_CALLDATA, so these two values are required
    // during the configuration.
    /// Test Circuit for PiCircuit
<<<<<<< HEAD
=======
    #[cfg(any(feature = "test", test))]
>>>>>>> 5d644ff2
    #[derive(Default)]
    pub struct PiTestCircuit<F: Field, const MAX_TXS: usize, const MAX_CALLDATA: usize>(
        pub PiCircuit<F>,
    );

<<<<<<< HEAD
=======
    #[cfg(any(feature = "test", test))]
>>>>>>> 5d644ff2
    impl<F: Field, const MAX_TXS: usize, const MAX_CALLDATA: usize> Circuit<F>
        for PiTestCircuit<F, MAX_TXS, MAX_CALLDATA>
    {
        type Config = (PiCircuitConfig<F>, Challenges);
        type FloorPlanner = SimpleFloorPlanner;

        fn without_witnesses(&self) -> Self {
            Self::default()
        }

        fn configure(meta: &mut ConstraintSystem<F>) -> Self::Config {
            let block_table = BlockTable::construct(meta);
            let tx_table = TxTable::construct(meta);
            (
                PiCircuitConfig::new(
                    meta,
                    PiCircuitConfigArgs {
                        max_txs: MAX_TXS,
                        max_calldata: MAX_CALLDATA,
                        block_table,
                        tx_table,
                    },
                ),
                Challenges::construct(meta),
            )
        }

        fn synthesize(
            &self,
            (config, challenges): Self::Config,
            mut layouter: impl Layouter<F>,
        ) -> Result<(), Error> {
            let challenges = challenges.values(&mut layouter);
            self.0.synthesize_sub(&config, &challenges, &mut layouter)
        }
    }

    fn run<F: Field, const MAX_TXS: usize, const MAX_CALLDATA: usize>(
        k: u32,
        public_data: PublicData,
    ) -> Result<(), Vec<VerifyFailure>> {
        let mut rng = ChaCha20Rng::seed_from_u64(2);
        let randomness = F::random(&mut rng);
        let rand_rpi = F::random(&mut rng);

        let circuit = PiTestCircuit::<F, MAX_TXS, MAX_CALLDATA>(PiCircuit::new(
            MAX_TXS,
            MAX_CALLDATA,
            randomness,
            rand_rpi,
            public_data,
        ));
        let public_inputs = circuit.0.instance();

        let prover = match MockProver::run(k, &circuit, public_inputs) {
            Ok(prover) => prover,
            Err(e) => panic!("{:#?}", e),
        };
        prover.verify()
    }

    #[test]
    fn test_default_pi() {
        use halo2_proofs::halo2curves::bn256::Fr;

        const MAX_TXS: usize = 2;
        const MAX_CALLDATA: usize = 8;
        let public_data = PublicData::default();

        let k = 17;
        assert_eq!(run::<Fr, MAX_TXS, MAX_CALLDATA>(k, public_data), Ok(()));
    }

    #[test]
    fn test_simple_pi() {
        use crate::test_util::rand_tx;
        use halo2_proofs::halo2curves::bn256::Fr;

        const MAX_TXS: usize = 8;
        const MAX_CALLDATA: usize = 200;

        let mut rng = ChaCha20Rng::seed_from_u64(2);

        let mut public_data = PublicData::default();
        let chain_id = 1337u64;
        public_data.chain_id = Word::from(chain_id);

        let n_tx = 4;
        for i in 0..n_tx {
            let eth_tx = eth_types::Transaction::from(&rand_tx(&mut rng, chain_id, i & 2 == 0));
            public_data.transactions.push(eth_tx);
        }

        let k = 17;
        assert_eq!(run::<Fr, MAX_TXS, MAX_CALLDATA>(k, public_data), Ok(()));
    }
}<|MERGE_RESOLUTION|>--- conflicted
+++ resolved
@@ -1500,14 +1500,6 @@
     result
 }
 
-<<<<<<< HEAD
-/// PI circuit test
-#[cfg(any(feature = "test", test))]
-pub mod test {
-    pub use super::*;
-
-    use halo2_proofs::dev::{MockProver, VerifyFailure};
-=======
 /// pi circuit test
 #[cfg(any(feature = "test", test))]
 mod test {
@@ -1518,7 +1510,6 @@
         dev::{MockProver, VerifyFailure},
         halo2curves::bn256::Fr,
     };
->>>>>>> 5d644ff2
     use rand::SeedableRng;
     use rand_chacha::ChaCha20Rng;
 
@@ -1529,19 +1520,13 @@
     // that depend on MAX_TXS and MAX_CALLDATA, so these two values are required
     // during the configuration.
     /// Test Circuit for PiCircuit
-<<<<<<< HEAD
-=======
     #[cfg(any(feature = "test", test))]
->>>>>>> 5d644ff2
     #[derive(Default)]
     pub struct PiTestCircuit<F: Field, const MAX_TXS: usize, const MAX_CALLDATA: usize>(
         pub PiCircuit<F>,
     );
 
-<<<<<<< HEAD
-=======
     #[cfg(any(feature = "test", test))]
->>>>>>> 5d644ff2
     impl<F: Field, const MAX_TXS: usize, const MAX_CALLDATA: usize> Circuit<F>
         for PiTestCircuit<F, MAX_TXS, MAX_CALLDATA>
     {
@@ -1605,8 +1590,6 @@
 
     #[test]
     fn test_default_pi() {
-        use halo2_proofs::halo2curves::bn256::Fr;
-
         const MAX_TXS: usize = 2;
         const MAX_CALLDATA: usize = 8;
         let public_data = PublicData::default();
@@ -1617,9 +1600,6 @@
 
     #[test]
     fn test_simple_pi() {
-        use crate::test_util::rand_tx;
-        use halo2_proofs::halo2curves::bn256::Fr;
-
         const MAX_TXS: usize = 8;
         const MAX_CALLDATA: usize = 200;
 
