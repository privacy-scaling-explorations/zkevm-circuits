--- conflicted
+++ resolved
@@ -68,11 +68,7 @@
         config
             .0
             .bytecode_table
-<<<<<<< HEAD
-            .load(&mut layouter, self.external_data.bytecodes.values())?;
-=======
             .load(&mut layouter, self.external_data.bytecodes.clone())?;
->>>>>>> 0ba4fc7b
         self.synthesize_sub(&config.0, &challenge_values, &mut layouter)
     }
 }