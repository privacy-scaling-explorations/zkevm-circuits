//! Utility traits, functions used in the crate.

use eth_types::{Field, ToScalar, Word};
use halo2_proofs::{
    circuit::{Layouter, Value},
    plonk::{Error, TableColumn},
};
use itertools::Itertools;
use std::env::var;

pub(crate) const NUM_BITS_PER_BYTE: usize = 8;
pub(crate) const NUM_BYTES_PER_WORD: usize = 8;
pub(crate) const NUM_BITS_PER_WORD: usize = NUM_BYTES_PER_WORD * NUM_BITS_PER_BYTE;
pub(crate) const KECCAK_WIDTH: usize = 5 * 5;
pub(crate) const KECCAK_WIDTH_IN_BITS: usize = KECCAK_WIDTH * NUM_BITS_PER_WORD;
pub(crate) const NUM_ROUNDS: usize = 24;
pub(crate) const NUM_WORDS_TO_ABSORB: usize = 17;
pub(crate) const NUM_WORDS_TO_SQUEEZE: usize = 4;
pub(crate) const ABSORB_WIDTH_PER_ROW: usize = NUM_BITS_PER_WORD;
pub(crate) const ABSORB_WIDTH_PER_ROW_BYTES: usize = ABSORB_WIDTH_PER_ROW / NUM_BITS_PER_BYTE;
pub(crate) const RATE: usize = NUM_WORDS_TO_ABSORB * NUM_BYTES_PER_WORD;
pub(crate) const RATE_IN_BITS: usize = RATE * NUM_BITS_PER_BYTE;
pub(crate) const THETA_C_WIDTH: usize = 5 * NUM_BITS_PER_WORD;
pub(crate) const RHO_MATRIX: [[usize; 5]; 5] = [
    [0, 36, 3, 41, 18],
    [1, 44, 10, 45, 2],
    [62, 6, 43, 15, 61],
    [28, 55, 25, 21, 56],
    [27, 20, 39, 8, 14],
];
pub(crate) const ROUND_CST: [u64; NUM_ROUNDS + 1] = [
    0x0000000000000001,
    0x0000000000008082,
    0x800000000000808a,
    0x8000000080008000,
    0x000000000000808b,
    0x0000000080000001,
    0x8000000080008081,
    0x8000000000008009,
    0x000000000000008a,
    0x0000000000000088,
    0x0000000080008009,
    0x000000008000000a,
    0x000000008000808b,
    0x800000000000008b,
    0x8000000000008089,
    0x8000000000008003,
    0x8000000000008002,
    0x8000000000000080,
    0x000000000000800a,
    0x800000008000000a,
    0x8000000080008081,
    0x8000000000008080,
    0x0000000080000001,
    0x8000000080008008,
    0x0000000000000000, // absorb round
];
// Bit positions that have a non-zero value in `IOTA_ROUND_CST`.
pub(crate) const ROUND_CST_BIT_POS: [usize; 7] = [0, 1, 3, 7, 15, 31, 63];

// The number of bits used in the sparse word representation per bit
pub(crate) const BIT_COUNT: usize = 3;
// The base of the bit in the sparse word representation
pub(crate) const BIT_SIZE: usize = 2usize.pow(BIT_COUNT as u32);

// `a ^ ((~b) & c)` is calculated by doing `lookup[3 - 2*a + b - c]`
pub(crate) const CHI_BASE_LOOKUP_TABLE: [u8; 5] = [0, 1, 1, 0, 0];
// `a ^ ((~b) & c) ^ d` is calculated by doing `lookup[5 - 2*a - b + c - 2*d]`
pub(crate) const CHI_EXT_LOOKUP_TABLE: [u8; 7] = [0, 0, 1, 1, 0, 0, 1];

/// Description of which bits (positions) a part contains
#[derive(Clone, Debug)]
pub struct PartInfo {
    /// The bit positions of the part
    pub bits: Vec<usize>,
}

/// Description of how a word is split into parts
#[derive(Clone, Debug)]
pub struct WordParts {
    /// The parts of the word
    pub parts: Vec<PartInfo>,
}

/// Packs bits into bytes
pub mod to_bytes {
    use eth_types::Field;
    use gadgets::util::Expr;
    use halo2_proofs::plonk::Expression;

    pub(crate) fn expr<F: Field>(bits: &[Expression<F>]) -> Vec<Expression<F>> {
        debug_assert!(bits.len() % 8 == 0, "bits not a multiple of 8");
        let mut bytes = Vec::new();
        for byte_bits in bits.chunks(8) {
            let mut value = 0.expr();
            let mut multiplier = F::one();
            for byte in byte_bits.iter() {
                value = value + byte.expr() * multiplier;
                multiplier *= F::from(2);
            }
            bytes.push(value);
        }
        bytes
    }

    pub(crate) fn value(bits: &[u8]) -> Vec<u8> {
        debug_assert!(bits.len() % 8 == 0, "bits not a multiple of 8");
        let mut bytes = Vec::new();
        for byte_bits in bits.chunks(8) {
            let mut value = 0u8;
            for (idx, bit) in byte_bits.iter().enumerate() {
                value += *bit << idx;
            }
            bytes.push(value);
        }
        bytes
    }
}

/// Rotates a word that was split into parts to the right
pub fn rotate<T>(parts: Vec<T>, count: usize, part_size: usize) -> Vec<T> {
    let mut rotated_parts = parts;
    rotated_parts.rotate_right(get_rotate_count(count, part_size));
    rotated_parts
}

/// Rotates a word that was split into parts to the left
pub fn rotate_rev<T>(parts: Vec<T>, count: usize, part_size: usize) -> Vec<T> {
    let mut rotated_parts = parts;
    rotated_parts.rotate_left(get_rotate_count(count, part_size));
    rotated_parts
}

/// Rotates bits left
pub fn rotate_left(bits: &[u8], count: usize) -> [u8; NUM_BITS_PER_WORD] {
    let mut rotated = bits.to_vec();
    rotated.rotate_left(count);
    rotated.try_into().unwrap()
}

/// Encodes the data using rlc
pub mod compose_rlc {
    use eth_types::Field;
    use halo2_proofs::plonk::Expression;

    pub(crate) fn expr<F: Field>(expressions: &[Expression<F>], r: F) -> Expression<F> {
        let mut rlc = expressions[0].clone();
        let mut multiplier = r;
        for expression in expressions[1..].iter() {
            rlc = rlc + expression.clone() * multiplier;
            multiplier *= r;
        }
        rlc
    }
}

/// Scatters a value into a packed word constant
pub mod scatter {
    use super::pack;
    use eth_types::Field;
    use halo2_proofs::plonk::Expression;

    pub(crate) fn expr<F: Field>(value: u8, count: usize) -> Expression<F> {
        Expression::Constant(pack(&vec![value; count]))
    }
}

/// The words that absorb data
pub fn get_absorb_positions() -> Vec<(usize, usize)> {
    let mut absorb_positions = Vec::new();
    for j in 0..5 {
        for i in 0..5 {
            if i + j * 5 < 17 {
                absorb_positions.push((i, j));
            }
        }
    }
    absorb_positions
}

/// Converts bytes into bits
pub fn into_bits(bytes: &[u8]) -> Vec<u8> {
    let mut bits: Vec<u8> = vec![0; bytes.len() * 8];
    for (byte_idx, byte) in bytes.iter().enumerate() {
        for idx in 0u64..8 {
            bits[byte_idx * 8 + (idx as usize)] = (*byte >> idx) & 1;
        }
    }
    bits
}

/// Pack bits in the range [0,BIT_SIZE[ into a sparse keccak word
pub fn pack<F: Field>(bits: &[u8]) -> F {
    pack_with_base(bits, BIT_SIZE)
}

/// Pack bits in the range [0,BIT_SIZE[ into a sparse keccak word with the
/// specified bit base
pub fn pack_with_base<F: Field>(bits: &[u8], base: usize) -> F {
    let base = F::from(base as u64);
    bits.iter()
        .rev()
        .fold(F::zero(), |acc, &bit| acc * base + F::from(bit as u64))
}

/// Decodes the bits using the position data found in the part info
pub fn pack_part(bits: &[u8], info: &PartInfo) -> u64 {
    info.bits.iter().rev().fold(0u64, |acc, &bit_pos| {
        acc * (BIT_SIZE as u64) + (bits[bit_pos] as u64)
    })
}

/// Unpack a sparse keccak word into bits in the range [0,BIT_SIZE[
pub fn unpack<F: Field>(packed: F) -> [u8; NUM_BITS_PER_WORD] {
    let mut bits = [0; NUM_BITS_PER_WORD];
    let packed = Word::from_little_endian(packed.to_repr().as_ref());
    let mask = Word::from(BIT_SIZE - 1);
    for (idx, bit) in bits.iter_mut().enumerate() {
        *bit = ((packed >> (idx * BIT_COUNT)) & mask).as_u32() as u8;
    }
    debug_assert_eq!(pack::<F>(&bits), packed.to_scalar().unwrap());
    bits
}

/// Pack bits stored in a u64 value into a sparse keccak word
pub fn pack_u64<F: Field>(value: u64) -> F {
    pack(
        &((0..NUM_BITS_PER_WORD)
            .map(|i| ((value >> i) & 1) as u8)
            .collect::<Vec<_>>()),
    )
}

/// Calculates a ^ b with a and b field elements
pub fn field_xor<F: Field>(a: F, b: F) -> F {
    let mut bytes = [0u8; 32];
    for (idx, (a, b)) in a
        .to_repr()
        .as_ref()
        .iter()
        .zip(b.to_repr().as_ref().iter())
        .enumerate()
    {
        bytes[idx] = *a ^ *b;
    }
    F::from_repr(bytes).unwrap()
}

/// Returns the size (in bits) of each part size when splitting up a keccak word
/// in parts of `part_size`
pub fn target_part_sizes(part_size: usize) -> Vec<usize> {
    let num_full_chunks = NUM_BITS_PER_WORD / part_size;
    let partial_chunk_size = NUM_BITS_PER_WORD % part_size;
    let mut part_sizes = vec![part_size; num_full_chunks];
    if partial_chunk_size > 0 {
        part_sizes.push(partial_chunk_size);
    }
    part_sizes
}

/// Gets the rotation count in parts
pub fn get_rotate_count(count: usize, part_size: usize) -> usize {
    (count + part_size - 1) / part_size
}

impl WordParts {
    /// Returns a description of how a word will be split into parts
    pub fn new(part_size: usize, rot: usize, normalize: bool) -> Self {
        let mut bits = (0usize..64).collect::<Vec<_>>();
        bits.rotate_right(rot);

        let mut parts = Vec::new();
        let mut rot_idx = 0;

        let mut idx = 0;
        let target_sizes = if normalize {
            // After the rotation we want the parts of all the words to be at the same
            // positions
            target_part_sizes(part_size)
        } else {
            // Here we only care about minimizing the number of parts
            let num_parts_a = rot / part_size;
            let partial_part_a = rot % part_size;

            let num_parts_b = (64 - rot) / part_size;
            let partial_part_b = (64 - rot) % part_size;

            let mut part_sizes = vec![part_size; num_parts_a];
            if partial_part_a > 0 {
                part_sizes.push(partial_part_a);
            }

            part_sizes.extend(vec![part_size; num_parts_b]);
            if partial_part_b > 0 {
                part_sizes.push(partial_part_b);
            }

            part_sizes
        };
        // Split into parts bit by bit
        for part_size in target_sizes {
            let mut num_consumed = 0;
            while num_consumed < part_size {
                let mut part_bits: Vec<usize> = Vec::new();
                while num_consumed < part_size {
                    if !part_bits.is_empty() && bits[idx] == 0 {
                        break;
                    }
                    if bits[idx] == 0 {
                        rot_idx = parts.len();
                    }
                    part_bits.push(bits[idx]);
                    idx += 1;
                    num_consumed += 1;
                }
                parts.push(PartInfo { bits: part_bits });
            }
        }

        debug_assert_eq!(get_rotate_count(rot, part_size), rot_idx);

        parts.rotate_left(rot_idx);
        debug_assert_eq!(parts[0].bits[0], 0);

        Self { parts }
    }
}

/// Get the degree of the circuit from the DEGREE env variable
pub fn get_degree() -> usize {
    var("DEGREE")
        .unwrap_or_else(|_| "8".to_string())
        .parse()
        .expect("Cannot parse DEGREE env var as usize")
}

/// Returns how many bits we can process in a single lookup given the range of
/// values the bit can have and the height of the circuit.
pub fn get_num_bits_per_lookup(range: usize) -> usize {
    let num_unusable_rows = 31;
    let degree = get_degree() as u32;
    let mut num_bits = 1;
    while range.pow(num_bits + 1) + num_unusable_rows <= 2usize.pow(degree) {
        num_bits += 1;
    }
    num_bits as usize
}

/// Loads a normalization table with the given parameters
pub fn load_normalize_table<F: Field>(
    layouter: &mut impl Layouter<F>,
    name: &str,
    tables: &[TableColumn; 2],
    range: u64,
) -> Result<(), Error> {
    let part_size = get_num_bits_per_lookup(range as usize);
    layouter.assign_table(
        || format!("{} table", name),
        |mut table| {
            for (offset, perm) in (0..part_size)
                .map(|_| 0u64..range)
                .multi_cartesian_product()
                .enumerate()
            {
                let mut input = 0u64;
                let mut output = 0u64;
                let mut factor = 1u64;
                for input_part in perm.iter() {
                    input += input_part * factor;
                    output += (input_part & 1) * factor;
                    factor *= BIT_SIZE as u64;
                }
                table.assign_cell(
                    || format!("{} input", name),
                    tables[0],
                    offset,
                    || Value::known(F::from(input)),
                )?;
                table.assign_cell(
                    || format!("{} output", name),
                    tables[1],
                    offset,
                    || Value::known(F::from(output)),
                )?;
            }
            Ok(())
        },
    )
}

/// Loads the byte packing table
pub fn load_pack_table<F: Field>(
    layouter: &mut impl Layouter<F>,
    tables: &[TableColumn; 2],
) -> Result<(), Error> {
    layouter.assign_table(
        || "pack table",
        |mut table| {
            for (offset, idx) in (0u64..256).enumerate() {
<<<<<<< HEAD
                table.assign_cell(|| "unpacked", tables[0], offset, || Ok(F::from(idx)))?;
                let packed: F = pack(&into_bits(&[idx as u8]));
                table.assign_cell(|| "packed", tables[1], offset, || Ok(packed))?;
=======
                table.assign_cell(
                    || "unpacked",
                    tables[0],
                    offset,
                    || Value::known(F::from(idx)),
                )?;
                let packed: F = pack(&into_bits(&[idx as u8])).to_scalar().unwrap();
                table.assign_cell(|| "packed", tables[1], offset, || Value::known(packed))?;
>>>>>>> 882b7dfd
            }
            Ok(())
        },
    )
}

/// Loads a lookup table
pub fn load_lookup_table<F: Field>(
    layouter: &mut impl Layouter<F>,
    name: &str,
    tables: &[TableColumn; 2],
    part_size: usize,
    lookup_table: &[u8],
) -> Result<(), Error> {
    layouter.assign_table(
        || format!("{} table", name),
        |mut table| {
            for (offset, perm) in (0..part_size)
                .map(|_| 0..lookup_table.len() as u64)
                .multi_cartesian_product()
                .enumerate()
            {
                let mut input = 0u64;
                let mut output = 0u64;
                let mut factor = 1u64;
                for input_part in perm.iter() {
                    input += input_part * factor;
                    output += (lookup_table[*input_part as usize] as u64) * factor;
                    factor *= BIT_SIZE as u64;
                }
                table.assign_cell(
                    || format!("{} input", name),
                    tables[0],
                    offset,
                    || Value::known(F::from(input)),
                )?;
                table.assign_cell(
                    || format!("{} output", name),
                    tables[1],
                    offset,
                    || Value::known(F::from(output)),
                )?;
            }
            Ok(())
        },
    )
}<|MERGE_RESOLUTION|>--- conflicted
+++ resolved
@@ -397,11 +397,6 @@
         || "pack table",
         |mut table| {
             for (offset, idx) in (0u64..256).enumerate() {
-<<<<<<< HEAD
-                table.assign_cell(|| "unpacked", tables[0], offset, || Ok(F::from(idx)))?;
-                let packed: F = pack(&into_bits(&[idx as u8]));
-                table.assign_cell(|| "packed", tables[1], offset, || Ok(packed))?;
-=======
                 table.assign_cell(
                     || "unpacked",
                     tables[0],
@@ -410,7 +405,6 @@
                 )?;
                 let packed: F = pack(&into_bits(&[idx as u8])).to_scalar().unwrap();
                 table.assign_cell(|| "packed", tables[1], offset, || Value::known(packed))?;
->>>>>>> 882b7dfd
             }
             Ok(())
         },
