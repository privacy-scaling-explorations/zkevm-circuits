--- conflicted
+++ resolved
@@ -29,11 +29,7 @@
 
 #[test]
 fn packed_multi_keccak_simple() {
-<<<<<<< HEAD
     let k = 19;
-=======
-    let k = 15;
->>>>>>> 4e5e78a1
     let inputs = vec![
         vec![],
         (0u8..1).collect::<Vec<_>>(),
@@ -46,11 +42,7 @@
 
 #[test]
 fn variadic_size_check() {
-<<<<<<< HEAD
     let k = 19;
-=======
-    let k = 14;
->>>>>>> 4e5e78a1
     let num_rows = 2usize.pow(k);
     // Empty
     let inputs = vec![];
