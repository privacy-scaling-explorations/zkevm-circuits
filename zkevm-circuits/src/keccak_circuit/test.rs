--- conflicted
+++ resolved
@@ -88,7 +88,6 @@
         "ac73d4fae68b8453f764007c1a20ce95994187861f0c3227a3a8e99a73a3b1db".to_string(),
         "f46dfb05481d2a50c0c3b6625d913055da3e07dcd0d6c661f27f1449b0fed7eb".to_string(),
     ];
-<<<<<<< HEAD
     verify::<Fr>(k, inputs, digests, true);
 }
 
@@ -104,8 +103,6 @@
         CellValue::Assigned(f) => f,
         _ => panic!("the cell should be assigned"),
     }
-=======
-    verify::<Fr>(k, inputs, true);
 }
 
 #[test]
@@ -130,5 +127,4 @@
 
     assert_eq!(prover1.fixed(), prover2.fixed());
     assert_eq!(prover1.permutation(), prover2.permutation());
->>>>>>> a93f8b25
 }