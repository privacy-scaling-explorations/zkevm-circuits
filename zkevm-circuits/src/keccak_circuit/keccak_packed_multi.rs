use super::{cell_manager::*, param::*, util::*};
use crate::evm_circuit::util::rlc;
use crate::util::Challenges;
use eth_types::Field;
use halo2_proofs::arithmetic::FieldExt;
use halo2_proofs::{
<<<<<<< HEAD
    circuit::{Layouter, Region, Value},
    plonk::{Advice, Column, ConstraintSystem, Error, Expression, Fixed, TableColumn},
    poly::Rotation,
};
use log::{debug, info};
use std::{env::var, marker::PhantomData, vec};

#[cfg(any(feature = "test", test, feature = "test-circuits"))]
use halo2_proofs::{circuit::SimpleFloorPlanner, plonk::Circuit};

const MAX_DEGREE: usize = 3;
const ABSORB_LOOKUP_RANGE: usize = 3;
const THETA_C_LOOKUP_RANGE: usize = 6;
const RHO_PI_LOOKUP_RANGE: usize = 4;
const CHI_BASE_LOOKUP_RANGE: usize = 5;
=======
    circuit::Value,
    plonk::{Error, Expression},
};
use log::debug;
use std::{env::var, vec};
>>>>>>> 66aca577

pub(crate) fn get_num_rows_per_round() -> usize {
    var("KECCAK_ROWS")
        .unwrap_or_else(|_| "5".to_string())
        .parse()
        .expect("Cannot parse KECCAK_ROWS env var as usize")
}

pub(crate) fn get_num_bits_per_absorb_lookup() -> usize {
    get_num_bits_per_lookup(ABSORB_LOOKUP_RANGE)
}

pub(crate) fn get_num_bits_per_theta_c_lookup() -> usize {
    get_num_bits_per_lookup(THETA_C_LOOKUP_RANGE)
}

pub(crate) fn get_num_bits_per_rho_pi_lookup() -> usize {
    get_num_bits_per_lookup(CHI_BASE_LOOKUP_RANGE.max(RHO_PI_LOOKUP_RANGE))
}

pub(crate) fn get_num_bits_per_base_chi_lookup() -> usize {
    get_num_bits_per_lookup(CHI_BASE_LOOKUP_RANGE.max(RHO_PI_LOOKUP_RANGE))
}

/// AbsorbData
#[derive(Clone, Default, Debug, PartialEq)]
pub(crate) struct AbsorbData<F: Field> {
    pub(crate) from: F,
    pub(crate) absorb: F,
    pub(crate) result: F,
}

/// SqueezeData
#[derive(Clone, Default, Debug, PartialEq)]
pub(crate) struct SqueezeData<F: Field> {
    packed: F,
}

/// KeccakRow
#[derive(Clone, Debug)]
pub(crate) struct KeccakRow<F: Field> {
    pub(crate) q_enable: bool,
    pub(crate) q_round: bool,
    pub(crate) q_absorb: bool,
    pub(crate) q_round_last: bool,
    pub(crate) q_padding: bool,
    pub(crate) q_padding_last: bool,
    pub(crate) round_cst: F,
    pub(crate) is_final: bool,
    pub(crate) cell_values: Vec<F>,
    pub(crate) length: usize,
    pub(crate) data_rlc: Value<F>,
    pub(crate) hash_rlc: Value<F>,
}

/// Part
#[derive(Clone, Debug)]
pub(crate) struct Part<F: Field> {
    pub(crate) cell: Cell<F>,
    pub(crate) expr: Expression<F>,
    pub(crate) num_bits: usize,
}

/// Part Value
#[derive(Clone, Copy, Debug)]
pub(crate) struct PartValue<F: Field> {
    pub(crate) value: F,
    pub(crate) rot: i32,
    pub(crate) num_bits: usize,
}

#[derive(Clone, Debug)]
pub(crate) struct KeccakRegion<F> {
    pub(crate) rows: Vec<Vec<F>>,
}

impl<F: FieldExt> KeccakRegion<F> {
    pub(crate) fn new() -> Self {
        Self { rows: Vec::new() }
    }

    pub(crate) fn assign(&mut self, column: usize, offset: usize, value: F) {
        while offset >= self.rows.len() {
            self.rows.push(Vec::new());
        }
        let row = &mut self.rows[offset];
        while column >= row.len() {
            row.push(F::zero());
        }
        row[column] = value;
    }
}

<<<<<<< HEAD
#[derive(Clone, Debug)]
pub(crate) struct Cell<F> {
    expression: Expression<F>,
    column_expression: Expression<F>,
    column: Option<Column<Advice>>,
    column_idx: usize,
    rotation: i32,
}

impl<F: FieldExt> Cell<F> {
    pub(crate) fn new(
        meta: &mut VirtualCells<F>,
        column: Column<Advice>,
        column_idx: usize,
        rotation: i32,
    ) -> Self {
        Self {
            expression: meta.query_advice(column, Rotation(rotation)),
            column_expression: meta.query_advice(column, Rotation::cur()),
            column: Some(column),
            column_idx,
            rotation,
        }
    }

    pub(crate) fn new_value(column_idx: usize, rotation: i32) -> Self {
        Self {
            expression: 0.expr(),
            column_expression: 0.expr(),
            column: None,
            column_idx,
            rotation,
        }
    }

    pub(crate) fn at_offset(&self, meta: &mut ConstraintSystem<F>, offset: i32) -> Self {
        let mut expression = 0.expr();
        meta.create_gate("Query cell", |meta| {
            expression = meta.query_advice(self.column.unwrap(), Rotation(self.rotation + offset));
            vec![0.expr()]
        });

        Self {
            expression,
            column_expression: self.column_expression.clone(),
            column: self.column,
            column_idx: self.column_idx,
            rotation: self.rotation + offset,
        }
    }

    pub(crate) fn assign(&self, region: &mut KeccakRegion<F>, offset: i32, value: F) {
        region.assign(
            self.column_idx,
            ((offset as i32) + self.rotation) as usize,
            value,
        );
    }

    pub(crate) fn assign_value(&self, region: &mut KeccakRegion<F>, offset: i32, value: Value<F>) {
        // This is really ugly. But since there's no way to easily adapt the CellManager
        // API customized for this impl specifically, for now I'm opening the
        // value and extracting it. Once https://github.com/privacy-scaling-explorations/zkevm-circuits/issues/933 is resolved,
        // this shouldn't be needed.
        let value_f = extract_field(value);

        region.assign(
            self.column_idx,
            ((offset as i32) + self.rotation) as usize,
            value_f,
        );
    }
}

impl<F: FieldExt> Expr<F> for Cell<F> {
    fn expr(&self) -> Expression<F> {
        self.expression.clone()
    }
}

impl<F: FieldExt> Expr<F> for &Cell<F> {
    fn expr(&self) -> Expression<F> {
        self.expression.clone()
    }
}

/// CellColumn
#[derive(Clone, Debug)]
pub(crate) struct CellColumn<F> {
    advice: Column<Advice>,
    expr: Expression<F>,
}

/// CellManager
#[derive(Clone, Debug)]
pub(crate) struct CellManager<F> {
    height: usize,
    columns: Vec<CellColumn<F>>,
    rows: Vec<usize>,
    num_unused_cells: usize,
}

impl<F: FieldExt> CellManager<F> {
    pub(crate) fn new(height: usize) -> Self {
        Self {
            height,
            columns: Vec::new(),
            rows: vec![0; height],
            num_unused_cells: 0,
        }
    }

    pub(crate) fn query_cell(&mut self, meta: &mut ConstraintSystem<F>) -> Cell<F> {
        let (row_idx, column_idx) = self.get_position();
        self.query_cell_at_pos(meta, row_idx as i32, column_idx)
    }

    pub(crate) fn query_cell_at_row(
        &mut self,
        meta: &mut ConstraintSystem<F>,
        row_idx: i32,
    ) -> Cell<F> {
        let column_idx = self.rows[row_idx as usize];
        self.rows[row_idx as usize] += 1;
        self.query_cell_at_pos(meta, row_idx, column_idx)
    }

    pub(crate) fn query_cell_at_pos(
        &mut self,
        meta: &mut ConstraintSystem<F>,
        row_idx: i32,
        column_idx: usize,
    ) -> Cell<F> {
        let column = if column_idx < self.columns.len() {
            self.columns[column_idx].advice
        } else {
            let advice = meta.advice_column();
            let mut expr = 0.expr();
            meta.create_gate("Query column", |meta| {
                expr = meta.query_advice(advice, Rotation::cur());
                vec![0.expr()]
            });
            self.columns.push(CellColumn { advice, expr });
            advice
        };

        let mut cells = Vec::new();
        meta.create_gate("Query cell", |meta| {
            cells.push(Cell::new(meta, column, column_idx, row_idx));
            vec![0.expr()]
        });
        cells[0].clone()
    }

    pub(crate) fn query_cell_value(&mut self) -> Cell<F> {
        let (row_idx, column_idx) = self.get_position();
        self.query_cell_value_at_pos(row_idx as i32, column_idx)
    }

    pub(crate) fn query_cell_value_at_row(&mut self, row_idx: i32) -> Cell<F> {
        let column_idx = self.rows[row_idx as usize];
        self.rows[row_idx as usize] += 1;
        self.query_cell_value_at_pos(row_idx, column_idx)
    }

    pub(crate) fn query_cell_value_at_pos(&mut self, row_idx: i32, column_idx: usize) -> Cell<F> {
        Cell::new_value(column_idx, row_idx)
    }

    fn get_position(&mut self) -> (usize, usize) {
        let mut best_row_idx = 0usize;
        let mut best_row_pos = 100000usize;
        for (row_idx, row) in self.rows.iter().enumerate() {
            if *row < best_row_pos {
                best_row_pos = *row;
                best_row_idx = row_idx;
            }
        }
        self.rows[best_row_idx] += 1;
        (best_row_idx, best_row_pos)
    }

    pub(crate) fn get_width(&self) -> usize {
        self.rows.iter().cloned().max().unwrap()
    }

    pub(crate) fn start_region(&mut self) -> usize {
        // Make sure all rows start at the same column
        let width = self.get_width();
        for row in self.rows.iter_mut() {
            self.num_unused_cells += width - *row;
            *row = width;
        }
        width
    }

    pub(crate) fn columns(&self) -> &[CellColumn<F>] {
        &self.columns
    }

    pub(crate) fn get_num_unused_cells(&self) -> usize {
        self.num_unused_cells
    }
}

/// KeccakConfig
#[derive(Clone, Debug)]
pub struct KeccakCircuitConfig<F> {
    q_enable: Column<Fixed>,
    q_first: Column<Fixed>,
    q_round: Column<Fixed>,
    q_absorb: Column<Fixed>,
    q_round_last: Column<Fixed>,
    q_padding: Column<Fixed>,
    q_padding_last: Column<Fixed>,
    /// The columns for other circuits to lookup Keccak hash results
    pub keccak_table: KeccakTable,
    cell_manager: CellManager<F>,
    round_cst: Column<Fixed>,
    normalize_3: [TableColumn; 2],
    normalize_4: [TableColumn; 2],
    normalize_6: [TableColumn; 2],
    chi_base_table: [TableColumn; 2],
    pack_table: [TableColumn; 2],
    _marker: PhantomData<F>,
}

/// KeccakCircuit
#[derive(Default, Clone, Debug)]
pub struct KeccakCircuit<F: Field> {
    inputs: Vec<Vec<u8>>,
    num_rows: Option<usize>,
    _marker: PhantomData<F>,
}

impl<F: Field> SubCircuit<F> for KeccakCircuit<F> {
    type Config = KeccakCircuitConfig<F>;

    /// The `block.circuits_params.keccak_padding` parmeter, when enabled, sets
    /// up the circuit to support a fixed number of permutations/keccak_f's,
    /// independently of the permutations required by `inputs`.
    fn new_from_block(block: &witness::Block<F>) -> Self {
        Self::new(
            block.circuits_params.keccak_padding,
            block.keccak_inputs.clone(),
        )
    }

    /// Return the minimum number of rows required to prove the block
    fn min_num_rows_block(block: &witness::Block<F>) -> (usize, usize) {
        let rows_per_chunk = (NUM_ROUNDS + 1) * get_num_rows_per_round();
        (
            block
                .keccak_inputs
                .iter()
                .map(|bytes| (bytes.len() as f64 / 136.0).ceil() as usize * rows_per_chunk)
                .sum(),
            block.circuits_params.keccak_padding.unwrap_or_default(),
        )
    }

    /// Make the assignments to the KeccakCircuit
    fn synthesize_sub(
        &self,
        config: &Self::Config,
        challenges: &Challenges<Value<F>>,
        layouter: &mut impl Layouter<F>,
    ) -> Result<(), Error> {
        config.load_aux_tables(layouter)?;
        let witness = self.generate_witness(*challenges);
        config.assign(layouter, witness.as_slice())
    }
}

#[cfg(any(feature = "test", test, feature = "test-circuits"))]
impl<F: Field> Circuit<F> for KeccakCircuit<F> {
    type Config = (KeccakCircuitConfig<F>, Challenges);
    type FloorPlanner = SimpleFloorPlanner;

    fn without_witnesses(&self) -> Self {
        Self::default()
    }

    fn configure(meta: &mut ConstraintSystem<F>) -> Self::Config {
        let keccak_table = KeccakTable::construct(meta);
        let challenges = Challenges::construct(meta);

        let config = {
            let challenges = challenges.exprs(meta);
            KeccakCircuitConfig::new(
                meta,
                KeccakCircuitConfigArgs {
                    keccak_table,
                    challenges,
                },
            )
        };
        (config, challenges)
    }

    fn synthesize(
        &self,
        (config, challenges): Self::Config,
        mut layouter: impl Layouter<F>,
    ) -> Result<(), Error> {
        let challenges = challenges.values(&mut layouter);
        self.synthesize_sub(&config, &challenges, &mut layouter)
    }
}

impl<F: Field> KeccakCircuit<F> {
    /// Creates a new circuit instance
    pub fn new(num_rows: Option<usize>, inputs: Vec<Vec<u8>>) -> Self {
        KeccakCircuit {
            inputs,
            num_rows,
            _marker: PhantomData,
        }
    }

    /// The number of keccak_f's that can be done in this circuit
    pub fn capacity(&self) -> Option<usize> {
        // Subtract two for unusable rows
        self.num_rows
            .map(|num_rows| num_rows / ((NUM_ROUNDS + 1) * get_num_rows_per_round()) - 2)
    }

    /// Sets the witness using the data to be hashed
    pub(crate) fn generate_witness(&self, challenges: Challenges<Value<F>>) -> Vec<KeccakRow<F>> {
        multi_keccak(self.inputs.as_slice(), challenges, self.capacity())
            .expect("Too many inputs for given capacity")
    }
}

=======
>>>>>>> 66aca577
/// Recombines parts back together
pub(crate) mod decode {
    use super::{Part, PartValue};
    use crate::keccak_circuit::param::BIT_SIZE;
    use crate::util::Expr;
    use eth_types::Field;
    use halo2_proofs::plonk::Expression;

    pub(crate) fn expr<F: Field>(parts: Vec<Part<F>>) -> Expression<F> {
        parts.iter().rev().fold(0.expr(), |acc, part| {
            acc * F::from((BIT_SIZE as u32).pow(part.num_bits as u32) as u64) + part.expr.clone()
        })
    }

    pub(crate) fn value<F: Field>(parts: Vec<PartValue<F>>) -> F {
        parts.iter().rev().fold(F::zero(), |acc, part| {
            acc * F::from((BIT_SIZE as u32).pow(part.num_bits as u32) as u64) + part.value
        })
    }
}

/// Splits a word into parts
pub(crate) mod split {
    use super::{decode, CellManager, KeccakRegion, Part, PartValue};
    use crate::keccak_circuit::util::{pack, pack_part, unpack, WordParts};
    use crate::{evm_circuit::util::constraint_builder::BaseConstraintBuilder, util::Expr};
    use eth_types::Field;
    use halo2_proofs::plonk::{ConstraintSystem, Expression};

    #[allow(clippy::too_many_arguments)]
    pub(crate) fn expr<F: Field>(
        meta: &mut ConstraintSystem<F>,
        cell_manager: &mut CellManager<F>,
        cb: &mut BaseConstraintBuilder<F>,
        input: Expression<F>,
        rot: usize,
        target_part_size: usize,
        normalize: bool,
        row: Option<usize>,
    ) -> Vec<Part<F>> {
        let mut parts = Vec::new();
        let word = WordParts::new(target_part_size, rot, normalize);
        for word_part in word.parts {
            let cell = if let Some(row) = row {
                cell_manager.query_cell_at_row(meta, row as i32)
            } else {
                cell_manager.query_cell(meta)
            };
            parts.push(Part {
                num_bits: word_part.bits.len(),
                cell: cell.clone(),
                expr: cell.expr(),
            });
        }
        // Input parts need to equal original input expression
        cb.require_equal("split", decode::expr(parts.clone()), input);
        parts
    }

    pub(crate) fn value<F: Field>(
        cell_manager: &mut CellManager<F>,
        region: &mut KeccakRegion<F>,
        input: F,
        rot: usize,
        target_part_size: usize,
        normalize: bool,
        row: Option<usize>,
    ) -> Vec<PartValue<F>> {
        let input_bits = unpack(input);
        debug_assert_eq!(pack::<F>(&input_bits), input);
        let mut parts = Vec::new();
        let word = WordParts::new(target_part_size, rot, normalize);
        for word_part in word.parts {
            let value = pack_part(&input_bits, &word_part);
            let cell = if let Some(row) = row {
                cell_manager.query_cell_value_at_row(row as i32)
            } else {
                cell_manager.query_cell_value()
            };
            cell.assign(region, 0, F::from(value));
            parts.push(PartValue {
                num_bits: word_part.bits.len(),
                rot: cell.rotation,
                value: F::from(value),
            });
        }
        debug_assert_eq!(decode::value(parts.clone()), input);
        parts
    }
}

// Split into parts, but storing the parts in a specific way to have the same
// table layout in `output_cells` regardless of rotation.
pub(crate) mod split_uniform {
    use super::{decode, target_part_sizes, Cell, CellManager, KeccakRegion, Part, PartValue};
    use crate::keccak_circuit::util::{pack, pack_part, rotate, rotate_rev, unpack, WordParts};
    use crate::keccak_circuit::BIT_SIZE;
    use crate::{evm_circuit::util::constraint_builder::BaseConstraintBuilder, util::Expr};
    use eth_types::Field;
    use halo2_proofs::plonk::{ConstraintSystem, Expression};

    #[allow(clippy::too_many_arguments)]
    pub(crate) fn expr<F: Field>(
        meta: &mut ConstraintSystem<F>,
        output_cells: &[Cell<F>],
        cell_manager: &mut CellManager<F>,
        cb: &mut BaseConstraintBuilder<F>,
        input: Expression<F>,
        rot: usize,
        target_part_size: usize,
        normalize: bool,
    ) -> Vec<Part<F>> {
        let mut input_parts = Vec::new();
        let mut output_parts = Vec::new();
        let word = WordParts::new(target_part_size, rot, normalize);

        let word = rotate(word.parts, rot, target_part_size);

        let target_sizes = target_part_sizes(target_part_size);
        let mut word_iter = word.iter();
        let mut counter = 0;
        while let Some(word_part) = word_iter.next() {
            if word_part.bits.len() == target_sizes[counter] {
                // Input and output part are the same
                let part = Part {
                    num_bits: target_sizes[counter],
                    cell: output_cells[counter].clone(),
                    expr: output_cells[counter].expr(),
                };
                input_parts.push(part.clone());
                output_parts.push(part);
                counter += 1;
            } else if let Some(extra_part) = word_iter.next() {
                // The two parts combined need to have the expected combined length
                debug_assert_eq!(
                    word_part.bits.len() + extra_part.bits.len(),
                    target_sizes[counter]
                );

                // Needs two cells here to store the parts
                // These still need to be range checked elsewhere!
                let part_a = cell_manager.query_cell(meta);
                let part_b = cell_manager.query_cell(meta);

                // Make sure the parts combined equal the value in the uniform output
                let expr = part_a.expr()
                    + part_b.expr()
                        * F::from((BIT_SIZE as u32).pow(word_part.bits.len() as u32) as u64);
                cb.require_equal("rot part", expr, output_cells[counter].expr());

                // Input needs the two parts because it needs to be able to undo the rotation
                input_parts.push(Part {
                    num_bits: word_part.bits.len(),
                    cell: part_a.clone(),
                    expr: part_a.expr(),
                });
                input_parts.push(Part {
                    num_bits: extra_part.bits.len(),
                    cell: part_b.clone(),
                    expr: part_b.expr(),
                });
                // Output only has the combined cell
                output_parts.push(Part {
                    num_bits: target_sizes[counter],
                    cell: output_cells[counter].clone(),
                    expr: output_cells[counter].expr(),
                });
                counter += 1;
            } else {
                unreachable!();
            }
        }
        let input_parts = rotate_rev(input_parts, rot, target_part_size);
        // Input parts need to equal original input expression
        cb.require_equal("split", decode::expr(input_parts), input);
        // Uniform output
        output_parts
    }

    pub(crate) fn value<F: Field>(
        output_cells: &[Cell<F>],
        cell_manager: &mut CellManager<F>,
        region: &mut KeccakRegion<F>,
        input: F,
        rot: usize,
        target_part_size: usize,
        normalize: bool,
    ) -> Vec<PartValue<F>> {
        let input_bits = unpack(input);
        debug_assert_eq!(pack::<F>(&input_bits), input);

        let mut input_parts = Vec::new();
        let mut output_parts = Vec::new();
        let word = WordParts::new(target_part_size, rot, normalize);

        let word = rotate(word.parts, rot, target_part_size);

        let target_sizes = target_part_sizes(target_part_size);
        let mut word_iter = word.iter();
        let mut counter = 0;
        while let Some(word_part) = word_iter.next() {
            if word_part.bits.len() == target_sizes[counter] {
                let value = pack_part(&input_bits, word_part);
                output_cells[counter].assign(region, 0, F::from(value));
                input_parts.push(PartValue {
                    num_bits: word_part.bits.len(),
                    rot: output_cells[counter].rotation,
                    value: F::from(value),
                });
                output_parts.push(PartValue {
                    num_bits: word_part.bits.len(),
                    rot: output_cells[counter].rotation,
                    value: F::from(value),
                });
                counter += 1;
            } else if let Some(extra_part) = word_iter.next() {
                debug_assert_eq!(
                    word_part.bits.len() + extra_part.bits.len(),
                    target_sizes[counter]
                );

                let part_a = cell_manager.query_cell_value();
                let part_b = cell_manager.query_cell_value();

                let value_a = pack_part(&input_bits, word_part);
                let value_b = pack_part(&input_bits, extra_part);

                part_a.assign(region, 0, F::from(value_a));
                part_b.assign(region, 0, F::from(value_b));

                let value = value_a + value_b * (BIT_SIZE as u64).pow(word_part.bits.len() as u32);

                output_cells[counter].assign(region, 0, F::from(value));

                input_parts.push(PartValue {
                    num_bits: word_part.bits.len(),
                    value: F::from(value_a),
                    rot: part_a.rotation,
                });
                input_parts.push(PartValue {
                    num_bits: extra_part.bits.len(),
                    value: F::from(value_b),
                    rot: part_b.rotation,
                });
                output_parts.push(PartValue {
                    num_bits: target_sizes[counter],
                    value: F::from(value),
                    rot: output_cells[counter].rotation,
                });
                counter += 1;
            } else {
                unreachable!();
            }
        }
        let input_parts = rotate_rev(input_parts, rot, target_part_size);
        debug_assert_eq!(decode::value(input_parts), input);
        output_parts
    }
}

// Transform values using a lookup table
pub(crate) mod transform {
    use super::{transform_to, CellManager, KeccakRegion, Part, PartValue};
    use eth_types::Field;
    use halo2_proofs::plonk::ConstraintSystem;
    use halo2_proofs::plonk::TableColumn;

    #[allow(clippy::too_many_arguments)]
    pub(crate) fn expr<F: Field>(
        name: &'static str,
        meta: &mut ConstraintSystem<F>,
        cell_manager: &mut CellManager<F>,
        lookup_counter: &mut usize,
        input: Vec<Part<F>>,
        transform_table: [TableColumn; 2],
        uniform_lookup: bool,
    ) -> Vec<Part<F>> {
        let mut cells = Vec::new();
        for input_part in input.iter() {
            cells.push(if uniform_lookup {
                cell_manager.query_cell_at_row(meta, input_part.cell.rotation)
            } else {
                cell_manager.query_cell(meta)
            });
        }
        transform_to::expr(
            name,
            meta,
            &cells,
            lookup_counter,
            input,
            transform_table,
            uniform_lookup,
        )
    }

    pub(crate) fn value<F: Field>(
        cell_manager: &mut CellManager<F>,
        region: &mut KeccakRegion<F>,
        input: Vec<PartValue<F>>,
        do_packing: bool,
        f: fn(&u8) -> u8,
        uniform_lookup: bool,
    ) -> Vec<PartValue<F>> {
        let mut cells = Vec::new();
        for input_part in input.iter() {
            cells.push(if uniform_lookup {
                cell_manager.query_cell_value_at_row(input_part.rot)
            } else {
                cell_manager.query_cell_value()
            });
        }
        transform_to::value(&cells, region, input, do_packing, f)
    }
}

// Transfroms values to cells
pub(crate) mod transform_to {
    use super::{Cell, KeccakRegion, Part, PartValue};
    use crate::keccak_circuit::util::{pack, to_bytes, unpack};
    use crate::util::Expr;
    use eth_types::Field;
    use halo2_proofs::plonk::ConstraintSystem;
    use halo2_proofs::plonk::TableColumn;

    #[allow(clippy::too_many_arguments)]
    pub(crate) fn expr<F: Field>(
        name: &'static str,
        meta: &mut ConstraintSystem<F>,
        cells: &[Cell<F>],
        lookup_counter: &mut usize,
        input: Vec<Part<F>>,
        transform_table: [TableColumn; 2],
        uniform_lookup: bool,
    ) -> Vec<Part<F>> {
        let mut output = Vec::new();
        for (idx, input_part) in input.iter().enumerate() {
            let output_part = cells[idx].clone();
            if !uniform_lookup || input_part.cell.rotation == 0 {
                meta.lookup(name, |_| {
                    vec![
                        (input_part.expr.clone(), transform_table[0]),
                        (output_part.expr(), transform_table[1]),
                    ]
                });
                *lookup_counter += 1;
            }
            output.push(Part {
                num_bits: input_part.num_bits,
                cell: output_part.clone(),
                expr: output_part.expr(),
            });
        }
        output
    }

    pub(crate) fn value<F: Field>(
        cells: &[Cell<F>],
        region: &mut KeccakRegion<F>,
        input: Vec<PartValue<F>>,
        do_packing: bool,
        f: fn(&u8) -> u8,
    ) -> Vec<PartValue<F>> {
        let mut output = Vec::new();
        for (idx, input_part) in input.iter().enumerate() {
            let input_bits = &unpack(input_part.value)[0..input_part.num_bits];
            let output_bits = input_bits.iter().map(f).collect::<Vec<_>>();
            let value = if do_packing {
                pack(&output_bits)
            } else {
                F::from(to_bytes::value(&output_bits)[0] as u64)
            };
            let output_part = cells[idx].clone();
            output_part.assign(region, 0, value);
            output.push(PartValue {
                num_bits: input_part.num_bits,
                rot: output_part.rotation,
                value,
            });
        }
        output
    }
}

pub(crate) fn keccak<F: Field>(
    rows: &mut Vec<KeccakRow<F>>,
    bytes: &[u8],
    challenges: Challenges<Value<F>>,
) {
    let mut bits = into_bits(bytes);
    let mut s = [[F::zero(); 5]; 5];
    let absorb_positions = get_absorb_positions();
    let num_bytes_in_last_block = bytes.len() % RATE;
    let two = F::from(2u64);

    // Padding
    bits.push(1);
    while (bits.len() + 1) % RATE_IN_BITS != 0 {
        bits.push(0);
    }
    bits.push(1);

    let mut length = 0usize;
    let mut data_rlc = Value::known(F::zero());
    let chunks = bits.chunks(RATE_IN_BITS);
    let num_chunks = chunks.len();
    for (idx, chunk) in chunks.enumerate() {
        let is_final_block = idx == num_chunks - 1;

        let mut absorb_rows = Vec::new();
        // Absorb
        for (idx, &(i, j)) in absorb_positions.iter().enumerate() {
            let absorb = pack(&chunk[idx * 64..(idx + 1) * 64]);
            let from = s[i][j];
            s[i][j] = field_xor(s[i][j], absorb);
            absorb_rows.push(AbsorbData {
                from,
                absorb,
                result: s[i][j],
            });
        }

        let mut hash_words: Vec<F> = Vec::new();

        let mut cell_managers = Vec::new();
        let mut regions = Vec::new();

        let mut hash_rlc = Value::known(F::zero());
        let mut round_lengths = Vec::new();
        let mut round_data_rlcs = Vec::new();
        for round in 0..NUM_ROUNDS + 1 {
            let mut cell_manager = CellManager::new(get_num_rows_per_round());
            let mut region = KeccakRegion::new();

            let mut absorb_row = AbsorbData::default();
            if round < NUM_WORDS_TO_ABSORB {
                absorb_row = absorb_rows[round].clone();
            }

            // State data
            for s in &s {
                for s in s {
                    let cell = cell_manager.query_cell_value();
                    cell.assign(&mut region, 0, *s);
                }
            }

            // Absorb data
            let absorb_from = cell_manager.query_cell_value();
            let absorb_data = cell_manager.query_cell_value();
            let absorb_result = cell_manager.query_cell_value();
            absorb_from.assign(&mut region, 0, absorb_row.from);
            absorb_data.assign(&mut region, 0, absorb_row.absorb);
            absorb_result.assign(&mut region, 0, absorb_row.result);

            // Absorb
            cell_manager.start_region();
            let part_size = get_num_bits_per_absorb_lookup();
            let input = absorb_row.from + absorb_row.absorb;
            let absorb_fat = split::value(
                &mut cell_manager,
                &mut region,
                input,
                0,
                part_size,
                false,
                None,
            );
            cell_manager.start_region();
            let _absorb_result = transform::value(
                &mut cell_manager,
                &mut region,
                absorb_fat.clone(),
                true,
                |v| v & 1,
                true,
            );

            // Padding
            cell_manager.start_region();
            // Unpack a single word into bytes (for the absorption)
            // Potential optimization: could do multiple bytes per lookup
            let packed = split::value(
                &mut cell_manager,
                &mut region,
                absorb_row.absorb,
                0,
                8,
                false,
                None,
            );
            cell_manager.start_region();
            let input_bytes =
                transform::value(&mut cell_manager, &mut region, packed, false, |v| *v, true);
            cell_manager.start_region();
            let mut is_paddings = Vec::new();
            let mut data_rlcs = Vec::new();
            for _ in input_bytes.iter() {
                is_paddings.push(cell_manager.query_cell_value());
                data_rlcs.push(cell_manager.query_cell_value());
            }
            if round < NUM_WORDS_TO_ABSORB {
                let mut paddings = Vec::new();
                for (padding_idx, is_padding) in is_paddings.iter_mut().enumerate() {
                    let byte_idx = round * 8 + padding_idx;
                    let padding = if is_final_block && byte_idx >= num_bytes_in_last_block {
                        true
                    } else {
                        length += 1;
                        false
                    };
                    paddings.push(padding);
                    is_padding.assign(&mut region, 0, if padding { F::one() } else { F::zero() });
                }

                data_rlcs[0].assign_value(&mut region, 0, data_rlc);
                for (idx, (byte, padding)) in input_bytes.iter().zip(paddings.iter()).enumerate() {
                    if !*padding {
                        let byte_value = Value::known(byte.value);
                        data_rlc = data_rlc * challenges.keccak_input() + byte_value;
                    }
                    if idx < data_rlcs.len() - 1 {
                        data_rlcs[idx + 1].assign_value(&mut region, 0, data_rlc);
                    }
                }
            }
            cell_manager.start_region();

            if round != NUM_ROUNDS {
                // Theta
                let part_size = get_num_bits_per_theta_c_lookup();
                let mut bcf = Vec::new();
                for s in &s {
                    let c = s[0] + s[1] + s[2] + s[3] + s[4];
                    let bc_fat =
                        split::value(&mut cell_manager, &mut region, c, 1, part_size, false, None);
                    bcf.push(bc_fat);
                }
                cell_manager.start_region();
                let mut bc = Vec::new();
                for bc_fat in bcf {
                    let bc_norm = transform::value(
                        &mut cell_manager,
                        &mut region,
                        bc_fat.clone(),
                        true,
                        |v| v & 1,
                        true,
                    );
                    bc.push(bc_norm);
                }
                cell_manager.start_region();
                let mut os = [[F::zero(); 5]; 5];
                for i in 0..5 {
                    let t = decode::value(bc[(i + 4) % 5].clone())
                        + decode::value(rotate(bc[(i + 1) % 5].clone(), 1, part_size));
                    for j in 0..5 {
                        os[i][j] = s[i][j] + t;
                    }
                }
                s = os;
                cell_manager.start_region();

                // Rho/Pi
                let part_size = get_num_bits_per_base_chi_lookup();
                let target_word_sizes = target_part_sizes(part_size);
                let num_word_parts = target_word_sizes.len();
                let mut rho_pi_chi_cells: [[[Vec<Cell<F>>; 5]; 5]; 3] =
                    array_init::array_init(|_| {
                        array_init::array_init(|_| array_init::array_init(|_| Vec::new()))
                    });
                let mut column_starts = [0usize; 3];
                for p in 0..3 {
                    column_starts[p] = cell_manager.start_region();
                    let mut row_idx = 0;
                    for j in 0..5 {
                        for _ in 0..num_word_parts {
                            for i in 0..5 {
                                rho_pi_chi_cells[p][i][j]
                                    .push(cell_manager.query_cell_value_at_row(row_idx as i32));
                            }
                            row_idx = (row_idx + 1) % get_num_rows_per_round();
                        }
                    }
                }
                cell_manager.start_region();
                let mut os_parts: [[Vec<PartValue<F>>; 5]; 5] =
                    array_init::array_init(|_| array_init::array_init(|_| Vec::new()));
                for (j, os_part) in os_parts.iter_mut().enumerate() {
                    for i in 0..5 {
                        let s_parts = split_uniform::value(
                            &rho_pi_chi_cells[0][j][(2 * i + 3 * j) % 5],
                            &mut cell_manager,
                            &mut region,
                            s[i][j],
                            RHO_MATRIX[i][j],
                            part_size,
                            true,
                        );

                        let s_parts = transform_to::value(
                            &rho_pi_chi_cells[1][j][(2 * i + 3 * j) % 5],
                            &mut region,
                            s_parts.clone(),
                            true,
                            |v| v & 1,
                        );
                        os_part[(2 * i + 3 * j) % 5] = s_parts.clone();
                    }
                }
                cell_manager.start_region();

                // Chi
                let part_size_base = get_num_bits_per_base_chi_lookup();
                let three_packed = pack::<F>(&vec![3u8; part_size_base]);
                let mut os = [[F::zero(); 5]; 5];
                for j in 0..5 {
                    for i in 0..5 {
                        let mut s_parts = Vec::new();
                        for ((part_a, part_b), part_c) in os_parts[i][j]
                            .iter()
                            .zip(os_parts[(i + 1) % 5][j].iter())
                            .zip(os_parts[(i + 2) % 5][j].iter())
                        {
                            let value =
                                three_packed - two * part_a.value + part_b.value - part_c.value;
                            s_parts.push(PartValue {
                                num_bits: part_size_base,
                                rot: j as i32,
                                value,
                            });
                        }
                        os[i][j] = decode::value(transform_to::value(
                            &rho_pi_chi_cells[2][i][j],
                            &mut region,
                            s_parts.clone(),
                            true,
                            |v| CHI_BASE_LOOKUP_TABLE[*v as usize],
                        ));
                    }
                }
                s = os;
                cell_manager.start_region();

                // iota
                let part_size = get_num_bits_per_absorb_lookup();
                let input = s[0][0] + pack_u64::<F>(ROUND_CST[round]);
                let iota_parts = split::value::<F>(
                    &mut cell_manager,
                    &mut region,
                    input,
                    0,
                    part_size,
                    false,
                    None,
                );
                cell_manager.start_region();
                s[0][0] = decode::value(transform::value(
                    &mut cell_manager,
                    &mut region,
                    iota_parts.clone(),
                    true,
                    |v| v & 1,
                    true,
                ));
            }

            // The rlc of the hash
            let is_final = is_final_block && round == NUM_ROUNDS;
            hash_rlc = if is_final {
                let hash_bytes_le = s
                    .into_iter()
                    .take(4)
                    .flat_map(|a| to_bytes::value(&unpack(a[0])))
                    .rev()
                    .collect::<Vec<_>>();
                challenges
                    .evm_word()
                    .map(|challenge_value| rlc::value(&hash_bytes_le, challenge_value))
            } else {
                Value::known(F::zero())
            };

            // The words to squeeze out
            hash_words = s.into_iter().take(4).map(|a| a[0]).take(4).collect();
            round_lengths.push(length);
            round_data_rlcs.push(data_rlc);

            cell_managers.push(cell_manager);
            regions.push(region);
        }

        // Now that we know the state at the end of the rounds, set the squeeze data
        let num_rounds = cell_managers.len();
        for (idx, word) in hash_words.iter().enumerate() {
            let cell_manager = &mut cell_managers[num_rounds - 2 - idx];
            let region = &mut regions[num_rounds - 2 - idx];

            cell_manager.start_region();
            let squeeze_packed = cell_manager.query_cell_value();
            squeeze_packed.assign(region, 0, *word);

            cell_manager.start_region();
            let packed = split::value(cell_manager, region, *word, 0, 8, false, None);
            cell_manager.start_region();
            transform::value(cell_manager, region, packed, false, |v| *v, true);
        }

        for round in 0..NUM_ROUNDS + 1 {
            let round_cst = pack_u64(ROUND_CST[round]);
            for row_idx in 0..get_num_rows_per_round() {
                rows.push(KeccakRow {
                    q_enable: row_idx == 0,
                    q_round: row_idx == 0 && round < NUM_ROUNDS,
                    q_absorb: row_idx == 0 && round == NUM_ROUNDS,
                    q_round_last: row_idx == 0 && round == NUM_ROUNDS,
                    q_padding: row_idx == 0 && round < NUM_WORDS_TO_ABSORB,
                    q_padding_last: row_idx == 0 && round == NUM_WORDS_TO_ABSORB - 1,
                    round_cst,
                    is_final: is_final_block && round == NUM_ROUNDS && row_idx == 0,
                    length: round_lengths[round],
                    data_rlc: round_data_rlcs[round],
                    hash_rlc,
                    cell_values: regions[round].rows[row_idx].clone(),
                });
            }
        }
    }

    let hash_bytes = s
        .into_iter()
        .take(4)
        .map(|a| {
            pack_with_base::<F>(&unpack(a[0]), 2)
                .to_repr()
                .into_iter()
                .take(8)
                .collect::<Vec<_>>()
                .to_vec()
        })
        .collect::<Vec<_>>();
    debug!("hash: {:x?}", &(hash_bytes[0..4].concat()));
    debug!("data rlc: {:x?}", data_rlc);
}

pub(crate) fn multi_keccak<F: Field>(
    bytes: &[Vec<u8>],
    challenges: Challenges<Value<F>>,
    capacity: Option<usize>,
) -> Result<Vec<KeccakRow<F>>, Error> {
    let mut rows: Vec<KeccakRow<F>> = Vec::new();
    // Dummy first row so that the initial data is absorbed
    // The initial data doesn't really matter, `is_final` just needs to be disabled.
    for idx in 0..get_num_rows_per_round() {
        rows.push(KeccakRow {
            q_enable: idx == 0,
            q_round: false,
            q_absorb: idx == 0,
            q_round_last: false,
            q_padding: false,
            q_padding_last: false,
            round_cst: F::zero(),
            is_final: false,
            length: 0usize,
            data_rlc: Value::known(F::zero()),
            hash_rlc: Value::known(F::zero()),
            cell_values: Vec::new(),
        });
    }
    // Actual keccaks
    for bytes in bytes {
        keccak(&mut rows, bytes, challenges);
    }
    if let Some(capacity) = capacity {
        // Pad with no data hashes to the expected capacity
        while rows.len() < (1 + capacity * (NUM_ROUNDS + 1)) * get_num_rows_per_round() {
            keccak(&mut rows, &[], challenges);
        }
        // Check that we are not over capacity
        if rows.len() > (1 + capacity * (NUM_ROUNDS + 1)) * get_num_rows_per_round() {
            return Err(Error::BoundsFailure);
        }
    }
    Ok(rows)
}<|MERGE_RESOLUTION|>--- conflicted
+++ resolved
@@ -4,29 +4,11 @@
 use eth_types::Field;
 use halo2_proofs::arithmetic::FieldExt;
 use halo2_proofs::{
-<<<<<<< HEAD
-    circuit::{Layouter, Region, Value},
-    plonk::{Advice, Column, ConstraintSystem, Error, Expression, Fixed, TableColumn},
-    poly::Rotation,
-};
-use log::{debug, info};
-use std::{env::var, marker::PhantomData, vec};
-
-#[cfg(any(feature = "test", test, feature = "test-circuits"))]
-use halo2_proofs::{circuit::SimpleFloorPlanner, plonk::Circuit};
-
-const MAX_DEGREE: usize = 3;
-const ABSORB_LOOKUP_RANGE: usize = 3;
-const THETA_C_LOOKUP_RANGE: usize = 6;
-const RHO_PI_LOOKUP_RANGE: usize = 4;
-const CHI_BASE_LOOKUP_RANGE: usize = 5;
-=======
     circuit::Value,
     plonk::{Error, Expression},
 };
 use log::debug;
 use std::{env::var, vec};
->>>>>>> 66aca577
 
 pub(crate) fn get_num_rows_per_round() -> usize {
     var("KECCAK_ROWS")
@@ -120,343 +102,6 @@
     }
 }
 
-<<<<<<< HEAD
-#[derive(Clone, Debug)]
-pub(crate) struct Cell<F> {
-    expression: Expression<F>,
-    column_expression: Expression<F>,
-    column: Option<Column<Advice>>,
-    column_idx: usize,
-    rotation: i32,
-}
-
-impl<F: FieldExt> Cell<F> {
-    pub(crate) fn new(
-        meta: &mut VirtualCells<F>,
-        column: Column<Advice>,
-        column_idx: usize,
-        rotation: i32,
-    ) -> Self {
-        Self {
-            expression: meta.query_advice(column, Rotation(rotation)),
-            column_expression: meta.query_advice(column, Rotation::cur()),
-            column: Some(column),
-            column_idx,
-            rotation,
-        }
-    }
-
-    pub(crate) fn new_value(column_idx: usize, rotation: i32) -> Self {
-        Self {
-            expression: 0.expr(),
-            column_expression: 0.expr(),
-            column: None,
-            column_idx,
-            rotation,
-        }
-    }
-
-    pub(crate) fn at_offset(&self, meta: &mut ConstraintSystem<F>, offset: i32) -> Self {
-        let mut expression = 0.expr();
-        meta.create_gate("Query cell", |meta| {
-            expression = meta.query_advice(self.column.unwrap(), Rotation(self.rotation + offset));
-            vec![0.expr()]
-        });
-
-        Self {
-            expression,
-            column_expression: self.column_expression.clone(),
-            column: self.column,
-            column_idx: self.column_idx,
-            rotation: self.rotation + offset,
-        }
-    }
-
-    pub(crate) fn assign(&self, region: &mut KeccakRegion<F>, offset: i32, value: F) {
-        region.assign(
-            self.column_idx,
-            ((offset as i32) + self.rotation) as usize,
-            value,
-        );
-    }
-
-    pub(crate) fn assign_value(&self, region: &mut KeccakRegion<F>, offset: i32, value: Value<F>) {
-        // This is really ugly. But since there's no way to easily adapt the CellManager
-        // API customized for this impl specifically, for now I'm opening the
-        // value and extracting it. Once https://github.com/privacy-scaling-explorations/zkevm-circuits/issues/933 is resolved,
-        // this shouldn't be needed.
-        let value_f = extract_field(value);
-
-        region.assign(
-            self.column_idx,
-            ((offset as i32) + self.rotation) as usize,
-            value_f,
-        );
-    }
-}
-
-impl<F: FieldExt> Expr<F> for Cell<F> {
-    fn expr(&self) -> Expression<F> {
-        self.expression.clone()
-    }
-}
-
-impl<F: FieldExt> Expr<F> for &Cell<F> {
-    fn expr(&self) -> Expression<F> {
-        self.expression.clone()
-    }
-}
-
-/// CellColumn
-#[derive(Clone, Debug)]
-pub(crate) struct CellColumn<F> {
-    advice: Column<Advice>,
-    expr: Expression<F>,
-}
-
-/// CellManager
-#[derive(Clone, Debug)]
-pub(crate) struct CellManager<F> {
-    height: usize,
-    columns: Vec<CellColumn<F>>,
-    rows: Vec<usize>,
-    num_unused_cells: usize,
-}
-
-impl<F: FieldExt> CellManager<F> {
-    pub(crate) fn new(height: usize) -> Self {
-        Self {
-            height,
-            columns: Vec::new(),
-            rows: vec![0; height],
-            num_unused_cells: 0,
-        }
-    }
-
-    pub(crate) fn query_cell(&mut self, meta: &mut ConstraintSystem<F>) -> Cell<F> {
-        let (row_idx, column_idx) = self.get_position();
-        self.query_cell_at_pos(meta, row_idx as i32, column_idx)
-    }
-
-    pub(crate) fn query_cell_at_row(
-        &mut self,
-        meta: &mut ConstraintSystem<F>,
-        row_idx: i32,
-    ) -> Cell<F> {
-        let column_idx = self.rows[row_idx as usize];
-        self.rows[row_idx as usize] += 1;
-        self.query_cell_at_pos(meta, row_idx, column_idx)
-    }
-
-    pub(crate) fn query_cell_at_pos(
-        &mut self,
-        meta: &mut ConstraintSystem<F>,
-        row_idx: i32,
-        column_idx: usize,
-    ) -> Cell<F> {
-        let column = if column_idx < self.columns.len() {
-            self.columns[column_idx].advice
-        } else {
-            let advice = meta.advice_column();
-            let mut expr = 0.expr();
-            meta.create_gate("Query column", |meta| {
-                expr = meta.query_advice(advice, Rotation::cur());
-                vec![0.expr()]
-            });
-            self.columns.push(CellColumn { advice, expr });
-            advice
-        };
-
-        let mut cells = Vec::new();
-        meta.create_gate("Query cell", |meta| {
-            cells.push(Cell::new(meta, column, column_idx, row_idx));
-            vec![0.expr()]
-        });
-        cells[0].clone()
-    }
-
-    pub(crate) fn query_cell_value(&mut self) -> Cell<F> {
-        let (row_idx, column_idx) = self.get_position();
-        self.query_cell_value_at_pos(row_idx as i32, column_idx)
-    }
-
-    pub(crate) fn query_cell_value_at_row(&mut self, row_idx: i32) -> Cell<F> {
-        let column_idx = self.rows[row_idx as usize];
-        self.rows[row_idx as usize] += 1;
-        self.query_cell_value_at_pos(row_idx, column_idx)
-    }
-
-    pub(crate) fn query_cell_value_at_pos(&mut self, row_idx: i32, column_idx: usize) -> Cell<F> {
-        Cell::new_value(column_idx, row_idx)
-    }
-
-    fn get_position(&mut self) -> (usize, usize) {
-        let mut best_row_idx = 0usize;
-        let mut best_row_pos = 100000usize;
-        for (row_idx, row) in self.rows.iter().enumerate() {
-            if *row < best_row_pos {
-                best_row_pos = *row;
-                best_row_idx = row_idx;
-            }
-        }
-        self.rows[best_row_idx] += 1;
-        (best_row_idx, best_row_pos)
-    }
-
-    pub(crate) fn get_width(&self) -> usize {
-        self.rows.iter().cloned().max().unwrap()
-    }
-
-    pub(crate) fn start_region(&mut self) -> usize {
-        // Make sure all rows start at the same column
-        let width = self.get_width();
-        for row in self.rows.iter_mut() {
-            self.num_unused_cells += width - *row;
-            *row = width;
-        }
-        width
-    }
-
-    pub(crate) fn columns(&self) -> &[CellColumn<F>] {
-        &self.columns
-    }
-
-    pub(crate) fn get_num_unused_cells(&self) -> usize {
-        self.num_unused_cells
-    }
-}
-
-/// KeccakConfig
-#[derive(Clone, Debug)]
-pub struct KeccakCircuitConfig<F> {
-    q_enable: Column<Fixed>,
-    q_first: Column<Fixed>,
-    q_round: Column<Fixed>,
-    q_absorb: Column<Fixed>,
-    q_round_last: Column<Fixed>,
-    q_padding: Column<Fixed>,
-    q_padding_last: Column<Fixed>,
-    /// The columns for other circuits to lookup Keccak hash results
-    pub keccak_table: KeccakTable,
-    cell_manager: CellManager<F>,
-    round_cst: Column<Fixed>,
-    normalize_3: [TableColumn; 2],
-    normalize_4: [TableColumn; 2],
-    normalize_6: [TableColumn; 2],
-    chi_base_table: [TableColumn; 2],
-    pack_table: [TableColumn; 2],
-    _marker: PhantomData<F>,
-}
-
-/// KeccakCircuit
-#[derive(Default, Clone, Debug)]
-pub struct KeccakCircuit<F: Field> {
-    inputs: Vec<Vec<u8>>,
-    num_rows: Option<usize>,
-    _marker: PhantomData<F>,
-}
-
-impl<F: Field> SubCircuit<F> for KeccakCircuit<F> {
-    type Config = KeccakCircuitConfig<F>;
-
-    /// The `block.circuits_params.keccak_padding` parmeter, when enabled, sets
-    /// up the circuit to support a fixed number of permutations/keccak_f's,
-    /// independently of the permutations required by `inputs`.
-    fn new_from_block(block: &witness::Block<F>) -> Self {
-        Self::new(
-            block.circuits_params.keccak_padding,
-            block.keccak_inputs.clone(),
-        )
-    }
-
-    /// Return the minimum number of rows required to prove the block
-    fn min_num_rows_block(block: &witness::Block<F>) -> (usize, usize) {
-        let rows_per_chunk = (NUM_ROUNDS + 1) * get_num_rows_per_round();
-        (
-            block
-                .keccak_inputs
-                .iter()
-                .map(|bytes| (bytes.len() as f64 / 136.0).ceil() as usize * rows_per_chunk)
-                .sum(),
-            block.circuits_params.keccak_padding.unwrap_or_default(),
-        )
-    }
-
-    /// Make the assignments to the KeccakCircuit
-    fn synthesize_sub(
-        &self,
-        config: &Self::Config,
-        challenges: &Challenges<Value<F>>,
-        layouter: &mut impl Layouter<F>,
-    ) -> Result<(), Error> {
-        config.load_aux_tables(layouter)?;
-        let witness = self.generate_witness(*challenges);
-        config.assign(layouter, witness.as_slice())
-    }
-}
-
-#[cfg(any(feature = "test", test, feature = "test-circuits"))]
-impl<F: Field> Circuit<F> for KeccakCircuit<F> {
-    type Config = (KeccakCircuitConfig<F>, Challenges);
-    type FloorPlanner = SimpleFloorPlanner;
-
-    fn without_witnesses(&self) -> Self {
-        Self::default()
-    }
-
-    fn configure(meta: &mut ConstraintSystem<F>) -> Self::Config {
-        let keccak_table = KeccakTable::construct(meta);
-        let challenges = Challenges::construct(meta);
-
-        let config = {
-            let challenges = challenges.exprs(meta);
-            KeccakCircuitConfig::new(
-                meta,
-                KeccakCircuitConfigArgs {
-                    keccak_table,
-                    challenges,
-                },
-            )
-        };
-        (config, challenges)
-    }
-
-    fn synthesize(
-        &self,
-        (config, challenges): Self::Config,
-        mut layouter: impl Layouter<F>,
-    ) -> Result<(), Error> {
-        let challenges = challenges.values(&mut layouter);
-        self.synthesize_sub(&config, &challenges, &mut layouter)
-    }
-}
-
-impl<F: Field> KeccakCircuit<F> {
-    /// Creates a new circuit instance
-    pub fn new(num_rows: Option<usize>, inputs: Vec<Vec<u8>>) -> Self {
-        KeccakCircuit {
-            inputs,
-            num_rows,
-            _marker: PhantomData,
-        }
-    }
-
-    /// The number of keccak_f's that can be done in this circuit
-    pub fn capacity(&self) -> Option<usize> {
-        // Subtract two for unusable rows
-        self.num_rows
-            .map(|num_rows| num_rows / ((NUM_ROUNDS + 1) * get_num_rows_per_round()) - 2)
-    }
-
-    /// Sets the witness using the data to be hashed
-    pub(crate) fn generate_witness(&self, challenges: Challenges<Value<F>>) -> Vec<KeccakRow<F>> {
-        multi_keccak(self.inputs.as_slice(), challenges, self.capacity())
-            .expect("Too many inputs for given capacity")
-    }
-}
-
-=======
->>>>>>> 66aca577
 /// Recombines parts back together
 pub(crate) mod decode {
     use super::{Part, PartValue};
