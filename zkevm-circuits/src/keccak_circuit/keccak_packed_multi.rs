--- conflicted
+++ resolved
@@ -1,14 +1,9 @@
-<<<<<<< HEAD
-use super::{cell_manager::*, param::*, util::*};
-use crate::util::{word::Word, Challenges};
-=======
 use super::{param::*, util::*, DEFAULT_CELL_TYPE};
 use crate::util::{
     cell_manager::{CMFixedHeightStrategy, Cell, CellManager},
     word::Word,
     Challenges,
 };
->>>>>>> 0ba4fc7b
 use eth_types::Field;
 use halo2_proofs::{
     circuit::Value,
