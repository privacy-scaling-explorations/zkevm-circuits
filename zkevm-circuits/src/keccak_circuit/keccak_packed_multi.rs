--- conflicted
+++ resolved
@@ -124,17 +124,11 @@
 /// Splits a word into parts
 pub(crate) mod split {
     use super::{decode, CellManager, KeccakRegion, Part, PartValue};
-<<<<<<< HEAD
-    use crate::evm_circuit::util::constraint_builder::ConstrainBuilderCommon;
-    use crate::keccak_circuit::util::{pack, pack_part, unpack, WordParts};
-    use crate::{evm_circuit::util::constraint_builder::BaseConstraintBuilder, util::Expr};
-=======
     use crate::{
-        evm_circuit::util::constraint_builder::BaseConstraintBuilder,
+        evm_circuit::util::constraint_builder::{BaseConstraintBuilder, ConstrainBuilderCommon},
         keccak_circuit::util::{pack, pack_part, unpack, WordParts},
         util::Expr,
     };
->>>>>>> 6b890d53
     use eth_types::Field;
     use halo2_proofs::plonk::{ConstraintSystem, Expression};
 
@@ -193,21 +187,14 @@
 // table layout in `output_cells` regardless of rotation.
 pub(crate) mod split_uniform {
     use super::{decode, target_part_sizes, Cell, CellManager, KeccakRegion, Part, PartValue};
-<<<<<<< HEAD
-    use crate::evm_circuit::util::constraint_builder::ConstrainBuilderCommon;
-    use crate::keccak_circuit::param::BIT_COUNT;
-    use crate::keccak_circuit::util::{pack, pack_part, rotate, rotate_rev, unpack, WordParts};
-    use crate::{evm_circuit::util::constraint_builder::BaseConstraintBuilder, util::Expr};
-=======
     use crate::{
-        evm_circuit::util::constraint_builder::BaseConstraintBuilder,
+        evm_circuit::util::constraint_builder::{BaseConstraintBuilder, ConstrainBuilderCommon},
         keccak_circuit::{
             param::BIT_COUNT,
             util::{pack, pack_part, rotate, rotate_rev, unpack, WordParts},
         },
         util::Expr,
     };
->>>>>>> 6b890d53
     use eth_types::Field;
     use halo2_proofs::plonk::{ConstraintSystem, Expression};
 
