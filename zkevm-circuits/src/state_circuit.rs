//! The state circuit implementation.
mod constraint_builder;
mod lexicographic_ordering;
mod lookups;
mod multiple_precision_integer;
mod param;

#[cfg(any(feature = "test", test, feature = "test-circuits"))]
mod dev;
#[cfg(any(feature = "test", test))]
mod test;
use bus_mapping::operation::Target;
#[cfg(any(feature = "test", test, feature = "test-circuits"))]
pub use dev::StateCircuit as TestStateCircuit;

use self::{
    constraint_builder::{MptUpdateTableQueries, RwTableQueries},
    lexicographic_ordering::LimbIndex,
};
use crate::{
<<<<<<< HEAD
    table::{AccountFieldTag, LookupTable, MPTProofType, MptTable, RwTable, RwTableTag},
    util::{word, Challenges, Expr, SubCircuit, SubCircuitConfig},
=======
    evm_circuit::{param::N_BYTES_WORD, util::rlc},
    table::{AccountFieldTag, LookupTable, MPTProofType, MptTable, RwTable},
    util::{Challenges, Expr, SubCircuit, SubCircuitConfig},
>>>>>>> 224e98f8
    witness::{self, MptUpdates, Rw, RwMap},
};
use constraint_builder::{ConstraintBuilder, Queries};
use eth_types::{Address, Field, Word};
use gadgets::{
    batched_is_zero::{BatchedIsZeroChip, BatchedIsZeroConfig},
    binary_number::{BinaryNumberChip, BinaryNumberConfig},
};
use halo2_proofs::{
    circuit::{Layouter, Region, Value},
    plonk::{
        Advice, Column, ConstraintSystem, Error, Expression, FirstPhase, Fixed, SecondPhase,
        VirtualCells,
    },
    poly::Rotation,
};
use lexicographic_ordering::Config as LexicographicOrderingConfig;
use lookups::{Chip as LookupsChip, Config as LookupsConfig, Queries as LookupsQueries};
use multiple_precision_integer::{Chip as MpiChip, Config as MpiConfig, Queries as MpiQueries};
use param::*;
use std::marker::PhantomData;

#[cfg(any(feature = "test", test, feature = "test-circuits"))]
use std::collections::HashMap;

/// Config for StateCircuit
#[derive(Clone)]
pub struct StateCircuitConfig<F> {
    // Figure out why you get errors when this is Selector.
    selector: Column<Fixed>,
    // https://github.com/privacy-scaling-explorations/zkevm-circuits/issues/407
    rw_table: RwTable,
    sort_keys: SortKeysConfig,
    // Assigned value at the start of the block. For Rw::Account and
    // Rw::AccountStorage rows this is the committed value in the MPT, for
    // others, it is 0.
    initial_value: word::Word<Column<Advice>>,
    // For Rw::AccountStorage, identify non-existing if both committed value and
    // new value are zero. Will do lookup for MPTProofType::NonExistingStorageProof if
    // non-existing, otherwise do lookup for MPTProofType::StorageMod.
    is_non_exist: BatchedIsZeroConfig,
    // Intermediary witness used to reduce mpt lookup expression degree
    mpt_proof_type: Column<Advice>,
    state_root: word::Word<Column<Advice>>,
    lexicographic_ordering: LexicographicOrderingConfig,
    not_first_access: Column<Advice>,
    lookups: LookupsConfig,
    // External tables
    mpt_table: MptTable,
    _marker: PhantomData<F>,
}

/// Circuit configuration arguments
pub struct StateCircuitConfigArgs<F: Field> {
    /// RwTable
    pub rw_table: RwTable,
    /// MptTable
    pub mpt_table: MptTable,
    /// Challenges
    pub challenges: Challenges<Expression<F>>,
}

impl<F: Field> SubCircuitConfig<F> for StateCircuitConfig<F> {
    type ConfigArgs = StateCircuitConfigArgs<F>;

    /// Return a new StateCircuitConfig
    fn new(
        meta: &mut ConstraintSystem<F>,
        Self::ConfigArgs {
            rw_table,
            mpt_table,
            challenges,
        }: Self::ConfigArgs,
    ) -> Self {
        let selector = meta.fixed_column();
        let lookups = LookupsChip::configure(meta);

        let rw_counter = MpiChip::configure(meta, selector, [rw_table.rw_counter], lookups);
        let tag = BinaryNumberChip::configure(meta, selector, Some(rw_table.tag));
        let id = MpiChip::configure(meta, selector, [rw_table.id], lookups);

        let address = MpiChip::configure(meta, selector, [rw_table.address], lookups);

        let storage_key = MpiChip::configure(
            meta,
            selector,
            [rw_table.storage_key.lo(), rw_table.storage_key.hi()],
            lookups,
        );
        let initial_value = word::Word::new([meta.advice_column(), meta.advice_column()]);

        let is_non_exist = BatchedIsZeroChip::configure(
            meta,
            (FirstPhase, FirstPhase),
            |meta| meta.query_fixed(selector, Rotation::cur()),
            |meta| {
                [
                    meta.query_advice(initial_value.lo(), Rotation::cur()),
                    meta.query_advice(initial_value.hi(), Rotation::cur()),
                    meta.query_advice(rw_table.value.lo(), Rotation::cur()),
                    meta.query_advice(rw_table.value.hi(), Rotation::cur()),
                ]
            },
        );
        let mpt_proof_type = meta.advice_column_in(SecondPhase);
        let state_root = word::Word::new([meta.advice_column(), meta.advice_column()]);

        let sort_keys = SortKeysConfig {
            tag,
            id,
            field_tag: rw_table.field_tag,
            address,
            storage_key,
            rw_counter,
        };

        let power_of_randomness: [Expression<F>; 31] = challenges.keccak_powers_of_randomness();
        let lexicographic_ordering =
            LexicographicOrderingConfig::configure(meta, sort_keys, lookups, power_of_randomness);

        // annotate columns
        rw_table.annotate_columns(meta);
        mpt_table.annotate_columns(meta);

        let config = Self {
            selector,
            sort_keys,
            initial_value,
            is_non_exist,
            mpt_proof_type,
            state_root,
            lexicographic_ordering,
            not_first_access: meta.advice_column(),
            lookups,
            rw_table,
            mpt_table,
            _marker: PhantomData::default(),
        };

        let mut constraint_builder = ConstraintBuilder::new();
        meta.create_gate("state circuit constraints", |meta| {
            let queries = queries(meta, &config);
            constraint_builder.build(&queries);
            constraint_builder.gate(queries.selector)
        });
        for (name, lookup) in constraint_builder.lookups() {
            meta.lookup_any(name, |_| lookup);
        }

        config
    }
}

impl<F: Field> StateCircuitConfig<F> {
    /// load fixed tables
    pub(crate) fn load_aux_tables(&self, layouter: &mut impl Layouter<F>) -> Result<(), Error> {
        LookupsChip::construct(self.lookups).load(layouter)
    }

    /// Make the assignments to the StateCircuit
    pub fn assign(
        &self,
        layouter: &mut impl Layouter<F>,
        rows: &[Rw],
        n_rows: usize, // 0 means dynamically calculated from `rows`.
    ) -> Result<(), Error> {
        let updates = MptUpdates::mock_from(rows);
        layouter.assign_region(
            || "state circuit",
            |mut region| self.assign_with_region(&mut region, rows, &updates, n_rows),
        )
    }

    fn assign_with_region(
        &self,
        region: &mut Region<'_, F>,
        rows: &[Rw],
        updates: &MptUpdates,
        n_rows: usize, // 0 means dynamically calculated from `rows`.
    ) -> Result<(), Error> {
        let tag_chip = BinaryNumberChip::construct(self.sort_keys.tag);

        let (rows, padding_length) = RwMap::table_assignments_prepad(rows, n_rows);
        let rows_len = rows.len();

        let mut state_root = updates.old_root();

        // annotate columns
        self.annotate_circuit_in_region(region);

        for (offset, row) in rows.iter().enumerate() {
            if offset >= padding_length {
                log::trace!("state circuit assign offset:{} row:{:#?}", offset, row);
            }

            region.assign_fixed(
                || "selector",
                self.selector,
                offset,
                || Value::known(F::ONE),
            )?;

            tag_chip.assign(region, offset, &row.tag())?;

            self.sort_keys
                .rw_counter
                .assign(region, offset, row.rw_counter() as u32)?;

            if let Some(id) = row.id() {
                self.sort_keys.id.assign(region, offset, id as u32)?;
            }

            if let Some(address) = row.address() {
                self.sort_keys.address.assign(region, offset, address)?;
            }

            if let Some(storage_key) = row.storage_key() {
                self.sort_keys
                    .storage_key
                    .assign(region, offset, storage_key)?;
            }

            if offset > 0 {
                let prev_row = &rows[offset - 1];
                let index = self
                    .lexicographic_ordering
                    .assign(region, offset, row, prev_row)?;
                let is_first_access =
                    !matches!(index, LimbIndex::RwCounter0 | LimbIndex::RwCounter1);

                region.assign_advice(
                    || "not_first_access",
                    self.not_first_access,
                    offset,
                    || Value::known(if is_first_access { F::ZERO } else { F::ONE }),
                )?;

                if is_first_access {
                    // If previous row was a last access, we need to update the state root.
<<<<<<< HEAD
                    if let Some(update) = updates.get(prev_row) {
                        let (new_root, old_root) = update.root_assignments();
                        assert_eq!(state_root, old_root);
                        state_root = new_root;
                    }
                    if matches!(row.tag(), RwTableTag::CallContext) && !row.is_write() {
                        assert_eq!(row.value_assignment(), 0.into(), "{:?}", row);
                    }
=======
                    state_root = randomness
                        .zip(state_root)
                        .map(|(randomness, mut state_root)| {
                            if let Some(update) = updates.get(prev_row) {
                                let (new_root, old_root) = update.root_assignments(randomness);
                                assert_eq!(state_root, old_root);
                                state_root = new_root;
                            }
                            if matches!(row.tag(), Target::CallContext) && !row.is_write() {
                                assert_eq!(row.value_assignment(randomness), F::ZERO, "{:?}", row);
                            }
                            state_root
                        });
>>>>>>> 224e98f8
                }
            }

            // The initial value can be determined from the mpt updates or is 0.
            let initial_value = word::Word::<F>::from(
                updates
                    .get(row)
                    .map(|u| u.value_assignments().1)
                    .unwrap_or_default(),
            );

            initial_value.into_value().assign_advice(
                region,
                || "initial_value",
                self.initial_value,
                offset,
            )?;

            // Identify non-existing if both committed value and new value are zero.
            let (committed_value, value) = {
                let (_, committed_value) = updates
                    .get(row)
                    .map(|u| u.value_assignments())
                    .unwrap_or_default();
                let value = row.value_assignment();
                (
                    word::Word::<F>::from(committed_value),
                    word::Word::<F>::from(value),
                )
            };

            BatchedIsZeroChip::construct(self.is_non_exist.clone()).assign(
                region,
                offset,
                Value::known([
                    committed_value.lo(),
                    committed_value.hi(),
                    value.lo(),
                    value.hi(),
                ]),
            )?;

            let mpt_proof_type = match row {
                Rw::AccountStorage { .. } => {
                    if committed_value.is_zero_vartime() && value.is_zero_vartime() {
                        MPTProofType::NonExistingStorageProof as u64
                    } else {
                        MPTProofType::StorageMod as u64
                    }
                }
                Rw::Account { field_tag, .. } => {
                    if committed_value.is_zero_vartime()
                        && value.is_zero_vartime()
                        && matches!(field_tag, AccountFieldTag::CodeHash)
                    {
                        MPTProofType::NonExistingAccountProof as u64
                    } else {
                        *field_tag as u64
                    }
                }
                _ => 0,
            };

            region.assign_advice(
                || "mpt_proof_type",
                self.mpt_proof_type,
                offset,
                || Value::known(F::from(mpt_proof_type)),
            )?;

            // TODO: Switch from Rw::Start -> Rw::Padding to simplify this logic.
            // State root assignment is at previous row (offset - 1) because the state root
            // changes on the last access row.
            if offset != 0 {
                word::Word::<F>::from(state_root)
                    .into_value()
                    .assign_advice(region, || "state root", self.state_root, offset - 1)?;
            }

            if offset == rows_len - 1 {
                // The last row is always a last access, so we need to handle the case where the
                // state root changes because of an mpt lookup on the last row.
                if let Some(update) = updates.get(row) {
                    state_root = {
                        let (new_root, old_root) = update.root_assignments();
                        assert_eq!(state_root, old_root);
                        new_root
                    };
                }
                word::Word::<F>::from(state_root)
                    .into_value()
                    .assign_advice(region, || "last row state_root", self.state_root, offset)?;
            }
        }

        Ok(())
    }

    fn annotate_circuit_in_region(&self, region: &mut Region<F>) {
        self.rw_table.annotate_columns_in_region(region);
        self.mpt_table.annotate_columns_in_region(region);
        self.is_non_exist
            .annotate_columns_in_region(region, "STATE");
        self.lexicographic_ordering
            .annotate_columns_in_region(region, "STATE");
        self.sort_keys.annotate_columns_in_region(region, "STATE");
        region.name_column(|| "STATE_selector", self.selector);
        region.name_column(|| "STATE_not_first_access", self.not_first_access);
        region.name_column(|| "STATE_initial_value lo", self.initial_value.lo());
        region.name_column(|| "STATE_initial_value hi", self.initial_value.hi());
        region.name_column(|| "STATE_mpt_proof_type", self.mpt_proof_type);
        region.name_column(|| "STATE_state_root lo", self.state_root.lo());
        region.name_column(|| "STATE_state_root hi", self.state_root.hi());
    }
}

/// Keys for sorting the rows of the state circuit
#[derive(Clone, Copy)]
pub struct SortKeysConfig {
    tag: BinaryNumberConfig<Target, 4>,
    id: MpiConfig<u32, N_LIMBS_ID>,
    address: MpiConfig<Address, N_LIMBS_ACCOUNT_ADDRESS>,
    field_tag: Column<Advice>,
    storage_key: MpiConfig<Word, N_LIMBS_WORD>,
    rw_counter: MpiConfig<u32, N_LIMBS_RW_COUNTER>,
}

impl SortKeysConfig {
    /// Annotates this config within a circuit region.
    pub fn annotate_columns_in_region<F: Field>(&self, region: &mut Region<F>, prefix: &str) {
        self.tag.annotate_columns_in_region(region, prefix);
        self.address.annotate_columns_in_region(region, prefix);
        self.id.annotate_columns_in_region(region, prefix);
        self.storage_key.annotate_columns_in_region(region, prefix);
        self.rw_counter.annotate_columns_in_region(region, prefix);
        region.name_column(|| format!("{}_field_tag", prefix), self.field_tag);
    }
}

type Lookup<F> = (&'static str, Expression<F>, Expression<F>);

/// State Circuit for proving RwTable is valid
#[derive(Default, Clone, Debug)]
pub struct StateCircuit<F> {
    /// Rw rows
    pub rows: Vec<Rw>,
    updates: MptUpdates,
    pub(crate) n_rows: usize,
    #[cfg(any(feature = "test", test, feature = "test-circuits"))]
    overrides: HashMap<(dev::AdviceColumn, isize), F>,
    _marker: PhantomData<F>,
}

impl<F: Field> StateCircuit<F> {
    /// make a new state circuit from an RwMap
    pub fn new(rw_map: RwMap, n_rows: usize) -> Self {
        let rows = rw_map.table_assignments();
        let updates = MptUpdates::mock_from(&rows);
        Self {
            rows,
            updates,
            n_rows,
            #[cfg(any(feature = "test", test, feature = "test-circuits"))]
            overrides: HashMap::new(),
            _marker: PhantomData::default(),
        }
    }
}

impl<F: Field> SubCircuit<F> for StateCircuit<F> {
    type Config = StateCircuitConfig<F>;

    fn new_from_block(block: &witness::Block<F>) -> Self {
        Self::new(block.rws.clone(), block.circuits_params.max_rws)
    }

    fn unusable_rows() -> usize {
        // No column queried at more than 3 distinct rotations, so returns 6 as
        // minimum unusable rows.
        6
    }

    /// Return the minimum number of rows required to prove the block
    fn min_num_rows_block(block: &witness::Block<F>) -> (usize, usize) {
        (
            block.rws.0.values().flatten().count() + 1,
            block.circuits_params.max_rws,
        )
    }

    /// Make the assignments to the StateCircuit
    fn synthesize_sub(
        &self,
        config: &Self::Config,
        _challenges: &Challenges<Value<F>>,
        layouter: &mut impl Layouter<F>,
    ) -> Result<(), Error> {
        config.load_aux_tables(layouter)?;

        // Assigning to same columns in different regions should be avoided.
        // Here we use one single region to assign `overrides` to both rw table and
        // other parts.
        layouter.assign_region(
            || "state circuit",
            |mut region| {
                config
                    .rw_table
                    .load_with_region(&mut region, &self.rows, self.n_rows)?;

                config.assign_with_region(&mut region, &self.rows, &self.updates, self.n_rows)?;
                #[cfg(any(feature = "test", test, feature = "test-circuits"))]
                {
                    let padding_length = RwMap::padding_len(self.rows.len(), self.n_rows);
                    for ((column, row_offset), &f) in &self.overrides {
                        let advice_column = column.value(config);
                        let offset =
                            usize::try_from(isize::try_from(padding_length).unwrap() + *row_offset)
                                .unwrap();
                        region.assign_advice(
                            || "override",
                            advice_column,
                            offset,
                            || Value::known(f),
                        )?;
                    }
                }

                Ok(())
            },
        )
    }

    /// powers of randomness for instance columns
    fn instance(&self) -> Vec<Vec<F>> {
        vec![]
    }
}

fn queries<F: Field>(meta: &mut VirtualCells<'_, F>, c: &StateCircuitConfig<F>) -> Queries<F> {
    let first_different_limb = c.lexicographic_ordering.first_different_limb;
    let final_bits_sum = meta.query_advice(first_different_limb.bits[3], Rotation::cur())
        + meta.query_advice(first_different_limb.bits[4], Rotation::cur());
    let mpt_update_table_expressions = c.mpt_table.table_exprs(meta);
    assert_eq!(mpt_update_table_expressions.len(), 12);

    let meta_query_word =
        |metap: &mut VirtualCells<'_, F>, word_column: word::Word<Column<Advice>>, at: Rotation| {
            word::Word::new([
                metap.query_advice(word_column.lo(), at),
                metap.query_advice(word_column.hi(), at),
            ])
        };

    Queries {
        selector: meta.query_fixed(c.selector, Rotation::cur()),
        // TODO: use LookupTable trait here.
        rw_table: RwTableQueries {
            rw_counter: meta.query_advice(c.rw_table.rw_counter, Rotation::cur()),
            prev_rw_counter: meta.query_advice(c.rw_table.rw_counter, Rotation::prev()),
            is_write: meta.query_advice(c.rw_table.is_write, Rotation::cur()),
            tag: meta.query_advice(c.rw_table.tag, Rotation::cur()),
            id: meta.query_advice(c.rw_table.id, Rotation::cur()),
            prev_id: meta.query_advice(c.rw_table.id, Rotation::prev()),
            address: meta.query_advice(c.rw_table.address, Rotation::cur()),
            prev_address: meta.query_advice(c.rw_table.address, Rotation::prev()),
            field_tag: meta.query_advice(c.rw_table.field_tag, Rotation::cur()),
            storage_key: meta_query_word(meta, c.rw_table.storage_key, Rotation::cur()),
            value: meta_query_word(meta, c.rw_table.value, Rotation::cur()),
            value_prev: meta_query_word(meta, c.rw_table.value, Rotation::prev()),
            value_prev_column: meta_query_word(meta, c.rw_table.value_prev, Rotation::cur()),
        },
        // TODO: clean this up
        mpt_update_table: MptUpdateTableQueries {
            address: mpt_update_table_expressions[0].clone(),
            storage_key: word::Word::new([
                mpt_update_table_expressions[1].clone(),
                mpt_update_table_expressions[2].clone(),
            ]),
            proof_type: mpt_update_table_expressions[3].clone(),
            new_root: word::Word::new([
                mpt_update_table_expressions[4].clone(),
                mpt_update_table_expressions[5].clone(),
            ]),
            old_root: word::Word::new([
                mpt_update_table_expressions[6].clone(),
                mpt_update_table_expressions[7].clone(),
            ]),
            new_value: word::Word::new([
                mpt_update_table_expressions[8].clone(),
                mpt_update_table_expressions[9].clone(),
            ]),
            old_value: word::Word::new([
                mpt_update_table_expressions[10].clone(),
                mpt_update_table_expressions[11].clone(),
            ]),
        },
        lexicographic_ordering_selector: meta
            .query_fixed(c.lexicographic_ordering.selector, Rotation::cur()),
        rw_counter: MpiQueries::new(meta, c.sort_keys.rw_counter),
        tag_bits: c
            .sort_keys
            .tag
            .bits
            .map(|bit| meta.query_advice(bit, Rotation::cur())),
        id: MpiQueries::new(meta, c.sort_keys.id),
        // this isn't binary! only 0 if most significant 3 bits are all 0 and at most 1 of the two
        // least significant bits is 1.
        // TODO: this can mask off just the top 3 bits if you want, since the 4th limb index is
        // Address9, which is always 0 for Rw::Stack rows.
        is_tag_and_id_unchanged: 4.expr()
            * (meta.query_advice(first_different_limb.bits[0], Rotation::cur())
                + meta.query_advice(first_different_limb.bits[1], Rotation::cur())
                + meta.query_advice(first_different_limb.bits[2], Rotation::cur()))
            + final_bits_sum.clone() * (1.expr() - final_bits_sum),
        address: MpiQueries::new(meta, c.sort_keys.address),
        storage_key: MpiQueries::new(meta, c.sort_keys.storage_key),
        initial_value: meta_query_word(meta, c.initial_value, Rotation::cur()),
        initial_value_prev: meta_query_word(meta, c.initial_value, Rotation::prev()),
        is_non_exist: meta.query_advice(c.is_non_exist.is_zero, Rotation::cur()),
        mpt_proof_type: meta.query_advice(c.mpt_proof_type, Rotation::cur()),
        lookups: LookupsQueries::new(meta, c.lookups),
        first_different_limb: [0, 1, 2, 3]
            .map(|idx| meta.query_advice(first_different_limb.bits[idx], Rotation::cur())),
        not_first_access: meta.query_advice(c.not_first_access, Rotation::cur()),
        last_access: 1.expr() - meta.query_advice(c.not_first_access, Rotation::next()),
        state_root: meta_query_word(meta, c.state_root, Rotation::cur()),
        state_root_prev: meta_query_word(meta, c.state_root, Rotation::prev()),
    }
<<<<<<< HEAD
}

#[cfg(test)]
mod state_circuit_stats {
    use crate::{
        evm_circuit::step::ExecutionState,
        stats::{bytecode_prefix_op_big_rws, print_circuit_stats_by_states},
    };

    #[test]
    pub fn get_state_states_stats() {
        print_circuit_stats_by_states(
            |state| {
                // TODO: Enable CREATE/CREATE2 once they are supported
                !matches!(
                    state,
                    ExecutionState::ErrorInvalidOpcode
                        | ExecutionState::CREATE
                        | ExecutionState::CREATE2
                        | ExecutionState::SELFDESTRUCT
                )
            },
            bytecode_prefix_op_big_rws,
            |block, _, step_index| {
                let step = &block.txs[0].steps()[step_index];
                let step_next = &block.txs[0].steps()[step_index + 1];
                step_next.rwc.0 - step.rwc.0
            },
        );
    }
=======
>>>>>>> 224e98f8
}<|MERGE_RESOLUTION|>--- conflicted
+++ resolved
@@ -18,14 +18,8 @@
     lexicographic_ordering::LimbIndex,
 };
 use crate::{
-<<<<<<< HEAD
-    table::{AccountFieldTag, LookupTable, MPTProofType, MptTable, RwTable, RwTableTag},
+    table::{AccountFieldTag, LookupTable, MPTProofType, MptTable, RwTable},
     util::{word, Challenges, Expr, SubCircuit, SubCircuitConfig},
-=======
-    evm_circuit::{param::N_BYTES_WORD, util::rlc},
-    table::{AccountFieldTag, LookupTable, MPTProofType, MptTable, RwTable},
-    util::{Challenges, Expr, SubCircuit, SubCircuitConfig},
->>>>>>> 224e98f8
     witness::{self, MptUpdates, Rw, RwMap},
 };
 use constraint_builder::{ConstraintBuilder, Queries};
@@ -265,30 +259,14 @@
 
                 if is_first_access {
                     // If previous row was a last access, we need to update the state root.
-<<<<<<< HEAD
                     if let Some(update) = updates.get(prev_row) {
                         let (new_root, old_root) = update.root_assignments();
                         assert_eq!(state_root, old_root);
                         state_root = new_root;
                     }
-                    if matches!(row.tag(), RwTableTag::CallContext) && !row.is_write() {
+                    if matches!(row.tag(), Target::CallContext) && !row.is_write() {
                         assert_eq!(row.value_assignment(), 0.into(), "{:?}", row);
                     }
-=======
-                    state_root = randomness
-                        .zip(state_root)
-                        .map(|(randomness, mut state_root)| {
-                            if let Some(update) = updates.get(prev_row) {
-                                let (new_root, old_root) = update.root_assignments(randomness);
-                                assert_eq!(state_root, old_root);
-                                state_root = new_root;
-                            }
-                            if matches!(row.tag(), Target::CallContext) && !row.is_write() {
-                                assert_eq!(row.value_assignment(randomness), F::ZERO, "{:?}", row);
-                            }
-                            state_root
-                        });
->>>>>>> 224e98f8
                 }
             }
 
@@ -617,37 +595,4 @@
         state_root: meta_query_word(meta, c.state_root, Rotation::cur()),
         state_root_prev: meta_query_word(meta, c.state_root, Rotation::prev()),
     }
-<<<<<<< HEAD
-}
-
-#[cfg(test)]
-mod state_circuit_stats {
-    use crate::{
-        evm_circuit::step::ExecutionState,
-        stats::{bytecode_prefix_op_big_rws, print_circuit_stats_by_states},
-    };
-
-    #[test]
-    pub fn get_state_states_stats() {
-        print_circuit_stats_by_states(
-            |state| {
-                // TODO: Enable CREATE/CREATE2 once they are supported
-                !matches!(
-                    state,
-                    ExecutionState::ErrorInvalidOpcode
-                        | ExecutionState::CREATE
-                        | ExecutionState::CREATE2
-                        | ExecutionState::SELFDESTRUCT
-                )
-            },
-            bytecode_prefix_op_big_rws,
-            |block, _, step_index| {
-                let step = &block.txs[0].steps()[step_index];
-                let step_next = &block.txs[0].steps()[step_index + 1];
-                step_next.rwc.0 - step.rwc.0
-            },
-        );
-    }
-=======
->>>>>>> 224e98f8
 }