//! The state circuit implementation.
mod constraint_builder;
mod lexicographic_ordering;
mod lookups;
mod multiple_precision_integer;
mod param;

#[cfg(any(test, feature = "test-circuits"))]
mod dev;
#[cfg(test)]
mod test;
use bus_mapping::operation::Target;
#[cfg(feature = "test-circuits")]
pub use dev::StateCircuit as TestStateCircuit;

use self::{
    constraint_builder::{MptUpdateTableQueries, RwTableQueries},
    lexicographic_ordering::LimbIndex,
};
use crate::{
    table::{AccountFieldTag, LookupTable, MPTProofType, MptTable, RwTable, UXTable},
<<<<<<< HEAD
    util::{word, Challenges, Expr, SubCircuit, SubCircuitConfig},
    witness::{
        self,
        rw::{RwFingerprints, ToVec},
        Chunk, MptUpdates, Rw, RwMap,
    },
=======
    util::{word::WordLoHi, Challenges, Expr, SubCircuit, SubCircuitConfig},
    witness::{self, MptUpdates, Rw, RwMap},
>>>>>>> 3bbc757a
};
use constraint_builder::{ConstraintBuilder, Queries};
use eth_types::{Address, Field, Word};
use gadgets::{
    batched_is_zero::{BatchedIsZeroChip, BatchedIsZeroConfig},
<<<<<<< HEAD
    binary_number::{BinaryNumberChip, BinaryNumberConfig},
    permutation::{PermutationChip, PermutationChipConfig},
=======
    binary_number::{BinaryNumberBits, BinaryNumberChip, BinaryNumberConfig},
>>>>>>> 3bbc757a
};
use halo2_proofs::{
    circuit::{Layouter, Region, Value},
    plonk::{
        Advice, Column, ConstraintSystem, Error, Expression, FirstPhase, Fixed, Instance,
        SecondPhase, VirtualCells,
    },
    poly::Rotation,
};
use lexicographic_ordering::Config as LexicographicOrderingConfig;
use lookups::{Chip as LookupsChip, Config as LookupsConfig, Queries as LookupsQueries};
use multiple_precision_integer::{Chip as MpiChip, Config as MpiConfig, Queries as MpiQueries};
use param::*;
use std::marker::PhantomData;

#[cfg(test)]
use std::collections::HashMap;

/// Config for StateCircuit
#[derive(Clone)]
pub struct StateCircuitConfig<F> {
    // Figure out why you get errors when this is Selector.
    selector: Column<Fixed>,
    // https://github.com/privacy-scaling-explorations/zkevm-circuits/issues/407
    /// rw table
    pub rw_table: RwTable,
    sort_keys: SortKeysConfig,
    // Assigned value at the start of the block. For Rw::Account and
    // Rw::AccountStorage rows this is the committed value in the MPT, for
    // others, it is 0.
    initial_value: WordLoHi<Column<Advice>>,
    // For Rw::AccountStorage, identify non-existing if both committed value and
    // new value are zero. Will do lookup for MPTProofType::StorageDoesNotExist if
    // non-existing, otherwise do lookup for MPTProofType::StorageChanged.
    is_non_exist: BatchedIsZeroConfig,
    // Intermediary witness used to reduce mpt lookup expression degree
    mpt_proof_type: Column<Advice>,
    state_root: WordLoHi<Column<Advice>>,
    lexicographic_ordering: LexicographicOrderingConfig,
    not_first_access: Column<Advice>,
    lookups: LookupsConfig,
    // External tables
    mpt_table: MptTable,

    /// rw permutation config
    pub rw_permutation_config: PermutationChipConfig<F>,

    // pi for chunk context continuity
    pi_chunk_continuity: Column<Instance>,

    _marker: PhantomData<F>,
}

/// Circuit configuration arguments
pub struct StateCircuitConfigArgs<F: Field> {
    /// RwTable
    pub rw_table: RwTable,
    /// MptTable
    pub mpt_table: MptTable,
    /// U8Table
    pub u8_table: UXTable<8>,
    /// U10Table
    pub u10_table: UXTable<10>,
    /// U16Table
    pub u16_table: UXTable<16>,
    /// Challenges
    pub challenges: Challenges<Expression<F>>,
}

impl<F: Field> SubCircuitConfig<F> for StateCircuitConfig<F> {
    type ConfigArgs = StateCircuitConfigArgs<F>;

    /// Return a new StateCircuitConfig
    fn new(
        meta: &mut ConstraintSystem<F>,
        Self::ConfigArgs {
            rw_table,
            mpt_table,
            u8_table,
            u10_table,
            u16_table,
            challenges,
        }: Self::ConfigArgs,
    ) -> Self {
        let selector = meta.fixed_column();
        let lookups = LookupsChip::configure(meta, u8_table, u10_table, u16_table);

        let rw_counter = MpiChip::configure(meta, selector, [rw_table.rw_counter], lookups);
        let bits = BinaryNumberBits::construct(meta);
        let tag = BinaryNumberChip::configure(meta, bits, selector, Some(rw_table.tag));
        let id = MpiChip::configure(meta, selector, [rw_table.id], lookups);

        let address = MpiChip::configure(meta, selector, [rw_table.address], lookups);

        let storage_key = MpiChip::configure(
            meta,
            selector,
            [rw_table.storage_key.lo(), rw_table.storage_key.hi()],
            lookups,
        );
        let initial_value = WordLoHi::new([meta.advice_column(), meta.advice_column()]);

        let is_non_exist = BatchedIsZeroChip::configure(
            meta,
            (FirstPhase, FirstPhase),
            |meta| meta.query_fixed(selector, Rotation::cur()),
            |meta| {
                [
                    meta.query_advice(initial_value.lo(), Rotation::cur()),
                    meta.query_advice(initial_value.hi(), Rotation::cur()),
                    meta.query_advice(rw_table.value.lo(), Rotation::cur()),
                    meta.query_advice(rw_table.value.hi(), Rotation::cur()),
                ]
            },
        );
        let mpt_proof_type = meta.advice_column_in(SecondPhase);
        let state_root = WordLoHi::new([meta.advice_column(), meta.advice_column()]);

        let sort_keys = SortKeysConfig {
            tag,
            id,
            field_tag: rw_table.field_tag,
            address,
            storage_key,
            rw_counter,
        };

        let power_of_randomness: [Expression<F>; 31] = challenges.keccak_powers_of_randomness();
        let lexicographic_ordering =
            LexicographicOrderingConfig::configure(meta, sort_keys, lookups, power_of_randomness);

        let rw_permutation_config = PermutationChip::configure(
            meta,
            <RwTable as LookupTable<F>>::advice_columns(&rw_table),
        );

        // annotate columns
        rw_table.annotate_columns(meta);
        mpt_table.annotate_columns(meta);
        u8_table.annotate_columns(meta);
        u10_table.annotate_columns(meta);
        u16_table.annotate_columns(meta);

        let pi_chunk_continuity = meta.instance_column();
        meta.enable_equality(pi_chunk_continuity);

        let config = Self {
            selector,
            sort_keys,
            initial_value,
            is_non_exist,
            mpt_proof_type,
            state_root,
            lexicographic_ordering,
            not_first_access: meta.advice_column(),
            lookups,
            rw_table,
            mpt_table,
<<<<<<< HEAD
            rw_permutation_config,
            pi_chunk_continuity,
            _marker: PhantomData::default(),
=======
            _marker: PhantomData,
>>>>>>> 3bbc757a
        };

        let mut constraint_builder = ConstraintBuilder::new();
        meta.create_gate("state circuit constraints", |meta| {
            let queries = queries(meta, &config);
            constraint_builder.build(&queries);
            constraint_builder.gate(queries.selector)
        });
        constraint_builder.lookups(meta, config.selector);

        config
    }
}

impl<F: Field> StateCircuitConfig<F> {
    /// load fixed tables
    pub(crate) fn load_aux_tables(&self, layouter: &mut impl Layouter<F>) -> Result<(), Error> {
        LookupsChip::construct(self.lookups).load(layouter)
    }

    /// Make the assignments to the StateCircuit
    pub fn assign(
        &self,
        layouter: &mut impl Layouter<F>,
        rows: &[Rw],
        n_rows: usize, // 0 means dynamically calculated from `rows`.
        prev_chunk_last_rw: Option<Rw>,
    ) -> Result<(), Error> {
        let updates = MptUpdates::mock_from(rows);
        layouter.assign_region(
            || "state circuit",
            |mut region| {
                self.assign_with_region(&mut region, rows, &updates, n_rows, prev_chunk_last_rw)
            },
        )
    }

    fn assign_with_region(
        &self,
        region: &mut Region<'_, F>,
        rows: &[Rw],
        updates: &MptUpdates,
        n_rows: usize, // 0 means dynamically calculated from `rows`.
        prev_chunk_last_rw: Option<Rw>,
    ) -> Result<(), Error> {
        let tag_chip = BinaryNumberChip::construct(self.sort_keys.tag);

        let (rows, padding_length) =
            RwMap::table_assignments_padding(rows, n_rows, prev_chunk_last_rw);
        let rows_len = rows.len();

        let mut state_root = updates.old_root();

        // annotate columns
        self.annotate_circuit_in_region(region);

        for (offset, row) in rows.iter().enumerate() {
            if offset >= padding_length {
                log::trace!("state circuit assign offset:{} row:{:#?}", offset, row);
            }

            // disable selector on offset 0 since it will be copy constraints by public input
            region.assign_fixed(
                || "selector",
                self.selector,
                offset,
                || Value::known(if offset == 0 { F::ZERO } else { F::ONE }),
            )?;

            tag_chip.assign(region, offset, &row.tag())?;

            self.sort_keys
                .rw_counter
                .assign(region, offset, row.rw_counter() as u32)?;

            if let Some(id) = row.id() {
                self.sort_keys.id.assign(region, offset, id as u32)?;
            }

            if let Some(address) = row.address() {
                self.sort_keys.address.assign(region, offset, address)?;
            }

            if let Some(storage_key) = row.storage_key() {
                self.sort_keys
                    .storage_key
                    .assign(region, offset, storage_key)?;
            }

            if offset > 0 {
                let prev_row = &rows[offset - 1];
                let index = self
                    .lexicographic_ordering
                    .assign(region, offset, row, prev_row)?;
                let is_first_access =
                    !matches!(index, LimbIndex::RwCounter0 | LimbIndex::RwCounter1);

                region.assign_advice(
                    || "not_first_access",
                    self.not_first_access,
                    offset,
                    || Value::known(if is_first_access { F::ZERO } else { F::ONE }),
                )?;

                if is_first_access {
                    // If previous row was a last access, we need to update the state root.
                    if let Some(update) = updates.get(prev_row) {
                        let (new_root, old_root) = update.root_assignments();
                        assert_eq!(state_root, old_root);
                        state_root = new_root;
                    }
                    // if matches!(row.tag(), Target::CallContext) && !row.is_write() {
                    //     assert_eq!(row.value_assignment(), 0.into(), "{:?}", row);
                    // }
                }
            }

            // The initial value can be determined from the mpt updates or is 0.
            let initial_value = WordLoHi::<F>::from(
                updates
                    .get(row)
                    .map(|u| u.value_assignments().1)
                    .unwrap_or_default(),
            );

            initial_value.into_value().assign_advice(
                region,
                || "initial_value",
                self.initial_value,
                offset,
            )?;

            // Identify non-existing if both committed value and new value are zero.
            let (committed_value, value) = {
                let (_, committed_value) = updates
                    .get(row)
                    .map(|u| u.value_assignments())
                    .unwrap_or_default();
                let value = row.value_assignment();
                (
                    WordLoHi::<F>::from(committed_value),
                    WordLoHi::<F>::from(value),
                )
            };

            BatchedIsZeroChip::construct(self.is_non_exist.clone()).assign(
                region,
                offset,
                Value::known([
                    committed_value.lo(),
                    committed_value.hi(),
                    value.lo(),
                    value.hi(),
                ]),
            )?;

            let mpt_proof_type = match row {
                Rw::AccountStorage { .. } => {
                    if committed_value.is_zero_vartime() && value.is_zero_vartime() {
                        MPTProofType::StorageDoesNotExist as u64
                    } else {
                        MPTProofType::StorageChanged as u64
                    }
                }
                Rw::Account { field_tag, .. } => {
                    if committed_value.is_zero_vartime()
                        && value.is_zero_vartime()
                        && matches!(field_tag, AccountFieldTag::CodeHash)
                    {
                        MPTProofType::AccountDoesNotExist as u64
                    } else {
                        *field_tag as u64
                    }
                }
                _ => 0,
            };

            region.assign_advice(
                || "mpt_proof_type",
                self.mpt_proof_type,
                offset,
                || Value::known(F::from(mpt_proof_type)),
            )?;

            // TODO: Switch from Rw::Start -> Rw::Padding to simplify this logic.
            // State root assignment is at previous row (offset - 1) because the state root
            // changes on the last access row.
            if offset != 0 {
                WordLoHi::<F>::from(state_root).into_value().assign_advice(
                    region,
                    || "state root",
                    self.state_root,
                    offset - 1,
                )?;
            }

            if offset == rows_len - 1 {
                // The last row is always a last access, so we need to handle the case where the
                // state root changes because of an mpt lookup on the last row.
                if let Some(update) = updates.get(row) {
                    state_root = {
                        let (new_root, old_root) = update.root_assignments();
                        assert_eq!(state_root, old_root);
                        new_root
                    };
                }
                WordLoHi::<F>::from(state_root).into_value().assign_advice(
                    region,
                    || "last row state_root",
                    self.state_root,
                    offset,
                )?;
            }
        }

        Ok(())
    }

    fn annotate_circuit_in_region(&self, region: &mut Region<F>) {
        self.rw_table.annotate_columns_in_region(region);
        self.mpt_table.annotate_columns_in_region(region);
        self.is_non_exist
            .annotate_columns_in_region(region, "STATE");
        self.lexicographic_ordering
            .annotate_columns_in_region(region, "STATE");
        self.sort_keys.annotate_columns_in_region(region, "STATE");
        region.name_column(|| "STATE_selector", self.selector);
        region.name_column(|| "STATE_not_first_access", self.not_first_access);
        region.name_column(|| "STATE_initial_value lo", self.initial_value.lo());
        region.name_column(|| "STATE_initial_value hi", self.initial_value.hi());
        region.name_column(|| "STATE_mpt_proof_type", self.mpt_proof_type);
        region.name_column(|| "STATE_state_root lo", self.state_root.lo());
        region.name_column(|| "STATE_state_root hi", self.state_root.hi());
        region.name_column(|| "STATE_pi_chunk_continuity", self.pi_chunk_continuity);
    }
}

/// Keys for sorting the rows of the state circuit
#[derive(Clone, Copy)]
pub struct SortKeysConfig {
    tag: BinaryNumberConfig<Target, 4>,
    id: MpiConfig<u32, N_LIMBS_ID>,
    address: MpiConfig<Address, N_LIMBS_ACCOUNT_ADDRESS>,
    field_tag: Column<Advice>,
    storage_key: MpiConfig<Word, N_LIMBS_WORD>,
    rw_counter: MpiConfig<u32, N_LIMBS_RW_COUNTER>,
}

impl SortKeysConfig {
    /// Annotates this config within a circuit region.
    pub fn annotate_columns_in_region<F: Field>(&self, region: &mut Region<F>, prefix: &str) {
        self.tag.annotate_columns_in_region(region, prefix);
        self.address.annotate_columns_in_region(region, prefix);
        self.id.annotate_columns_in_region(region, prefix);
        self.storage_key.annotate_columns_in_region(region, prefix);
        self.rw_counter.annotate_columns_in_region(region, prefix);
        region.name_column(|| format!("{}_field_tag", prefix), self.field_tag);
    }
}

/// State Circuit for proving RwTable is valid
#[derive(Default, Clone, Debug)]
pub struct StateCircuit<F: Field> {
    /// Rw rows
    pub rows: Vec<Rw>,
    #[cfg(test)]
    row_padding_and_overrides: Vec<Vec<Value<F>>>,
    updates: MptUpdates,
    pub(crate) n_rows: usize,
    #[cfg(test)]
    overrides: HashMap<(dev::AdviceColumn, isize), F>,

    /// permutation challenge
    permu_alpha: F,
    permu_gamma: F,
    rw_fingerprints: RwFingerprints<F>,

    prev_chunk_last_rw: Option<Rw>,

    _marker: PhantomData<F>,
}

impl<F: Field> StateCircuit<F> {
    /// make a new state circuit from an RwMap
    pub fn new(chunk: &Chunk<F>) -> Self {
        let rows = chunk.by_address_rws.table_assignments(false); // address sorted
        let updates = MptUpdates::mock_from(&rows);
        Self {
            rows,
            #[cfg(test)]
            row_padding_and_overrides: Default::default(),
            updates,
            n_rows: chunk.fixed_param.max_rws,
            #[cfg(test)]
            overrides: HashMap::new(),
<<<<<<< HEAD
            permu_alpha: chunk.permu_alpha,
            permu_gamma: chunk.permu_gamma,
            rw_fingerprints: chunk.by_address_rw_fingerprints.clone(),
            prev_chunk_last_rw: chunk.prev_chunk_last_by_address_rw,
            _marker: PhantomData::default(),
=======
            _marker: PhantomData,
>>>>>>> 3bbc757a
        }
    }
}

impl<F: Field> SubCircuit<F> for StateCircuit<F> {
    type Config = StateCircuitConfig<F>;

    fn new_from_block(_block: &witness::Block<F>, chunk: &Chunk<F>) -> Self {
        Self::new(chunk)
    }

    fn unusable_rows() -> usize {
        // No column queried at more than 3 distinct rotations, so returns 6 as
        // minimum unusable rows.
        6
    }

    /// Return the minimum number of rows required to prove the block
    fn min_num_rows_block(_block: &witness::Block<F>, chunk: &Chunk<F>) -> (usize, usize) {
        (
            chunk.by_address_rws.0.values().flatten().count() + 1,
            chunk.fixed_param.max_rws,
        )
    }

    /// Make the assignments to the StateCircuit
    fn synthesize_sub(
        &self,
        config: &Self::Config,
        _challenges: &Challenges<Value<F>>,
        layouter: &mut impl Layouter<F>,
    ) -> Result<(), Error> {
        config.load_aux_tables(layouter)?;

        // Assigning to same columns in different regions should be avoided.
        // Here we use one single region to assign `overrides` to both rw table and
        // other parts.
        let (
            alpha_cell,
            gamma_cell,
            row_fingerprints_prev_cell,
            row_fingerprints_next_cell,
            acc_fingerprints_prev_cell,
            acc_fingerprints_next_cell,
        ) = layouter.assign_region(
            || "state circuit",
            |mut region| {
                // TODO optimimise RwMap::table_assignments_prepad calls from 3 times -> 1
                let padded_rows = config.rw_table.load_with_region(
                    &mut region,
                    &self.rows,
                    self.n_rows,
                    self.prev_chunk_last_rw,
                )?;

                config.assign_with_region(
                    &mut region,
                    &self.rows,
                    &self.updates,
                    self.n_rows,
                    self.prev_chunk_last_rw,
                )?;

                // permu_next_continuous_fingerprint and rows override for negative-test
                #[allow(unused_assignments, unused_mut)]
                let rows = if cfg!(test) {
                    let mut row_padding_and_overridess = None;
                    // NOTE need wrap in cfg(test) block even already under if cfg!(test) to make
                    // compiler happy
                    #[cfg(test)]
                    {
                        row_padding_and_overridess = if self.row_padding_and_overrides.is_empty() {
                            debug_assert!(
                                self.overrides.is_empty(),
                                "overrides size > 0 but row_padding_and_overridess = 0"
                            );
                            Some(padded_rows.to2dvec())
                        } else {
                            Some(self.row_padding_and_overrides.clone())
                        };
                    }
                    row_padding_and_overridess.unwrap()
                } else {
                    padded_rows.to2dvec()
                };
                let permutation_cells = config.rw_permutation_config.assign(
                    &mut region,
                    Value::known(self.permu_alpha),
                    Value::known(self.permu_gamma),
                    Value::known(self.rw_fingerprints.prev_mul_acc),
                    &rows,
                    "state_circuit",
                )?;
                #[cfg(test)]
                {
                    // we already handle rw_table override for negative test
                    // below is to support override value other than rw_table
                    let first_non_padding_index = 1;

                    for ((column, row_offset), &f) in &self.overrides {
                        let advice_column = column.value(config);
                        let offset = usize::try_from(
                            isize::try_from(first_non_padding_index).unwrap() + *row_offset,
                        )
                        .unwrap();
                        region.assign_advice(
                            || "override",
                            advice_column,
                            offset,
                            || Value::known(f),
                        )?;
                    }
                }

                Ok(permutation_cells)
            },
        )?;
        // constrain permutation challenges
        [
            alpha_cell,
            gamma_cell,
            row_fingerprints_prev_cell,
            row_fingerprints_next_cell,
            acc_fingerprints_prev_cell,
            acc_fingerprints_next_cell,
        ]
        .iter()
        .enumerate()
        .try_for_each(|(i, cell)| {
            layouter.constrain_instance(cell.cell(), config.pi_chunk_continuity, i)
        })?;
        Ok(())
    }

    fn instance(&self) -> Vec<Vec<F>> {
        vec![vec![
            self.permu_alpha,
            self.permu_gamma,
            self.rw_fingerprints.prev_ending_row,
            self.rw_fingerprints.ending_row,
            self.rw_fingerprints.prev_mul_acc,
            self.rw_fingerprints.mul_acc,
        ]]
    }
}

fn queries<F: Field>(meta: &mut VirtualCells<'_, F>, c: &StateCircuitConfig<F>) -> Queries<F> {
    let first_different_limb = c.lexicographic_ordering.first_different_limb;
    let final_bits_sum = meta.query_advice(first_different_limb.bits[3], Rotation::cur())
        + meta.query_advice(first_different_limb.bits[4], Rotation::cur());
    let mpt_update_table_expressions = c.mpt_table.table_exprs(meta);
    assert_eq!(mpt_update_table_expressions.len(), 12);

    let meta_query_word =
        |metap: &mut VirtualCells<'_, F>, word_column: WordLoHi<Column<Advice>>, at: Rotation| {
            WordLoHi::new([
                metap.query_advice(word_column.lo(), at),
                metap.query_advice(word_column.hi(), at),
            ])
        };

    Queries {
        selector: meta.query_fixed(c.selector, Rotation::cur()),
        // TODO: use LookupTable trait here.
        rw_table: RwTableQueries {
            rw_counter: meta.query_advice(c.rw_table.rw_counter, Rotation::cur()),
            prev_rw_counter: meta.query_advice(c.rw_table.rw_counter, Rotation::prev()),
            is_write: meta.query_advice(c.rw_table.is_write, Rotation::cur()),
            tag: meta.query_advice(c.rw_table.tag, Rotation::cur()),
            id: meta.query_advice(c.rw_table.id, Rotation::cur()),
            prev_id: meta.query_advice(c.rw_table.id, Rotation::prev()),
            address: meta.query_advice(c.rw_table.address, Rotation::cur()),
            prev_address: meta.query_advice(c.rw_table.address, Rotation::prev()),
            field_tag: meta.query_advice(c.rw_table.field_tag, Rotation::cur()),
            storage_key: meta_query_word(meta, c.rw_table.storage_key, Rotation::cur()),
            value: meta_query_word(meta, c.rw_table.value, Rotation::cur()),
            value_prev: meta_query_word(meta, c.rw_table.value, Rotation::prev()),
            value_prev_column: meta_query_word(meta, c.rw_table.value_prev, Rotation::cur()),
        },
        // TODO: clean this up
        mpt_update_table: MptUpdateTableQueries {
            address: mpt_update_table_expressions[0].clone(),
            storage_key: WordLoHi::new([
                mpt_update_table_expressions[1].clone(),
                mpt_update_table_expressions[2].clone(),
            ]),
            proof_type: mpt_update_table_expressions[3].clone(),
            new_root: WordLoHi::new([
                mpt_update_table_expressions[4].clone(),
                mpt_update_table_expressions[5].clone(),
            ]),
            old_root: WordLoHi::new([
                mpt_update_table_expressions[6].clone(),
                mpt_update_table_expressions[7].clone(),
            ]),
            new_value: WordLoHi::new([
                mpt_update_table_expressions[8].clone(),
                mpt_update_table_expressions[9].clone(),
            ]),
            old_value: WordLoHi::new([
                mpt_update_table_expressions[10].clone(),
                mpt_update_table_expressions[11].clone(),
            ]),
        },
        lexicographic_ordering_selector: meta
            .query_fixed(c.lexicographic_ordering.selector, Rotation::cur()),
        rw_counter: MpiQueries::new(meta, c.sort_keys.rw_counter),
        tag_bits: c
            .sort_keys
            .tag
            .bits
            .map(|bit| meta.query_advice(bit, Rotation::cur())),
        id: MpiQueries::new(meta, c.sort_keys.id),
        // this isn't binary! only 0 if most significant 3 bits are all 0 and at most 1 of the two
        // least significant bits is 1.
        // TODO: this can mask off just the top 3 bits if you want, since the 4th limb index is
        // Address9, which is always 0 for Rw::Stack rows.
        is_tag_and_id_unchanged: 4.expr()
            * (meta.query_advice(first_different_limb.bits[0], Rotation::cur())
                + meta.query_advice(first_different_limb.bits[1], Rotation::cur())
                + meta.query_advice(first_different_limb.bits[2], Rotation::cur()))
            + final_bits_sum.clone() * (1.expr() - final_bits_sum),
        address: MpiQueries::new(meta, c.sort_keys.address),
        storage_key: MpiQueries::new(meta, c.sort_keys.storage_key),
        initial_value: meta_query_word(meta, c.initial_value, Rotation::cur()),
        initial_value_prev: meta_query_word(meta, c.initial_value, Rotation::prev()),
        is_non_exist: meta.query_advice(c.is_non_exist.is_zero, Rotation::cur()),
        mpt_proof_type: meta.query_advice(c.mpt_proof_type, Rotation::cur()),
        lookups: LookupsQueries::new(meta, c.lookups),
        first_different_limb: [0, 1, 2, 3]
            .map(|idx| meta.query_advice(first_different_limb.bits[idx], Rotation::cur())),
        not_first_access: meta.query_advice(c.not_first_access, Rotation::cur()),
        last_access: 1.expr() - meta.query_advice(c.not_first_access, Rotation::next()),
        state_root: meta_query_word(meta, c.state_root, Rotation::cur()),
        state_root_prev: meta_query_word(meta, c.state_root, Rotation::prev()),
    }
}<|MERGE_RESOLUTION|>--- conflicted
+++ resolved
@@ -19,28 +19,19 @@
 };
 use crate::{
     table::{AccountFieldTag, LookupTable, MPTProofType, MptTable, RwTable, UXTable},
-<<<<<<< HEAD
-    util::{word, Challenges, Expr, SubCircuit, SubCircuitConfig},
+    util::{word::WordLoHi, Challenges, Expr, SubCircuit, SubCircuitConfig},
     witness::{
         self,
         rw::{RwFingerprints, ToVec},
         Chunk, MptUpdates, Rw, RwMap,
     },
-=======
-    util::{word::WordLoHi, Challenges, Expr, SubCircuit, SubCircuitConfig},
-    witness::{self, MptUpdates, Rw, RwMap},
->>>>>>> 3bbc757a
 };
 use constraint_builder::{ConstraintBuilder, Queries};
 use eth_types::{Address, Field, Word};
 use gadgets::{
     batched_is_zero::{BatchedIsZeroChip, BatchedIsZeroConfig},
-<<<<<<< HEAD
-    binary_number::{BinaryNumberChip, BinaryNumberConfig},
+    binary_number::{BinaryNumberBits, BinaryNumberChip, BinaryNumberConfig},
     permutation::{PermutationChip, PermutationChipConfig},
-=======
-    binary_number::{BinaryNumberBits, BinaryNumberChip, BinaryNumberConfig},
->>>>>>> 3bbc757a
 };
 use halo2_proofs::{
     circuit::{Layouter, Region, Value},
@@ -199,13 +190,9 @@
             lookups,
             rw_table,
             mpt_table,
-<<<<<<< HEAD
             rw_permutation_config,
             pi_chunk_continuity,
-            _marker: PhantomData::default(),
-=======
             _marker: PhantomData,
->>>>>>> 3bbc757a
         };
 
         let mut constraint_builder = ConstraintBuilder::new();
@@ -501,15 +488,11 @@
             n_rows: chunk.fixed_param.max_rws,
             #[cfg(test)]
             overrides: HashMap::new(),
-<<<<<<< HEAD
             permu_alpha: chunk.permu_alpha,
             permu_gamma: chunk.permu_gamma,
             rw_fingerprints: chunk.by_address_rw_fingerprints.clone(),
             prev_chunk_last_rw: chunk.prev_chunk_last_by_address_rw,
-            _marker: PhantomData::default(),
-=======
             _marker: PhantomData,
->>>>>>> 3bbc757a
         }
     }
 }
