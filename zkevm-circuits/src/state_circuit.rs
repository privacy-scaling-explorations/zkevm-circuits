--- conflicted
+++ resolved
@@ -587,11 +587,7 @@
 
         let mut implemented_states = Vec::new();
         for state in ExecutionState::iter() {
-<<<<<<< HEAD
             let height = state.get_step_height_option();
-=======
-            let height = circuit.0.execution.get_step_height_option(state);
->>>>>>> 6d126832
             if height.is_some() {
                 implemented_states.push(state);
             }
