--- conflicted
+++ resolved
@@ -62,13 +62,8 @@
     pi_circuit::{PiCircuit, PiCircuitConfig, PiCircuitConfigArgs},
     state_circuit::{StateCircuit, StateCircuitConfig, StateCircuitConfigArgs},
     table::{
-<<<<<<< HEAD
         BlockTable, BytecodeTable, CopyTable, ExpTable, KeccakTable, LookupTable, MptTable,
-        RwTable, TxTable, UXTable, WdTable,
-=======
-        BlockTable, BytecodeTable, CopyTable, ExpTable, KeccakTable, MptTable, RwTable, SigTable,
-        TxTable, UXTable, WdTable,
->>>>>>> 3bbc757a
+        RwTable, SigTable, TxTable, UXTable, WdTable,
     },
     tx_circuit::{TxCircuit, TxCircuitConfig, TxCircuitConfigArgs},
     util::{chunk_ctx::ChunkContextConfig, log2_ceil, Challenges, SubCircuit, SubCircuitConfig},
@@ -104,8 +99,9 @@
     keccak_circuit: KeccakCircuitConfig<F>,
     pi_circuit: PiCircuitConfig<F>,
     exp_circuit: ExpCircuitConfig<F>,
-<<<<<<< HEAD
     chunk_ctx_config: ChunkContextConfig<F>,
+    #[cfg(not(feature = "mock-challenge"))]
+    challenges: Challenges<halo2_proofs::plonk::Challenge>,
 }
 
 /// Circuit configuration arguments
@@ -128,10 +124,6 @@
         ));
         columns
     }
-=======
-    #[cfg(not(feature = "mock-challenge"))]
-    challenges: Challenges<halo2_proofs::plonk::Challenge>,
->>>>>>> 3bbc757a
 }
 
 impl<F: Field> SubCircuitConfig<F> for SuperCircuitConfig<F> {
@@ -186,7 +178,7 @@
 
         let sig_table = SigTable::construct(meta);
 
-        let chunk_ctx_config = ChunkContextConfig::new(meta, &challenges);
+        let chunk_ctx_config = ChunkContextConfig::new(meta, &challenges_exprs);
 
         let keccak_circuit = KeccakCircuitConfig::new(
             meta,
@@ -261,11 +253,8 @@
                 exp_table,
                 u8_table,
                 u16_table,
-<<<<<<< HEAD
+                sig_table,
                 chunk_ctx_config: chunk_ctx_config.clone(),
-=======
-                sig_table,
->>>>>>> 3bbc757a
                 feature_config,
             },
         );
@@ -341,12 +330,9 @@
             keccak_circuit,
             pi_circuit,
             exp_circuit,
-<<<<<<< HEAD
             chunk_ctx_config,
-=======
             #[cfg(not(feature = "mock-challenge"))]
             challenges,
->>>>>>> 3bbc757a
         }
     }
 }
