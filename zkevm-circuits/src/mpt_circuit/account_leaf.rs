use eth_types::{Field, U256};
use gadgets::util::{pow, Scalar};
use halo2_proofs::{
    circuit::Value,
    plonk::{Error, Expression, VirtualCells},
};

use super::{
    helpers::{KeyDataWitness, ListKeyGadget, MainData, ParentDataWitness},
    mod_extension::ModExtensionGadget,
    rlp_gadgets::RLPItemWitness,
    witness_row::{AccountRowType, Node},
};
use crate::{
    circuit,
    circuit_tools::{
        cached_region::CachedRegion,
        cell_manager::Cell,
        constraint_builder::{RLCChainableRev, RLCable},
        gadgets::IsEqualGadget,
    },
    evm_circuit::util::from_bytes,
    mpt_circuit::{
        helpers::{
            key_memory, main_memory, num_nibbles, parent_memory, DriftedGadget, Indexable,
            IsPlaceholderLeafGadget, KeyData, MPTConstraintBuilder, ParentData, WrongGadget,
            KECCAK,
        },
        param::{EMPTY_TRIE_HASH, KEY_LEN_IN_NIBBLES, RLP_LIST_LONG, RLP_LONG},
        MPTConfig, MPTContext, MptMemory, RlpItemType,
    },
    table::MPTProofType,
    util::word::{self, Word},
    witness::MptUpdateRow,
};

#[derive(Clone, Debug, Default)]
pub(crate) struct AccountLeafConfig<F> {
    main_data: MainData<F>,
    key_data: [KeyData<F>; 2],
    parent_data: [ParentData<F>; 2],
    rlp_key: [ListKeyGadget<F>; 2],
    value_rlp_bytes: [[Cell<F>; 2]; 2],
    value_list_rlp_bytes: [[Cell<F>; 2]; 2],
    is_placeholder_leaf: [IsPlaceholderLeafGadget<F>; 2],
    drifted: DriftedGadget<F>,
    wrong: WrongGadget<F>,
    is_non_existing_account_proof: IsEqualGadget<F>,
    is_account_delete_mod: IsEqualGadget<F>,
    is_nonce_mod: IsEqualGadget<F>,
    is_balance_mod: IsEqualGadget<F>,
    is_storage_mod: IsEqualGadget<F>,
    is_codehash_mod: IsEqualGadget<F>,
    is_mod_extension: [Cell<F>; 2],
    mod_extension: ModExtensionGadget<F>,
}

impl<F: Field> AccountLeafConfig<F> {
    pub fn configure(
        meta: &mut VirtualCells<'_, F>,
        cb: &mut MPTConstraintBuilder<F>,
        ctx: &mut MPTContext<F>,
    ) -> Self {
        let mut config = AccountLeafConfig::default();

        circuit!([meta, cb], {
            let key_items = [
                ctx.rlp_item(meta, cb, AccountRowType::KeyS as usize, RlpItemType::Key),
                ctx.rlp_item(meta, cb, AccountRowType::KeyC as usize, RlpItemType::Key),
            ];
            config.value_rlp_bytes = [cb.query_bytes(), cb.query_bytes()];
            config.value_list_rlp_bytes = [cb.query_bytes(), cb.query_bytes()];
            let nonce_items = [
                ctx.rlp_item(
                    meta,
                    cb,
                    AccountRowType::NonceS as usize,
                    RlpItemType::Value,
                ),
                ctx.rlp_item(
                    meta,
                    cb,
                    AccountRowType::NonceC as usize,
                    RlpItemType::Value,
                ),
            ];
            let balance_items = [
                ctx.rlp_item(
                    meta,
                    cb,
                    AccountRowType::BalanceS as usize,
                    RlpItemType::Value,
                ),
                ctx.rlp_item(
                    meta,
                    cb,
                    AccountRowType::BalanceC as usize,
                    RlpItemType::Value,
                ),
            ];
            let storage_items = [
                ctx.rlp_item(
                    meta,
                    cb,
                    AccountRowType::StorageS as usize,
                    RlpItemType::Hash,
                ),
                ctx.rlp_item(
                    meta,
                    cb,
                    AccountRowType::StorageC as usize,
                    RlpItemType::Hash,
                ),
            ];
            let codehash_items = [
                ctx.rlp_item(
                    meta,
                    cb,
                    AccountRowType::CodehashS as usize,
                    RlpItemType::Hash,
                ),
                ctx.rlp_item(
                    meta,
                    cb,
                    AccountRowType::CodehashC as usize,
                    RlpItemType::Hash,
                ),
            ];
            let drifted_bytes =
                ctx.rlp_item(meta, cb, AccountRowType::Drifted as usize, RlpItemType::Key);
            let wrong_bytes =
                ctx.rlp_item(meta, cb, AccountRowType::Wrong as usize, RlpItemType::Key);
            let address_item = ctx.rlp_item(
                meta,
                cb,
                AccountRowType::Address as usize,
                RlpItemType::Address,
            );
            let key_item = ctx.rlp_item(meta, cb, AccountRowType::Key as usize, RlpItemType::Hash);

            for is_s in [true, false] {
                config.is_mod_extension[is_s.idx()] = cb.query_bool();
            }

            // Constraint 1
            config.main_data = MainData::load(cb, &mut ctx.memory[main_memory()], 0.expr());

            // Constraint 2: Don't allow an account node to follow another account node
            require!(config.main_data.is_below_account => false);

            let mut key_rlc = vec![0.expr(); 2];
            let mut nonce = vec![Word::zero(); 2];
            let mut balance = vec![Word::zero(); 2];
            let mut storage = vec![Word::zero(); 2];
            let mut codehash = vec![Word::zero(); 2];
            let mut leaf_no_key_rlc = vec![0.expr(); 2];
            let mut leaf_no_key_rlc_mult = vec![0.expr(); 2];
            let mut value_list_num_bytes = vec![0.expr(); 2];

            let parent_data = &mut config.parent_data;

            // Constraint 3:
            parent_data[0] = ParentData::load(cb, &mut ctx.memory[parent_memory(true)], 0.expr());
            // Constraint 4:
            parent_data[1] = ParentData::load(cb, &mut ctx.memory[parent_memory(false)], 0.expr());

            let key_data = &mut config.key_data;
            // Constraint 5:
            key_data[0] = KeyData::load(cb, &mut ctx.memory[key_memory(true)], 0.expr());
            // Constraint 6:
            key_data[1] = KeyData::load(cb, &mut ctx.memory[key_memory(false)], 0.expr());

            // Constraint 7: IsEqualGadget using IsZeroGadget to determine the proof type
            // Proof types
            config.is_non_existing_account_proof = IsEqualGadget::construct(
                &mut cb.base,
                config.main_data.proof_type.expr(),
                MPTProofType::AccountDoesNotExist.expr(),
            );
            config.is_account_delete_mod = IsEqualGadget::construct(
                &mut cb.base,
                config.main_data.proof_type.expr(),
                MPTProofType::AccountDestructed.expr(),
            );
            config.is_nonce_mod = IsEqualGadget::construct(
                &mut cb.base,
                config.main_data.proof_type.expr(),
                MPTProofType::NonceChanged.expr(),
            );
            config.is_balance_mod = IsEqualGadget::construct(
                &mut cb.base,
                config.main_data.proof_type.expr(),
                MPTProofType::BalanceChanged.expr(),
            );
            config.is_storage_mod = IsEqualGadget::construct(
                &mut cb.base,
                config.main_data.proof_type.expr(),
                MPTProofType::StorageChanged.expr(),
            );
            config.is_codehash_mod = IsEqualGadget::construct(
                &mut cb.base,
                config.main_data.proof_type.expr(),
                MPTProofType::CodeHashChanged.expr(),
            );

            for is_s in [true, false] {
                ifx! {not!(config.is_mod_extension[is_s.idx()].expr()) => {
                    // Placeholder leaf checks
                    config.is_placeholder_leaf[is_s.idx()] =
                        IsPlaceholderLeafGadget::construct(cb, parent_data[is_s.idx()].hash.expr());

                    // Calculate the key RLC
                    let rlp_key = &mut config.rlp_key[is_s.idx()];
                    *rlp_key = ListKeyGadget::construct(cb, &key_items[is_s.idx()]);

                    let nonce_rlp_rlc;
                    let balance_rlp_rlc;
                    let storage_rlp_rlc;
                    let codehash_rlp_rlc;
                    (nonce[is_s.idx()], nonce_rlp_rlc) = (
                        nonce_items[is_s.idx()].word(),
                        nonce_items[is_s.idx()].rlc_chain_data(),
                    );
                    (balance[is_s.idx()], balance_rlp_rlc) = (
                        balance_items[is_s.idx()].word(),
                        balance_items[is_s.idx()].rlc_chain_data(),
                    );
                    (storage[is_s.idx()], storage_rlp_rlc) = (
                        storage_items[is_s.idx()].word(),
                        storage_items[is_s.idx()].rlc_chain_data(),
                    );
                    (codehash[is_s.idx()], codehash_rlp_rlc) = (
                        codehash_items[is_s.idx()].word(),
                        codehash_items[is_s.idx()].rlc_chain_data(),
                    );

                    // Calculate the leaf RLC
                    let keccak_r = &cb.keccak_r;
                    let value_rlp_bytes = config.value_rlp_bytes[is_s.idx()].to_expr_vec();
                    let value_list_rlp_bytes = config.value_list_rlp_bytes[is_s.idx()].to_expr_vec();
                    leaf_no_key_rlc[is_s.idx()] = value_rlp_bytes
                        .rlc_rev(keccak_r)
                        .rlc_chain_rev((
                            value_list_rlp_bytes.rlc_rev(keccak_r),
                            pow::expr(keccak_r.expr(), 2),
                        ))
                        .rlc_chain_rev(nonce_rlp_rlc.clone())
                        .rlc_chain_rev(balance_rlp_rlc.clone())
                        .rlc_chain_rev(storage_rlp_rlc.clone())
                        .rlc_chain_rev(codehash_rlp_rlc.clone());
                    leaf_no_key_rlc_mult[is_s.idx()] = pow::expr(keccak_r.expr(), 4)
                        * nonce_rlp_rlc.1
                        * balance_rlp_rlc.1
                        * storage_rlp_rlc.1
                        * codehash_rlp_rlc.1;
                    let leaf_rlc = rlp_key.rlc2(&cb.keccak_r).rlc_chain_rev((
                        leaf_no_key_rlc[is_s.idx()].expr(),
                        leaf_no_key_rlc_mult[is_s.idx()].expr(),
                    ));

                    // Key
                    key_rlc[is_s.idx()] = key_data[is_s.idx()].rlc.expr()
                        + rlp_key.key.expr(
                            cb,
                            rlp_key.key_value.clone(),
                            key_data[is_s.idx()].mult.expr(),
                            key_data[is_s.idx()].is_odd.expr(),
                            &cb.key_r.expr(),
                        );
                    // Total number of nibbles needs to be KEY_LEN_IN_NIBBLES.
                    let num_nibbles =
                        num_nibbles::expr(rlp_key.key_value.len(), key_data[is_s.idx()].is_odd.expr());
                    require!(key_data[is_s.idx()].num_nibbles.expr() + num_nibbles.expr() => KEY_LEN_IN_NIBBLES);

                    // Check if the leaf is in its parent.
                    // Check is skipped for placeholder leaves which are dummy leaves.
                    // Contrary to the storage leaf, the account leaf is always hashed since its length
                    // is always greater than 32.
                    // Note that the constraint works for the case when there is the placeholder branch above
                    // the leaf too - in this case `parent_data.hash` contains the hash of the node above the placeholder
                    // branch.
                    ifx! {not!(config.is_placeholder_leaf[is_s.idx()]) => {
                        let hash = parent_data[is_s.idx()].hash.expr();
                        require!((1.expr(), leaf_rlc, rlp_key.rlp_list.num_bytes(), hash.lo(), hash.hi()) =>> @KECCAK);
                    } elsex {
                        // For NonExistingAccountProof prove there is no leaf.

                        // When there is only one leaf in the trie, `getProof` will always return this leaf - so we will have
                        // either the required leaf or the wrong leaf, so for NonExistingAccountProof we don't handle this
                        // case here (handled by WrongLeaf gadget).
                        ifx! {config.is_non_existing_account_proof.expr() => {
                            ifx! {parent_data[is_s.idx()].is_root.expr() => {
                                // If leaf is placeholder and the parent is root (no branch above leaf) and the proof is NonExistingStorageProof,
                                // the trie needs to be empty.
                                let empty_hash = Word::<F>::from(U256::from_big_endian(&EMPTY_TRIE_HASH));
                                let hash = parent_data[is_s.idx()].hash.expr();
                                require!(hash.lo() => Expression::Constant(empty_hash.lo()));
                                require!(hash.hi() => Expression::Constant(empty_hash.hi()));
                            } elsex {
                                // For NonExistingAccountProof we need to prove that there is nil in the parent branch
                                // at the `modified_pos` position.
                                // Note that this does not hold when there is NonExistingAccountProof wrong leaf scenario,
                                // in this case there is a non-nil leaf. However, in this case the leaf is not a placeholder,
                                // so the check below is not triggered.
                                require!(parent_data[is_s.idx()].rlc.expr() => 128.expr());
                            }}
                        }}
                    }}

                    // Check the RLP encoding consistency.
                    // RLP encoding: account = [key, "[nonce, balance, storage, codehash]"]
                    // We always store between 55 and 256 bytes of data in the values list.
                    require!(value_rlp_bytes[0] => RLP_LONG + 1);
                    // The RLP encoded list always has 2 RLP bytes.
                    require!(value_rlp_bytes[1] => value_list_rlp_bytes[1].expr() + 2.expr());
                    // The first RLP byte of the list is always RLP_LIST_LONG + 1.
                    require!(value_list_rlp_bytes[0] => RLP_LIST_LONG + 1);
                    // The length of the list is `#(nonce) + #(balance) + 2 * (1 + #(hash))`.
                    require!(value_list_rlp_bytes[1] => nonce_items[is_s.idx()].num_bytes() + balance_items[is_s.idx()].num_bytes() + (2 * (1 + 32)).expr());
                    // Now check that the the key and value list length matches the account length.
                    // The RLP encoded string always has 2 RLP bytes.
                    value_list_num_bytes[is_s.idx()] = value_rlp_bytes[1].expr() + 2.expr();

                    // Account length needs to equal all key bytes and all values list bytes.
                    require!(config.rlp_key[is_s.idx()].rlp_list.len() => config.rlp_key[is_s.idx()].key_value.num_bytes() + value_list_num_bytes[is_s.idx()].expr());
                }};

                // Key done, set the starting values
                KeyData::store_defaults(cb, &mut ctx.memory[key_memory(is_s)]);
                // Store the new parent
                ParentData::store(
                    cb,
                    &mut ctx.memory[parent_memory(is_s)],
                    storage_items[is_s.idx()].word(),
                    0.expr(),
                    true.expr(),
                    false.expr(),
                    storage_items[is_s.idx()].word(),
                );
            }

            ifx! {or::expr(&[config.is_mod_extension[0].clone(), config.is_mod_extension[1].clone()]) => {
                config.mod_extension = ModExtensionGadget::configure(
                    meta,
                    cb,
                    ctx.clone(),
                    parent_data,
                    key_data,
                );
            }};

            // Drifted leaf handling
            config.drifted = DriftedGadget::construct(
                cb,
                &value_list_num_bytes,
                &config.parent_data,
                &config.key_data,
                &key_rlc,
                &leaf_no_key_rlc,
                &leaf_no_key_rlc_mult,
                &drifted_bytes,
                &config.is_mod_extension,
                &cb.key_r.expr(),
            );

            // Wrong leaf handling
            config.wrong = WrongGadget::construct(
                cb,
                key_item.hash_rlc(),
                config.is_non_existing_account_proof.expr(),
                &config.rlp_key[true.idx()].key_value,
                &key_rlc[true.idx()],
                &wrong_bytes,
                config.is_placeholder_leaf[true.idx()].expr(),
                config.key_data[true.idx()].clone(),
                &cb.key_r.expr(),
            );

            // Anything following this node is below the account
            // TODO(Brecht): For non-existing accounts it should be impossible to prove
            // storage leaves unless it's also a non-existing proof?
            MainData::store(
                cb,
                &mut ctx.memory[main_memory()],
                [
                    config.main_data.proof_type.expr(),
                    true.expr(),
                    address_item.word().compress(),
                    config.main_data.new_root.lo().expr(),
                    config.main_data.new_root.hi().expr(),
                    config.main_data.old_root.lo().expr(),
                    config.main_data.old_root.hi().expr(),
                ],
            );

            ifx! {config.is_account_delete_mod => {
                // Account delete
                // We need to make sure there is no leaf when account is deleted. Two possible
                // cases:
                // - 1. Account leaf is deleted and there is a nil object in
                // branch. In this case we have a placeholder leaf.
                // - 2. Account leaf is deleted from a branch with two leaves, the remaining
                // leaf moves one level up and replaces the branch. In this case we
                // have a branch placeholder.
                require!(or::expr([
                    config.is_placeholder_leaf[false.idx()].expr(),
                    config.parent_data[false.idx()].is_placeholder.expr()
                ]) => true);
            } elsex {
                ifx! {and::expr(&[not!(config.parent_data[true.idx()].is_placeholder), not!(config.parent_data[false.idx()].is_placeholder)]) => {
                    // Check that there is only one modification, except when the account is being deleted or
                    // the parent branch is a placeholder (meaning the account leafs in S are C are different).
                    // Nonce needs to remain the same when not modifying the nonce
                    ifx!{not!(config.is_nonce_mod) => {
                        require!(nonce[false.idx()] => nonce[true.idx()]);
                    }}
                    // Balance needs to remain the same when not modifying the balance
                    ifx!{not!(config.is_balance_mod) => {
                        require!(balance[false.idx()] => balance[true.idx()]);
                    }}
                    // Storage root needs to remain the same when not modifying the storage root
                    ifx!{not!(config.is_storage_mod) => {
                        require!(storage[false.idx()] => storage[true.idx()]);
                    }}
                    // Codehash root needs to remain the same when not modifying the codehash
                    ifx!{not!(config.is_codehash_mod) => {
                        require!(codehash[false.idx()] => codehash[true.idx()]);
                    }}
                }}
            }}
            ifx! {config.is_non_existing_account_proof => {
                // For non-existing proofs the tree needs to remain the same
                require!(config.main_data.new_root => config.main_data.old_root);
                require!(key_rlc[true.idx()] => key_rlc[false.idx()]);
            }}

            // Put the data in the lookup table
            let (proof_type, old_value_lo, old_value_hi, new_value_lo, new_value_hi) = _matchx! {cb, (
                config.is_nonce_mod => (MPTProofType::NonceChanged.expr(), nonce[true.idx()].lo(), nonce[true.idx()].hi(), nonce[false.idx()].lo(), nonce[false.idx()].hi()),
                config.is_balance_mod => (MPTProofType::BalanceChanged.expr(), balance[true.idx()].lo(), balance[true.idx()].hi(), balance[false.idx()].lo(), balance[false.idx()].hi()),
                config.is_storage_mod => (MPTProofType::StorageChanged.expr(), storage[true.idx()].lo(), storage[true.idx()].hi(), storage[false.idx()].lo(), storage[false.idx()].hi()),
                config.is_codehash_mod => (MPTProofType::CodeHashChanged.expr(), codehash[true.idx()].lo(), codehash[true.idx()].hi(), codehash[false.idx()].lo(), codehash[false.idx()].hi()),
                config.is_account_delete_mod => (MPTProofType::AccountDestructed.expr(), 0.expr(), 0.expr(), 0.expr(), 0.expr()),
                config.is_non_existing_account_proof => (MPTProofType::AccountDoesNotExist.expr(), 0.expr(), 0.expr(), 0.expr(), 0.expr()),
                _ => (MPTProofType::Disabled.expr(), 0.expr(), 0.expr(), 0.expr(), 0.expr()),
            )};
            ifx! {not!(config.is_non_existing_account_proof) => {
                let key_rlc = ifx!{not!(config.parent_data[true.idx()].is_placeholder) => {
                    key_rlc[true.idx()].expr()
                } elsex {
                    key_rlc[false.idx()].expr()
                }};
                // Check that the key item contains the correct key for the path that was taken
                require!(key_item.hash_rlc() => key_rlc);
                // Check if the key is correct for the given address
                if ctx.params.is_preimage_check_enabled() {
                    let key = key_item.word();
                    require!((1.expr(), address_item.bytes_le()[1..21].rlc(&cb.keccak_r), 20.expr(), key.lo(), key.hi()) =>> @KECCAK);
                }
            }};
            let address = address_item.word().compress();

            ifx! {not!(config.parent_data[false.idx()].is_placeholder) => {
                ifx! {not!(config.is_non_existing_account_proof) => {
                    ctx.mpt_table.constrain(
                        meta,
                        &mut cb.base,
                        address.clone(),
                        proof_type.clone(),
<<<<<<< HEAD
                        Word::<Expression<F>>::new([0.expr(), 0.expr()]),
=======
                        Word::zero(),
>>>>>>> 81e715a3
                        config.main_data.new_root.expr(),
                        config.main_data.old_root.expr(),
                        Word::<Expression<F>>::new([new_value_lo, new_value_hi]),
                        Word::<Expression<F>>::new([old_value_lo.clone(), old_value_hi.clone()]),
                    );
                } elsex {
                    // Non-existing proof doesn't have the value set to 0 in the case of a wrong leaf - we set it to 0
                    // below to enable lookups with the value set to 0 (as in the case of a non-wrong non-existing proof).
                    ctx.mpt_table.constrain(
                        meta,
                        &mut cb.base,
                        address.clone(),
                        proof_type.clone(),
<<<<<<< HEAD
                        Word::<Expression<F>>::new([0.expr(), 0.expr()]),
                        config.main_data.new_root.expr(),
                        config.main_data.old_root.expr(),
                        Word::<Expression<F>>::new([0.expr(), 0.expr()]),
                        Word::<Expression<F>>::new([0.expr(), 0.expr()]),
=======
                        Word::zero(),
                        config.main_data.new_root.expr(),
                        config.main_data.old_root.expr(),
                        Word::zero(),
                        Word::zero(),
>>>>>>> 81e715a3
                    );
                }};
            } elsex {
                // When the value is set to 0, the leaf is deleted, and if there were only two leaves in the branch,
                // the neighbour leaf moves one level up and replaces the branch. When the lookup is executed with
                // the new value set to 0, the lookup fails (without the code below), because the leaf that is returned
                // is the neighbour node that moved up (because the branch and the old leaf doesn’t exist anymore),
                // but this leaf doesn’t have the zero value.
                ctx.mpt_table.constrain(
                    meta,
                    &mut cb.base,
                    address,
                    proof_type,
                    Word::zero(),
                    config.main_data.new_root.expr(),
                    config.main_data.old_root.expr(),
                    Word::zero(),
                    Word::<Expression<F>>::new([old_value_lo, old_value_hi]),
                );
            }};
        });

        config
    }

    #[allow(clippy::too_many_arguments)]
    pub fn assign(
        &self,
        region: &mut CachedRegion<'_, '_, F>,
        mpt_config: &MPTConfig<F>,
        memory: &mut MptMemory<F>,
        offset: usize,
        node: &Node,
        rlp_values: &[RLPItemWitness],
    ) -> Result<(), Error> {
        let account = &node.account.clone().unwrap();

        let key_items = [
            rlp_values[AccountRowType::KeyS as usize].clone(),
            rlp_values[AccountRowType::KeyC as usize].clone(),
        ];
        let nonce_items = [
            rlp_values[AccountRowType::NonceS as usize].clone(),
            rlp_values[AccountRowType::NonceC as usize].clone(),
        ];
        let balance_items = [
            rlp_values[AccountRowType::BalanceS as usize].clone(),
            rlp_values[AccountRowType::BalanceC as usize].clone(),
        ];
        let storage_items = [
            rlp_values[AccountRowType::StorageS as usize].clone(),
            rlp_values[AccountRowType::StorageC as usize].clone(),
        ];
        let codehash_items = [
            rlp_values[AccountRowType::CodehashS as usize].clone(),
            rlp_values[AccountRowType::CodehashC as usize].clone(),
        ];
        let drifted_item = rlp_values[AccountRowType::Drifted as usize].clone();
        let expected_item = rlp_values[AccountRowType::Wrong as usize].clone();
        let address_item = rlp_values[AccountRowType::Address as usize].clone();
        let _key_item = rlp_values[AccountRowType::Key as usize].clone();

        let main_data =
            self.main_data
                .witness_load(region, offset, &mut memory[main_memory()], 0)?;

        // Key
        let mut key_rlc = vec![0.scalar(); 2];
        let mut nonce = vec![Word::zero_f(); 2];
        let mut balance = vec![Word::zero_f(); 2];
        let mut storage = vec![Word::zero_f(); 2];
        let mut codehash = vec![Word::zero_f(); 2];
        let mut key_data = vec![KeyDataWitness::default(); 2];
        let mut parent_data = vec![ParentDataWitness::default(); 2];
        for is_s in [true, false] {
            self.is_mod_extension[is_s.idx()].assign(
                region,
                offset,
                account.is_mod_extension[is_s.idx()].scalar(),
            )?;

            for (cell, byte) in self.value_rlp_bytes[is_s.idx()]
                .iter()
                .zip(account.value_rlp_bytes[is_s.idx()].iter())
            {
                cell.assign(region, offset, byte.scalar())?;
            }

            for (cell, byte) in self.value_list_rlp_bytes[is_s.idx()]
                .iter()
                .zip(account.value_list_rlp_bytes[is_s.idx()].iter())
            {
                cell.assign(region, offset, byte.scalar())?;
            }

            key_data[is_s.idx()] = self.key_data[is_s.idx()].witness_load(
                region,
                offset,
                &mut memory[key_memory(is_s)],
                0,
            )?;

            parent_data[is_s.idx()] = self.parent_data[is_s.idx()].witness_load(
                region,
                offset,
                &mut memory[parent_memory(is_s)],
                0,
            )?;

            self.is_placeholder_leaf[is_s.idx()].assign(
                region,
                offset,
                parent_data[is_s.idx()].hash,
            )?;

            let rlp_key_witness = self.rlp_key[is_s.idx()].assign(
                region,
                offset,
                &account.list_rlp_bytes[is_s.idx()],
                &key_items[is_s.idx()],
            )?;

            nonce[is_s.idx()] = nonce_items[is_s.idx()].word();
            balance[is_s.idx()] = balance_items[is_s.idx()].word();
            storage[is_s.idx()] = storage_items[is_s.idx()].word();
            codehash[is_s.idx()] = codehash_items[is_s.idx()].word();

            // Key
            (key_rlc[is_s.idx()], _) = rlp_key_witness.key.key(
                rlp_key_witness.key_item.clone(),
                key_data[is_s.idx()].rlc,
                key_data[is_s.idx()].mult,
                region.key_r,
            );

            // Update key and parent state
            KeyData::witness_store(
                region,
                offset,
                &mut memory[key_memory(is_s)],
                F::ZERO,
                F::ONE,
                0,
                F::ZERO,
                F::ONE,
                0,
            )?;
            ParentData::witness_store(
                region,
                offset,
                &mut memory[parent_memory(is_s)],
                storage_items[is_s.idx()].word(),
                0.scalar(),
                true,
                false,
                storage_items[is_s.idx()].word(),
            )?;
        }

        // Proof types
        let is_non_existing_proof = self.is_non_existing_account_proof.assign(
            region,
            offset,
            main_data.proof_type.scalar(),
            MPTProofType::AccountDoesNotExist.scalar(),
        )? == true.scalar();
        let is_account_delete_mod = self.is_account_delete_mod.assign(
            region,
            offset,
            main_data.proof_type.scalar(),
            MPTProofType::AccountDestructed.scalar(),
        )? == true.scalar();
        let is_nonce_mod = self.is_nonce_mod.assign(
            region,
            offset,
            main_data.proof_type.scalar(),
            MPTProofType::NonceChanged.scalar(),
        )? == true.scalar();
        let is_balance_mod = self.is_balance_mod.assign(
            region,
            offset,
            main_data.proof_type.scalar(),
            MPTProofType::BalanceChanged.scalar(),
        )? == true.scalar();
        let is_storage_mod = self.is_storage_mod.assign(
            region,
            offset,
            main_data.proof_type.scalar(),
            MPTProofType::StorageChanged.scalar(),
        )? == true.scalar();
        let is_codehash_mod = self.is_codehash_mod.assign(
            region,
            offset,
            main_data.proof_type.scalar(),
            MPTProofType::CodeHashChanged.scalar(),
        )? == true.scalar();
        // Drifted leaf handling
        self.drifted.assign(
            region,
            offset,
            &parent_data,
            &account.drifted_rlp_bytes,
            &drifted_item,
            region.key_r,
        )?;

        // Wrong leaf handling
        self.wrong.assign(
            region,
            offset,
            is_non_existing_proof,
            &key_rlc,
            &account.wrong_rlp_bytes,
            &expected_item,
            true,
            key_data[true.idx()].clone(),
            region.key_r,
        )?;

        // Anything following this node is below the account
        MainData::witness_store(
            region,
            offset,
            &mut memory[main_memory()],
            main_data.proof_type,
            true,
            address_item.word().compress_f(),
            main_data.new_root,
            main_data.old_root,
        )?;

        // Put the data in the lookup table
        let (proof_type, value) = if is_nonce_mod {
            (MPTProofType::NonceChanged, nonce)
        } else if is_balance_mod {
            (MPTProofType::BalanceChanged, balance)
        } else if is_storage_mod {
            (MPTProofType::StorageChanged, storage)
        } else if is_codehash_mod {
            (MPTProofType::CodeHashChanged, codehash)
        } else if is_account_delete_mod {
            (MPTProofType::AccountDestructed, vec![Word::zero_f(); 2])
        } else if is_non_existing_proof {
            (MPTProofType::AccountDoesNotExist, vec![Word::zero_f(); 2])
        } else {
            (MPTProofType::Disabled, vec![Word::zero_f(); 2])
        };

        if account.is_mod_extension[0] || account.is_mod_extension[1] {
            let mod_list_rlp_bytes: [&[u8]; 2] = [
                &account.mod_list_rlp_bytes[0],
                &account.mod_list_rlp_bytes[1],
            ];
            self.mod_extension
                .assign(region, offset, rlp_values, mod_list_rlp_bytes)?;
        }

        let mut new_value = value[false.idx()];
        let mut old_value = value[true.idx()];
        if parent_data[false.idx()].is_placeholder {
<<<<<<< HEAD
            new_value = word::Word::<F>::new([0.scalar(), 0.scalar()]);
        } else if is_non_existing_proof {
            new_value = word::Word::<F>::new([0.scalar(), 0.scalar()]);
            old_value = word::Word::<F>::new([0.scalar(), 0.scalar()]);
=======
            new_value = word::Word::zero_f();
        } else if is_non_existing_proof {
            new_value = word::Word::zero_f();
            old_value = word::Word::zero_f();
>>>>>>> 81e715a3
        }
        mpt_config.mpt_table.assign_cached(
            region,
            offset,
            &MptUpdateRow {
                address: Value::known(from_bytes::value(
                    &account.address.iter().cloned().rev().collect::<Vec<_>>(),
                )),
                storage_key: word::Word::zero_f().into_value(),
                proof_type: Value::known(proof_type.scalar()),
                new_root: main_data.new_root.into_value(),
                old_root: main_data.old_root.into_value(),
                new_value: new_value.into_value(),
                old_value: old_value.into_value(),
            },
        )?;

        Ok(())
    }
}<|MERGE_RESOLUTION|>--- conflicted
+++ resolved
@@ -467,11 +467,7 @@
                         &mut cb.base,
                         address.clone(),
                         proof_type.clone(),
-<<<<<<< HEAD
-                        Word::<Expression<F>>::new([0.expr(), 0.expr()]),
-=======
                         Word::zero(),
->>>>>>> 81e715a3
                         config.main_data.new_root.expr(),
                         config.main_data.old_root.expr(),
                         Word::<Expression<F>>::new([new_value_lo, new_value_hi]),
@@ -485,19 +481,11 @@
                         &mut cb.base,
                         address.clone(),
                         proof_type.clone(),
-<<<<<<< HEAD
-                        Word::<Expression<F>>::new([0.expr(), 0.expr()]),
-                        config.main_data.new_root.expr(),
-                        config.main_data.old_root.expr(),
-                        Word::<Expression<F>>::new([0.expr(), 0.expr()]),
-                        Word::<Expression<F>>::new([0.expr(), 0.expr()]),
-=======
                         Word::zero(),
                         config.main_data.new_root.expr(),
                         config.main_data.old_root.expr(),
                         Word::zero(),
                         Word::zero(),
->>>>>>> 81e715a3
                     );
                 }};
             } elsex {
@@ -758,17 +746,10 @@
         let mut new_value = value[false.idx()];
         let mut old_value = value[true.idx()];
         if parent_data[false.idx()].is_placeholder {
-<<<<<<< HEAD
-            new_value = word::Word::<F>::new([0.scalar(), 0.scalar()]);
-        } else if is_non_existing_proof {
-            new_value = word::Word::<F>::new([0.scalar(), 0.scalar()]);
-            old_value = word::Word::<F>::new([0.scalar(), 0.scalar()]);
-=======
             new_value = word::Word::zero_f();
         } else if is_non_existing_proof {
             new_value = word::Word::zero_f();
             old_value = word::Word::zero_f();
->>>>>>> 81e715a3
         }
         mpt_config.mpt_table.assign_cached(
             region,
