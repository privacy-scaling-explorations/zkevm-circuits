--- conflicted
+++ resolved
@@ -96,29 +96,19 @@
 /// MPT branch node
 #[derive(Clone, Debug, Serialize, Deserialize)]
 pub struct BranchNode {
-<<<<<<< HEAD
     /// TODO Doc.
     pub modified_index: usize,
     /// TODO Doc.
     pub drifted_index: usize,
     /// TODO Doc.
-    pub list_rlp_bytes: [Vec<u8>; 2],
-=======
-    pub(crate) modified_index: usize,
-    pub(crate) drifted_index: usize,
-    pub(crate) list_rlp_bytes: [Hex; 2],
->>>>>>> 09651d40
+    pub list_rlp_bytes: [Hex; 2],
 }
 
 /// MPT extension node
 #[derive(Clone, Debug, Serialize, Deserialize)]
 pub struct ExtensionNode {
-<<<<<<< HEAD
-    /// TODO Doc.
-    pub list_rlp_bytes: Vec<u8>,
-=======
-    pub(crate) list_rlp_bytes: Hex,
->>>>>>> 09651d40
+    /// TODO Doc.
+    pub list_rlp_bytes: Hex,
 }
 
 /// MPT start node
@@ -146,56 +136,37 @@
 /// MPT account node
 #[derive(Clone, Debug, Serialize, Deserialize)]
 pub struct AccountNode {
-<<<<<<< HEAD
-    /// TODO Doc.
-    pub address: Vec<u8>,
-    /// TODO Doc.
-    pub key: Vec<u8>,
-    /// TODO Doc.
-    pub list_rlp_bytes: [Vec<u8>; 2],
-    /// TODO Doc.
-    pub value_rlp_bytes: [Vec<u8>; 2],
-    /// TODO Doc.
-    pub value_list_rlp_bytes: [Vec<u8>; 2],
-    /// TODO Doc.
-    pub drifted_rlp_bytes: Vec<u8>,
-    /// TODO Doc.
-    pub wrong_rlp_bytes: Vec<u8>,
-=======
-    pub(crate) address: Hex,
-    pub(crate) key: Hex,
-    pub(crate) list_rlp_bytes: [Hex; 2],
-    pub(crate) value_rlp_bytes: [Hex; 2],
-    pub(crate) value_list_rlp_bytes: [Hex; 2],
-    pub(crate) drifted_rlp_bytes: Hex,
-    pub(crate) wrong_rlp_bytes: Hex,
->>>>>>> 09651d40
+    /// TODO Doc.
+    pub address: Hex,
+    /// TODO Doc.
+    pub key: Hex,
+    /// TODO Doc.
+    pub list_rlp_bytes: [Hex; 2],
+    /// TODO Doc.
+    pub value_rlp_bytes: [Hex; 2],
+    /// TODO Doc.
+    pub value_list_rlp_bytes: [Hex; 2],
+    /// TODO Doc.
+    pub drifted_rlp_bytes: Hex,
+    /// TODO Doc.
+    pub wrong_rlp_bytes: Hex,
 }
 
 /// MPT storage node
 #[derive(Clone, Debug, Serialize, Deserialize)]
 pub struct StorageNode {
-<<<<<<< HEAD
-    /// TODO Doc.
-    pub address: Vec<u8>,
-    /// TODO Doc.
-    pub key: Vec<u8>,
-    /// TODO Doc.
-    pub list_rlp_bytes: [Vec<u8>; 2],
-    /// TODO Doc.
-    pub value_rlp_bytes: [Vec<u8>; 2],
-    /// TODO Doc.
-    pub drifted_rlp_bytes: Vec<u8>,
-    /// TODO Doc.
-    pub wrong_rlp_bytes: Vec<u8>,
-=======
-    pub(crate) address: Hex,
-    pub(crate) key: Hex,
-    pub(crate) list_rlp_bytes: [Hex; 2],
-    pub(crate) value_rlp_bytes: [Hex; 2],
-    pub(crate) drifted_rlp_bytes: Hex,
-    pub(crate) wrong_rlp_bytes: Hex,
->>>>>>> 09651d40
+    /// TODO Doc.
+    pub address: Hex,
+    /// TODO Doc.
+    pub key: Hex,
+    /// TODO Doc.
+    pub list_rlp_bytes: [Hex; 2],
+    /// TODO Doc.
+    pub value_rlp_bytes: [Hex; 2],
+    /// TODO Doc.
+    pub drifted_rlp_bytes: Hex,
+    /// TODO Doc.
+    pub wrong_rlp_bytes: Hex,
 }
 
 /// MPT node
