--- conflicted
+++ resolved
@@ -29,7 +29,6 @@
 };
 
 use super::{
-    param::HASH_WIDTH,
     rlp_gadgets::{
         get_ext_odd_nibble_value, RLPItemGadget, RLPItemWitness, RLPListGadget, RLPListWitness,
     },
@@ -996,8 +995,7 @@
         cell_type: MptCellType,
         values: Vec<Expression<F>>,
     ) {
-        self.base
-            .add_lookup(description, cell_type, values)
+        self.base.add_lookup(description, cell_type, values)
     }
 
     pub(crate) fn store_dynamic_table(
@@ -1258,15 +1256,7 @@
 }
 
 impl<F: Field> MainRLPGadget<F> {
-<<<<<<< HEAD
-    pub(crate) fn construct(cb: &mut MPTConstraintBuilder<F>) -> Self {
-=======
-    pub(crate) fn construct(
-        cb: &mut MPTConstraintBuilder<F>,
-        r: &Expression<F>,
-        params: MPTCircuitParams,
-    ) -> Self {
->>>>>>> 5d29b5b0
+    pub(crate) fn construct(cb: &mut MPTConstraintBuilder<F>, params: MPTCircuitParams) -> Self {
         circuit!([meta, cb], {
             let mut config = MainRLPGadget {
                 bytes: cb.query_cells::<RLP_UNIT_NUM_BYTES>().to_vec(),
@@ -1304,7 +1294,6 @@
             // Store RLP properties for easy access
             require!(config.num_bytes => config.rlp.num_bytes());
             require!(config.len => config.rlp.len());
-<<<<<<< HEAD
             require!(config.rlc_content => config.rlp.rlc_content(&cb.r));
             require!(config.rlc_rlp => config.rlp.rlc_rlp2(cb) * config.mult_inv.expr());
 
@@ -1312,13 +1301,7 @@
             require!(config.mult_inv.expr() * pow::expr(cb.keccak_r.expr(), HASH_WIDTH + 2) => config.mult_diff_keccak.expr());
             require!((FixedTableTag::RMult, config.rlp.num_bytes(), config.mult_diff.expr()) => @FIXED);
             require!((config.rlp.num_bytes(), config.mult_diff_keccak.expr()) => @MULT);
-=======
-            require!(config.rlc_content => config.rlp.rlc_content(r));
-            require!(config.rlc_rlp => config.rlp.rlc_rlp(cb, r));
-            let mult_diff = config.mult_diff.expr();
-            require!((FixedTableTag::RMult, config.rlp.num_bytes(), mult_diff) => @FIXED);
             // `tag` and `max_len` are "free" input that needs to be constrained externally!
->>>>>>> 5d29b5b0
 
             // Range/zero checks
             // These range checks ensure that the value in the RLP columns are all byte
@@ -1326,16 +1309,14 @@
             // the byte index >= num_bytes.
             // We enable dynamic lookups because otherwise these lookup would require a lot of extra
             // cells.
-<<<<<<< HEAD
-            for (idx, byte) in config.bytes.iter().enumerate() {
+            /*for (idx, byte) in config.bytes.iter().enumerate() {
                 require!(
                     format!("byte {:?}", byte.identifier()),
                     vec![config.tag.expr(), byte.expr(), config.num_bytes.expr() - idx.expr()]
                     // is_fixed, compress, is_split
                     => @FIXED, true, true, false
-                );
-=======
-            cb.set_use_dynamic_lookup(true);
+                );*/
+            //cb.set_use_dynamic_lookup(true);
             if params.is_two_byte_lookup_enabled() {
                 assert!(config.bytes.len() % 2 == 0);
                 for idx in (0..config.bytes.len()).step_by(2) {
@@ -1344,13 +1325,12 @@
                         config.num_bytes.expr() - idx.expr(),
                         config.bytes[idx],
                         config.bytes[idx + 1]
-                    ) => @FIXED);
+                    ) => @FIXED, true, true, false);
                 }
             } else {
                 for (idx, byte) in config.bytes.iter().enumerate() {
-                    require!((config.tag.expr(), config.num_bytes.expr() - idx.expr(), byte.expr()) => @FIXED);
+                    require!((config.tag.expr(), config.num_bytes.expr() - idx.expr(), byte.expr()) => @FIXED, true, true, false);
                 }
->>>>>>> 5d29b5b0
             }
 
             config
@@ -1362,12 +1342,7 @@
         region: &mut CachedRegion<'_, '_, F>,
         offset: usize,
         bytes: &[u8],
-<<<<<<< HEAD
-        is_nibbles: bool,
-=======
-        r: F,
         item_type: RlpItemType,
->>>>>>> 5d29b5b0
     ) -> Result<RLPItemWitness, Error> {
         // Assign the bytes
         for (byte, column) in bytes.iter().zip(self.bytes.iter()) {
@@ -1377,12 +1352,6 @@
         // Decode the RLP item
         let rlp_witness = self.rlp.assign(region, offset, bytes)?;
 
-<<<<<<< HEAD
-        // Compute the denominator needed for BE
-        let mult_inv = pow::value(region.keccak_r, HASH_WIDTH + 2 - rlp_witness.num_bytes())
-            .invert()
-            .unwrap_or(F::ZERO);
-=======
         // Make sure the RLP item is within a valid range
         let max_len = if item_type == RlpItemType::Node {
             if rlp_witness.is_string() {
@@ -1400,22 +1369,24 @@
             rlp_witness.len().scalar(),
             (max_len + 1).scalar(),
         )?;
->>>>>>> 5d29b5b0
+
+        // Compute the denominator needed for BE
+        let mult_inv = pow::value(region.keccak_r, HASH_WIDTH + 2 - rlp_witness.num_bytes())
+            .invert()
+            .unwrap_or(F::ZERO);
 
         // Store RLP properties for easy access
         self.num_bytes
             .assign(region, offset, rlp_witness.num_bytes().scalar())?;
         self.len
             .assign(region, offset, rlp_witness.len().scalar())?;
-<<<<<<< HEAD
-=======
-        self.mult_diff
-            .assign(region, offset, pow::value(r, rlp_witness.num_bytes()))?;
->>>>>>> 5d29b5b0
         self.rlc_content
             .assign(region, offset, rlp_witness.rlc_content(region.r))?;
-        self.rlc_rlp
-            .assign(region, offset, rlp_witness.rlc_rlp2(region.keccak_r) * mult_inv)?;
+        self.rlc_rlp.assign(
+            region,
+            offset,
+            rlp_witness.rlc_rlp2(region.keccak_r) * mult_inv,
+        )?;
 
         self.mult_inv.assign(region, offset, mult_inv)?;
         self.mult_diff_keccak.assign(
