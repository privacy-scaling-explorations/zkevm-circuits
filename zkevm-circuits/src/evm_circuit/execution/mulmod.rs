use crate::{
    evm_circuit::{
        execution::ExecutionGadget,
        step::ExecutionState,
        util::{
            self,
            common_gadget::SameContextGadget,
            constraint_builder::{ConstraintBuilder, StepStateTransition, Transition::Delta},
            math_gadget::{IsZeroGadget, LtWordGadget, ModGadget, MulAddWords512Gadget},
            sum, CachedRegion,
        },
        witness::{Block, Call, ExecStep, Transaction},
    },
    util::Expr,
};
use bus_mapping::evm::OpcodeId;
use eth_types::{Field, ToLittleEndian, U256};
use halo2_proofs::plonk::Error;

/// MulModGadget verifies opcode MULMOD
/// Verify a * b = r (mod n)
/// where a, b, n, r are 256-bit words
#[derive(Clone, Debug)]
pub(crate) struct MulModGadget<F> {
    same_context: SameContextGadget<F>,
    // a, b, n, r
    pub words: [util::Word<F>; 4],
    k: util::Word<F>,
    a_reduced: util::Word<F>,
    d: util::Word<F>,
    e: util::Word<F>,
    modword: ModGadget<F>,
    mul512_left: MulAddWords512Gadget<F>,
    mul512_right: MulAddWords512Gadget<F>,
    n_is_zero: IsZeroGadget<F>,
    lt: LtWordGadget<F>,
}

impl<F: Field> ExecutionGadget<F> for MulModGadget<F> {
    const NAME: &'static str = "MULMOD";

    const EXECUTION_STATE: ExecutionState = ExecutionState::MULMOD;

    fn configure(cb: &mut ConstraintBuilder<F>) -> Self {
        let opcode = cb.query_cell();

        let a = cb.query_word_rlc();
        let b = cb.query_word_rlc();
        let n = cb.query_word_rlc();
        let r = cb.query_word_rlc();

        let k = cb.query_word_rlc();

        let a_reduced = cb.query_word_rlc();
        let d = cb.query_word_rlc();
        let e = cb.query_word_rlc();

        // 1.  k1 * n + a_reduced  == a
        let modword = ModGadget::construct(cb, [&a, &n, &a_reduced]);

        // 2.  a_reduced * b + 0 == d * 2^256 + e
        let mul512_left = MulAddWords512Gadget::construct(cb, [&a_reduced, &b, &d, &e], None);

        // 3.  k2 * n + r == d * 2^256 + e
        let mul512_right = MulAddWords512Gadget::construct(cb, [&k, &n, &d, &e], Some(&r));

        // (r < n ) or n == 0
        let n_is_zero = IsZeroGadget::construct(cb, sum::expr(&n.cells));
        let lt = LtWordGadget::construct(cb, &r, &n);
        cb.add_constraint(
            " (1 - (r < n) - (n==0)) ",
            1.expr() - lt.expr() - n_is_zero.expr(),
        );

        cb.stack_pop(a.expr());
        cb.stack_pop(b.expr());
        cb.stack_pop(n.expr());
        cb.stack_push(r.expr());

        // State transition
        let step_state_transition = StepStateTransition {
            rw_counter: Delta(4.expr()),
            program_counter: Delta(1.expr()),
            stack_pointer: Delta(2.expr()),
            gas_left: Delta(-OpcodeId::MULMOD.constant_gas_cost().expr()),
            ..StepStateTransition::default()
        };
        let same_context = SameContextGadget::construct(cb, opcode, step_state_transition);

        Self {
            words: [a, b, n, r],
            same_context,
            k,
            a_reduced,
            d,
            e,
            modword,
            mul512_left,
            mul512_right,
            n_is_zero,
            lt,
        }
    }

    fn assign_exec_step(
        &self,
        region: &mut CachedRegion<'_, '_, F>,
        offset: usize,
        block: &Block<F>,
        _: &Transaction,
        _: &Call,
        step: &ExecStep,
    ) -> Result<(), Error> {
        self.same_context.assign_exec_step(region, offset, step)?;

        let [r, n, b, a] = [3, 2, 1, 0]
            .map(|idx| step.rw_indices[idx])
            .map(|idx| block.rws[idx].stack_value());
        self.words[0].assign(region, offset, Some(a.to_le_bytes()))?;
        self.words[1].assign(region, offset, Some(b.to_le_bytes()))?;
        self.words[2].assign(region, offset, Some(n.to_le_bytes()))?;
        self.words[3].assign(region, offset, Some(r.to_le_bytes()))?;
        // 1. quotient and reduction of a mod n
        let (k1, a_reduced) = if n.is_zero() {
            (U256::zero(), U256::zero())
        } else {
            a.div_mod(n)
        };

        // 2. Compute r = a*b mod n
        let prod = a_reduced.full_mul(b);
        let mut prod_bytes = [0u8; 64];
        prod.to_little_endian(&mut prod_bytes);
        let d = U256::from_little_endian(&prod_bytes[32..64]);
        let e = U256::from_little_endian(&prod_bytes[0..32]);

        let (r, k2) = if n.is_zero() {
            (U256::zero(), U256::zero())
        } else {
            // k2 <= b , always fits in U256
            (r, U256::try_from(prod / n).unwrap())
        };

        self.k.assign(region, offset, Some(k2.to_le_bytes()))?;
        self.a_reduced
            .assign(region, offset, Some(a_reduced.to_le_bytes()))?;
        self.d.assign(region, offset, Some(d.to_le_bytes()))?;
        self.e.assign(region, offset, Some(e.to_le_bytes()))?;

<<<<<<< HEAD
        self.modword.assign(region, offset, a, n, a_reduced)?;
=======
        self.modword
            .assign(region, offset, a, n, a_reduced, k1, block.randomness)?;
>>>>>>> 325a58f9
        self.mul512_left
            .assign(region, offset, [a_reduced, b, d, e], None)?;
        self.mul512_right
            .assign(region, offset, [k2, n, d, e], Some(r))?;

        self.lt.assign(region, offset, r, n)?;

        let n_sum = (0..32).fold(0, |acc, idx| acc + n.byte(idx) as u64);
        self.n_is_zero.assign(region, offset, F::from(n_sum))?;
        Ok(())
    }
}

#[cfg(test)]
mod test {
    use crate::test_util::run_test_circuits;
    use eth_types::evm_types::Stack;
    use eth_types::{bytecode, Word, U256};
    use mock::TestContext;

    fn test(a: Word, b: Word, n: Word, r: Option<Word>) -> bool {
        let bytecode = bytecode! {
            PUSH32(n)
            PUSH32(b)
            PUSH32(a)
            MULMOD
            STOP
        };

        let mut ctx = TestContext::<2, 1>::simple_ctx_with_bytecode(bytecode).unwrap();
        if let Some(r) = r {
            let mut last = ctx
                .geth_traces
                .first_mut()
                .unwrap()
                .struct_logs
                .last_mut()
                .unwrap();
            last.stack = Stack::from_vec(vec![r]);
        }
        run_test_circuits(ctx, None).is_ok()
    }

    fn test_u32(a: u32, b: u32, n: u32, r: Option<u32>) -> bool {
        test(a.into(), b.into(), n.into(), r.map(Word::from))
    }

    #[test]
    fn mulmod_simple() {
        assert!(test_u32(7, 12, 10, None));
        assert!(test_u32(7, 1, 10, None));
    }

    #[test]
    fn mulmod_edge() {
        assert!(test(
            U256::from_str_radix("0xffffffffffffffffffffffffffffffffffffffffffff", 16).unwrap(),
            U256::from_str_radix("0xffffffffffffffffffffffffffffffffffffffffffff", 16).unwrap(),
            U256::from_str_radix("0xffffffffffffffffffffffffffffffffffffffffffff", 16).unwrap(),
            None
        ));
        assert!(test(
            U256::from_str_radix("0xffffffffffffffffffffffffffffffffffffffffffff", 16).unwrap(),
            U256::from_str_radix("0xffffffffffffffffffffffffffffffffffffffffffff", 16).unwrap(),
            U256::from_str_radix("0x00000000000000000000000000000000000000000001", 16).unwrap(),
            None
        ));
        assert!(test(
            U256::from_str_radix("0xffffffffffffffffffffffffffffffffffffffffffff", 16).unwrap(),
            U256::from_str_radix("0xffffffffffffffffffffffffffffffffffffffffffff", 16).unwrap(),
            U256::from_str_radix("0x00000000000000000000000000000000000000000000", 16).unwrap(),
            None
        ));
        assert!(test(
            U256::from_str_radix("0xfffffffffffffffffffffffffffffffffffffffffffe", 16).unwrap(),
            U256::from_str_radix("0xffffffffffffffffffffffffffffffffffffffffffff", 16).unwrap(),
            U256::from_str_radix("0xffffffffffffffffffffffffffffffffffffffffffff", 16).unwrap(),
            None
        ));
    }

    #[test]
    fn mulmod_division_by_zero() {
        assert!(test_u32(7, 1, 0, None));
    }

    #[test]
    fn mulmod_bad_r_on_nonzero_n() {
        assert!(test_u32(7, 18, 10, Some(6)));
        assert!(!test_u32(7, 18, 10, Some(7)));
        assert!(!test_u32(7, 18, 10, Some(5)));
    }

    #[test]
    fn mulmod_bad_r_on_zero_n() {
        assert!(test_u32(2, 3, 0, Some(0)));
        assert!(!test_u32(2, 3, 0, Some(1)));
    }

    #[test]
    fn mulmod_bad_r_bigger_n() {
        assert!(test_u32(2, 3, 5, Some(1)));
        assert!(!test_u32(2, 3, 5, Some(5)));
    }
}<|MERGE_RESOLUTION|>--- conflicted
+++ resolved
@@ -147,12 +147,8 @@
         self.d.assign(region, offset, Some(d.to_le_bytes()))?;
         self.e.assign(region, offset, Some(e.to_le_bytes()))?;
 
-<<<<<<< HEAD
-        self.modword.assign(region, offset, a, n, a_reduced)?;
-=======
         self.modword
-            .assign(region, offset, a, n, a_reduced, k1, block.randomness)?;
->>>>>>> 325a58f9
+            .assign(region, offset, a, n, a_reduced, k1)?;
         self.mul512_left
             .assign(region, offset, [a_reduced, b, d, e], None)?;
         self.mul512_right
