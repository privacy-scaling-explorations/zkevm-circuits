--- conflicted
+++ resolved
@@ -50,13 +50,8 @@
 
     const EXECUTION_STATE: ExecutionState = ExecutionState::LOG;
 
-<<<<<<< HEAD
-    fn configure(cb: &mut ConstraintBuilder<F>) -> Self {
+    fn configure(cb: &mut EVMConstraintBuilder<F>) -> Self {
         let mstart_word = WordByteRangeGadget::construct(cb);
-=======
-    fn configure(cb: &mut EVMConstraintBuilder<F>) -> Self {
-        let mstart = cb.query_cell_phase2();
->>>>>>> 3902437a
         let msize = cb.query_word_rlc();
 
         // Pop mstart_address, msize from stack
