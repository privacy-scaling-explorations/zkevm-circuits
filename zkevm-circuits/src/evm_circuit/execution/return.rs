use crate::{
    evm_circuit::{
        execution::ExecutionGadget,
        param::{N_BYTES_MEMORY_ADDRESS, N_BYTES_MEMORY_WORD_SIZE, STACK_CAPACITY},
        step::ExecutionState,
        util::{
            common_gadget::RestoreContextGadget,
            constraint_builder::{
                ConstraintBuilder, StepStateTransition,
                Transition::{Delta, To},
            },
            math_gadget::{IsZeroGadget, MinMaxGadget},
            memory_gadget::{MemoryAddressGadget, MemoryExpansionGadget},
<<<<<<< HEAD
            not, CachedRegion, Cell, RandomLinearCombination,
=======
            not, CachedRegion, Cell,
>>>>>>> 809895b7
        },
        witness::{Block, Call, ExecStep, Transaction},
    },
    table::CallContextFieldTag,
    util::Expr,
};
use bus_mapping::{circuit_input_builder::CopyDataType, evm::OpcodeId};
use eth_types::Field;
use ethers_core::utils::keccak256;
use halo2_proofs::{circuit::Value, plonk::Error};

#[derive(Clone, Debug)]
pub(crate) struct ReturnGadget<F> {
    opcode: Cell<F>,

    range: MemoryAddressGadget<F>,

    is_success: Cell<F>,
    restore_context: RestoreContextGadget<F>,

    copy_length: MinMaxGadget<F, N_BYTES_MEMORY_ADDRESS>,
    copy_rw_increase: Cell<F>,
    copy_rw_increase_is_zero: IsZeroGadget<F>,

    return_data_offset: Cell<F>,
    return_data_length: Cell<F>,

    memory_expansion: MemoryExpansionGadget<F, 1, N_BYTES_MEMORY_WORD_SIZE>,
<<<<<<< HEAD

    code_hash: Cell<F>,
=======
>>>>>>> 809895b7
}

// TODO: rename this is reflect the fact that is handles REVERT as well.
impl<F: Field> ExecutionGadget<F> for ReturnGadget<F> {
    const NAME: &'static str = "RETURN";

    const EXECUTION_STATE: ExecutionState = ExecutionState::RETURN;

    fn configure(cb: &mut ConstraintBuilder<F>) -> Self {
        let opcode = cb.query_cell();
        cb.opcode_lookup(opcode.expr(), 1.expr());

        let offset = cb.query_cell();
        let length = cb.query_rlc();
        cb.stack_pop(offset.expr());
        cb.stack_pop(length.expr());
        let range = MemoryAddressGadget::construct(cb, offset, length);

        let is_success = cb.call_context(None, CallContextFieldTag::IsSuccess);
<<<<<<< HEAD
=======
        cb.require_boolean("is_success is boolean", is_success.expr());
>>>>>>> 809895b7
        cb.require_equal(
            "if is_success, opcode is RETURN. if not, opcode is REVERT",
            opcode.expr(),
            is_success.expr() * OpcodeId::RETURN.expr()
                + not::expr(is_success.expr()) * OpcodeId::REVERT.expr(),
        );

        // There are 4 cases non-mutually exclusive, A to D, to handle, depending on if
        // the call is, or is not, a create, root, or successful. See the specs at
        // https://github.com/privacy-scaling-explorations/zkevm-specs/blob/master/specs/opcode/F3RETURN.md
        // for more details.
        let is_create = cb.curr.state.is_create.expr();
        let is_root = cb.curr.state.is_root.expr();

        // These are globally defined because they are used across multiple cases.
        let copy_rw_increase = cb.query_cell();
        let copy_rw_increase_is_zero = IsZeroGadget::construct(cb, copy_rw_increase.expr());

        let memory_expansion = MemoryExpansionGadget::construct(
            cb,
            cb.curr.state.memory_word_size.expr(),
            [range.address()],
        );
<<<<<<< HEAD

        // Case A in the specs.
        cb.condition(is_create.clone() * is_success.expr(), |cb| {
            cb.require_equal(
                "increase rw counter once for each memory to bytecode byte copied",
                copy_rw_increase.expr(),
                range.length(),
            );
        });
        let code_hash = cb.condition(
            is_create.clone() * is_success.expr() * not::expr(copy_rw_increase_is_zero.expr()),
            |cb| {
                let code_hash = cb.query_cell();
                cb.copy_table_lookup(
                    cb.curr.state.call_id.expr(),
                    CopyDataType::Memory.expr(),
                    code_hash.expr(),
                    CopyDataType::Bytecode.expr(),
                    range.offset(),
                    range.address(),
                    0.expr(),
                    range.length(),
                    0.expr(),
                    cb.curr.state.rw_counter.expr() + cb.rw_counter_offset().expr(),
                    copy_rw_increase.expr(),
                );
                code_hash
            },
        );

        // Case B in the specs.
        cb.condition(is_root.expr(), |cb| {
            cb.require_next_state(ExecutionState::EndTx);
            cb.call_context_lookup(
                false.expr(),
                None,
                CallContextFieldTag::IsPersistent,
                is_success.expr(),
            );
            cb.require_step_state_transition(StepStateTransition {
                program_counter: To(0.expr()),
                stack_pointer: To(STACK_CAPACITY.expr()),
                rw_counter: Delta(
                    cb.rw_counter_offset()
                        + not::expr(is_success.expr())
                            * cb.curr.state.reversible_write_counter.expr(),
                ),
                gas_left: Delta(-memory_expansion.gas_cost()),
                reversible_write_counter: To(0.expr()),
                memory_word_size: To(0.expr()),
                ..StepStateTransition::default()
            });
        });

=======

        // Case A in the specs.
        cb.condition(is_create.clone() * is_success.expr(), |cb| {
            cb.require_equal(
                "increase rw counter once for each memory to bytecode byte copied",
                copy_rw_increase.expr(),
                range.length(),
            );
        });
        cb.condition(
            is_create.clone() * is_success.expr() * not::expr(copy_rw_increase_is_zero.expr()),
            |_cb| {
                // TODO: copy_table_lookup for contract creation.
            },
        );

        // Case B in the specs.
        cb.condition(is_root.expr(), |cb| {
            cb.require_next_state(ExecutionState::EndTx);
            cb.call_context_lookup(
                false.expr(),
                None,
                CallContextFieldTag::IsPersistent,
                is_success.expr(),
            );
            cb.require_step_state_transition(StepStateTransition {
                program_counter: To(0.expr()),
                stack_pointer: To(STACK_CAPACITY.expr()),
                rw_counter: Delta(
                    cb.rw_counter_offset()
                        + not::expr(is_success.expr())
                            * cb.curr.state.reversible_write_counter.expr(),
                ),
                gas_left: Delta(-memory_expansion.gas_cost()),
                reversible_write_counter: To(0.expr()),
                memory_word_size: To(0.expr()),
                ..StepStateTransition::default()
            });
        });

>>>>>>> 809895b7
        // Case C in the specs.
        // TODO: have copy_table_lookup update rw_counter expression so that this can go
        // at the end of the constraints.
        let restore_context = cb.condition(not::expr(is_root.expr()), |cb| {
            RestoreContextGadget::construct(
                cb,
                is_success.expr(),
                2.expr() * not::expr(is_create.clone()) + copy_rw_increase.expr(),
                range.offset(),
                range.length(),
                memory_expansion.gas_cost(),
            )
        });

        // Case D in the specs.
        let (return_data_offset, return_data_length, copy_length) = cb.condition(
            not::expr(is_create.clone()) * not::expr(is_root.clone()),
            |cb| {
<<<<<<< HEAD
                // these may need to go in case C? see https://eips.ethereum.org/EIPS/eip-211
=======
>>>>>>> 809895b7
                let [return_data_offset, return_data_length] = [
                    CallContextFieldTag::ReturnDataOffset,
                    CallContextFieldTag::ReturnDataLength,
                ]
                .map(|field_tag| cb.call_context(None, field_tag));
                let copy_length =
                    MinMaxGadget::construct(cb, return_data_length.expr(), range.length());
                cb.require_equal(
                    "increase rw counter twice for each memory to memory byte copied",
                    copy_length.min() + copy_length.min(),
                    copy_rw_increase.expr(),
                );
                (return_data_offset, return_data_length, copy_length)
            },
        );
        cb.condition(
            not::expr(is_create.clone())
                * not::expr(is_root.clone())
                * not::expr(copy_rw_increase_is_zero.expr()),
            |cb| {
                cb.copy_table_lookup(
                    cb.curr.state.call_id.expr(),
                    CopyDataType::Memory.expr(),
                    cb.next.state.call_id.expr(),
                    CopyDataType::Memory.expr(),
                    range.offset(),
                    range.address(),
                    return_data_offset.expr(),
                    copy_length.min(),
                    0.expr(),
                    cb.curr.state.rw_counter.expr() + cb.rw_counter_offset().expr(),
                    copy_rw_increase.expr(),
                );
            },
        );

        // Without this, copy_rw_increase would be unconstrained for non-create root
        // calls.
        cb.condition(not::expr(is_create) * is_root, |cb| {
            cb.require_zero(
                "rw counter is 0 if there is no copy event",
                copy_rw_increase.expr(),
            );
        });

        Self {
            opcode,
            range,
            is_success,
            copy_length,
            copy_rw_increase,
            copy_rw_increase_is_zero,
            return_data_offset,
            return_data_length,
            restore_context,
            memory_expansion,
<<<<<<< HEAD
            code_hash,
=======
>>>>>>> 809895b7
        }
    }

    fn assign_exec_step(
        &self,
        region: &mut CachedRegion<'_, '_, F>,
        offset: usize,
        block: &Block<F>,
        _: &Transaction,
        call: &Call,
        step: &ExecStep,
    ) -> Result<(), Error> {
        self.opcode.assign(
            region,
            offset,
            Value::known(F::from(step.opcode.unwrap().as_u64())),
        )?;

        let [memory_offset, length] = [0, 1].map(|i| block.rws[step.rw_indices[i]].stack_value());
        let range = self
            .range
            .assign(region, offset, memory_offset, length, block.randomness)?;
        self.memory_expansion
            .assign(region, offset, step.memory_word_size(), [range])?;

        self.is_success
            .assign(region, offset, Value::known(call.is_success.into()))?;

        if !call.is_root && !call.is_create {
            for (cell, value) in [
                (&self.return_data_length, call.return_data_length.into()),
                (&self.return_data_offset, call.return_data_offset.into()),
            ] {
                cell.assign(region, offset, Value::known(value))?;
            }

            self.copy_length.assign(
                region,
                offset,
                F::from(call.return_data_length),
                F::from(length.as_u64()),
            )?;
        }

<<<<<<< HEAD
        if call.is_create && call.is_success {
            let values: Vec<_> = (3..3 + length.as_usize())
                .map(|i| block.rws[step.rw_indices[i]].memory_value())
                .collect();
            let mut code_hash = keccak256(&values);
            code_hash.reverse();
            self.code_hash.assign(
                region,
                offset,
                Value::known(RandomLinearCombination::random_linear_combine(
                    code_hash,
                    block.randomness,
                )),
            )?;
        }

        let copy_rw_increase = if call.is_create && call.is_success {
=======
        let copy_rw_increase = if call.is_create {
>>>>>>> 809895b7
            length.as_u64()
        } else if !call.is_root {
            2 * std::cmp::min(call.return_data_length, length.as_u64())
        } else {
            0
        };
        self.copy_rw_increase
            .assign(region, offset, Value::known(F::from(copy_rw_increase)))?;
        self.copy_rw_increase_is_zero
            .assign(region, offset, F::from(copy_rw_increase))?;

        if !call.is_root {
            self.restore_context
                .assign(region, offset, block, call, step, 3)?;
        }

        Ok(())
    }
}

#[cfg(test)]
mod test {
    use crate::test_util::run_test_circuits;
    use eth_types::{
        address, bytecode, evm_types::OpcodeId, geth_types::Account, Address, Bytecode, ToWord,
        Word,
    };
    use itertools::Itertools;
<<<<<<< HEAD
    use mock::{eth, TestContext, MOCK_ACCOUNTS};
=======
    use mock::TestContext;
>>>>>>> 809895b7

    const CALLEE_ADDRESS: Address = Address::repeat_byte(0xff);
    const CALLER_ADDRESS: Address = Address::repeat_byte(0x34);

    fn callee_bytecode(is_return: bool, offset: u64, length: u64) -> Bytecode {
        let memory_address = 2;
<<<<<<< HEAD
        let memory_value = 549;
        let mut code = bytecode! {
            PUSH2(memory_value)
            PUSH1(memory_address)
            MSTORE
            PUSH2(length)
            PUSH2(offset)
=======
        let memory_value = Word::MAX;
        let mut code = bytecode! {
            PUSH32(memory_value)
            PUSH1(memory_address)
            MSTORE
            PUSH32(length)
            PUSH32(offset)
>>>>>>> 809895b7
        };
        code.write_op(if is_return {
            OpcodeId::RETURN
        } else {
            OpcodeId::REVERT
        });
        code
    }

    fn caller_bytecode(return_data_offset: u64, return_data_length: u64) -> Bytecode {
        bytecode! {
            PUSH32(return_data_length)
            PUSH32(return_data_offset)
            PUSH32(0) // call data length
            PUSH32(0) // call data offset
            PUSH32(0) // value
            PUSH32(CALLEE_ADDRESS.to_word())
            PUSH32(4000) // gas
            CALL
            STOP
        }
    }

    #[test]
<<<<<<< HEAD
    fn test_noncreate_root() {
=======
    fn test_return_root() {
>>>>>>> 809895b7
        let test_parameters = [(0, 0), (0, 10), (300, 20), (1000, 0)];
        for ((offset, length), is_return) in
            test_parameters.iter().cartesian_product(&[true, false])
        {
            let code = callee_bytecode(*is_return, *offset, *length);
            assert_eq!(
                run_test_circuits(
                    TestContext::<2, 1>::simple_ctx_with_bytecode(code).unwrap(),
                    None
                ),
                Ok(()),
                "(offset, length, is_return) = {:?}",
                (*offset, *length, *is_return)
            );
        }
    }

    #[test]
    fn test_return_nonroot() {
        let test_parameters = [
            ((0, 0), (0, 0)),
            ((0, 10), (0, 10)),
            ((0, 10), (0, 20)),
            ((0, 20), (0, 10)),
            ((64, 1), (0, 10)), // Expands memory in RETURN/REVERT opcode
            ((0, 10), (1000, 0)),
            ((1000, 0), (0, 10)),
            ((1000, 0), (1000, 0)),
        ];
        for (((callee_offset, callee_length), (caller_offset, caller_length)), is_return) in
            test_parameters.iter().cartesian_product(&[true, false])
        {
            let callee = Account {
                address: CALLEE_ADDRESS,
                code: callee_bytecode(*is_return, *callee_offset, *callee_length).into(),
                nonce: Word::one(),
                ..Default::default()
            };
            let caller = Account {
                address: CALLER_ADDRESS,
                code: caller_bytecode(*caller_offset, *caller_length).into(),
                nonce: Word::one(),
                ..Default::default()
            };

            let test_context = TestContext::<3, 1>::new(
                None,
                |accs| {
                    accs[0]
                        .address(address!("0x000000000000000000000000000000000000cafe"))
                        .balance(Word::from(10u64.pow(19)));
                    accs[1].account(&caller);
                    accs[2].account(&callee);
                },
                |mut txs, accs| {
                    txs[0]
                        .from(accs[0].address)
                        .to(accs[1].address)
                        .gas(100000u64.into());
                },
                |block, _tx| block.number(0xcafeu64),
            )
            .unwrap();

            assert_eq!(
                run_test_circuits(test_context, None),
                Ok(()),
                "(callee_offset, callee_length, caller_offset, caller_length, is_return) = {:?}",
                (
                    *callee_offset,
                    *callee_length,
                    *caller_offset,
                    *caller_length,
                    *is_return
                )
            );
        }
    }
<<<<<<< HEAD

    #[test]
    fn test_root_create() {
        let test_parameters = [(0, 0), (0, 10), (300, 20), (1000, 0)];
        for ((offset, length), is_return) in
            test_parameters.iter().cartesian_product(&[true, false])
        {
            dbg!(offset, length, is_return);
            let tx_input = callee_bytecode(*is_return, *offset, *length).code();
            assert_eq!(
                run_test_circuits(
                    TestContext::<1, 1>::new(
                        None,
                        |accs| {
                            accs[0].address(MOCK_ACCOUNTS[0]).balance(eth(10));
                        },
                        |mut txs, accs| {
                            txs[0].from(accs[0].address).input(tx_input.into());
                        },
                        |block, _| block,
                    )
                    .unwrap(),
                    None
                ),
                Ok(()),
                "(offset, length, is_return) = {:?}",
                (*offset, *length, *is_return),
            );
        }
    }

    #[test]
    fn test_root_create_old() {
        let initialization_code = callee_bytecode(true, 0, 10);
        assert_eq!(initialization_code.code.len(), 13);

        let something = Word::from_big_endian(&initialization_code.code());
        let creater_code = bytecode! {
            PUSH13(something)
            PUSH1(0)
            MSTORE
            PUSH1(100)
            PUSH1(0)
            RETURN
        };

        assert_eq!(
            run_test_circuits(
                TestContext::<1, 1>::new(
                    None,
                    |accs| {
                        accs[0].balance(eth(10));
                    },
                    |mut txs, accs| {
                        txs[0]
                            .from(accs[0].address)
                            .input(creater_code.code().into());
                    },
                    |block, _| block,
                )
                .unwrap(),
                None
            ),
            Ok(()),
        );
    }

    #[test]
    fn test_nonroot_create() {
        let initialization_code = callee_bytecode(true, 0, 10);
        let root_code = bytecode! {
            PUSH32(Word::from_little_endian(&initialization_code.code()))
            PUSH1(0)
            MSTORE
            PUSH32(32)
            PUSH32(0)
            CREATE
        };

        let caller = Account {
            address: CALLER_ADDRESS,
            code: root_code.into(),
            nonce: Word::one(),
            ..Default::default()
        };

        let test_context = TestContext::<3, 1>::new(
            None,
            |accs| {
                accs[0]
                .address(MOCK_ACCOUNTS[0]) // why is this needed?
                .balance(eth(10));
                accs[1].account(&caller);
            },
            |mut txs, accs| {
                txs[0]
                    .from(accs[0].address)
                    .to(accs[1].address)
                    .gas(100000u64.into());
            },
            |block, _| block,
        )
        .unwrap();

        assert_eq!(run_test_circuits(test_context, None), Ok(()),);
    }
=======
>>>>>>> 809895b7
}<|MERGE_RESOLUTION|>--- conflicted
+++ resolved
@@ -11,11 +11,7 @@
             },
             math_gadget::{IsZeroGadget, MinMaxGadget},
             memory_gadget::{MemoryAddressGadget, MemoryExpansionGadget},
-<<<<<<< HEAD
             not, CachedRegion, Cell, RandomLinearCombination,
-=======
-            not, CachedRegion, Cell,
->>>>>>> 809895b7
         },
         witness::{Block, Call, ExecStep, Transaction},
     },
@@ -44,11 +40,7 @@
     return_data_length: Cell<F>,
 
     memory_expansion: MemoryExpansionGadget<F, 1, N_BYTES_MEMORY_WORD_SIZE>,
-<<<<<<< HEAD
-
     code_hash: Cell<F>,
-=======
->>>>>>> 809895b7
 }
 
 // TODO: rename this is reflect the fact that is handles REVERT as well.
@@ -68,10 +60,7 @@
         let range = MemoryAddressGadget::construct(cb, offset, length);
 
         let is_success = cb.call_context(None, CallContextFieldTag::IsSuccess);
-<<<<<<< HEAD
-=======
         cb.require_boolean("is_success is boolean", is_success.expr());
->>>>>>> 809895b7
         cb.require_equal(
             "if is_success, opcode is RETURN. if not, opcode is REVERT",
             opcode.expr(),
@@ -95,7 +84,6 @@
             cb.curr.state.memory_word_size.expr(),
             [range.address()],
         );
-<<<<<<< HEAD
 
         // Case A in the specs.
         cb.condition(is_create.clone() * is_success.expr(), |cb| {
@@ -150,48 +138,6 @@
             });
         });
 
-=======
-
-        // Case A in the specs.
-        cb.condition(is_create.clone() * is_success.expr(), |cb| {
-            cb.require_equal(
-                "increase rw counter once for each memory to bytecode byte copied",
-                copy_rw_increase.expr(),
-                range.length(),
-            );
-        });
-        cb.condition(
-            is_create.clone() * is_success.expr() * not::expr(copy_rw_increase_is_zero.expr()),
-            |_cb| {
-                // TODO: copy_table_lookup for contract creation.
-            },
-        );
-
-        // Case B in the specs.
-        cb.condition(is_root.expr(), |cb| {
-            cb.require_next_state(ExecutionState::EndTx);
-            cb.call_context_lookup(
-                false.expr(),
-                None,
-                CallContextFieldTag::IsPersistent,
-                is_success.expr(),
-            );
-            cb.require_step_state_transition(StepStateTransition {
-                program_counter: To(0.expr()),
-                stack_pointer: To(STACK_CAPACITY.expr()),
-                rw_counter: Delta(
-                    cb.rw_counter_offset()
-                        + not::expr(is_success.expr())
-                            * cb.curr.state.reversible_write_counter.expr(),
-                ),
-                gas_left: Delta(-memory_expansion.gas_cost()),
-                reversible_write_counter: To(0.expr()),
-                memory_word_size: To(0.expr()),
-                ..StepStateTransition::default()
-            });
-        });
-
->>>>>>> 809895b7
         // Case C in the specs.
         // TODO: have copy_table_lookup update rw_counter expression so that this can go
         // at the end of the constraints.
@@ -210,10 +156,6 @@
         let (return_data_offset, return_data_length, copy_length) = cb.condition(
             not::expr(is_create.clone()) * not::expr(is_root.clone()),
             |cb| {
-<<<<<<< HEAD
-                // these may need to go in case C? see https://eips.ethereum.org/EIPS/eip-211
-=======
->>>>>>> 809895b7
                 let [return_data_offset, return_data_length] = [
                     CallContextFieldTag::ReturnDataOffset,
                     CallContextFieldTag::ReturnDataLength,
@@ -270,10 +212,7 @@
             return_data_length,
             restore_context,
             memory_expansion,
-<<<<<<< HEAD
             code_hash,
-=======
->>>>>>> 809895b7
         }
     }
 
@@ -318,7 +257,6 @@
             )?;
         }
 
-<<<<<<< HEAD
         if call.is_create && call.is_success {
             let values: Vec<_> = (3..3 + length.as_usize())
                 .map(|i| block.rws[step.rw_indices[i]].memory_value())
@@ -336,9 +274,6 @@
         }
 
         let copy_rw_increase = if call.is_create && call.is_success {
-=======
-        let copy_rw_increase = if call.is_create {
->>>>>>> 809895b7
             length.as_u64()
         } else if !call.is_root {
             2 * std::cmp::min(call.return_data_length, length.as_u64())
@@ -367,18 +302,13 @@
         Word,
     };
     use itertools::Itertools;
-<<<<<<< HEAD
     use mock::{eth, TestContext, MOCK_ACCOUNTS};
-=======
-    use mock::TestContext;
->>>>>>> 809895b7
 
     const CALLEE_ADDRESS: Address = Address::repeat_byte(0xff);
     const CALLER_ADDRESS: Address = Address::repeat_byte(0x34);
 
     fn callee_bytecode(is_return: bool, offset: u64, length: u64) -> Bytecode {
         let memory_address = 2;
-<<<<<<< HEAD
         let memory_value = 549;
         let mut code = bytecode! {
             PUSH2(memory_value)
@@ -386,15 +316,6 @@
             MSTORE
             PUSH2(length)
             PUSH2(offset)
-=======
-        let memory_value = Word::MAX;
-        let mut code = bytecode! {
-            PUSH32(memory_value)
-            PUSH1(memory_address)
-            MSTORE
-            PUSH32(length)
-            PUSH32(offset)
->>>>>>> 809895b7
         };
         code.write_op(if is_return {
             OpcodeId::RETURN
@@ -419,11 +340,7 @@
     }
 
     #[test]
-<<<<<<< HEAD
     fn test_noncreate_root() {
-=======
-    fn test_return_root() {
->>>>>>> 809895b7
         let test_parameters = [(0, 0), (0, 10), (300, 20), (1000, 0)];
         for ((offset, length), is_return) in
             test_parameters.iter().cartesian_product(&[true, false])
@@ -502,7 +419,6 @@
             );
         }
     }
-<<<<<<< HEAD
 
     #[test]
     fn test_root_create() {
@@ -609,6 +525,4 @@
 
         assert_eq!(run_test_circuits(test_context, None), Ok(()),);
     }
-=======
->>>>>>> 809895b7
 }