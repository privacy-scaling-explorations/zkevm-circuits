--- conflicted
+++ resolved
@@ -218,20 +218,9 @@
 
 #[cfg(test)]
 mod test {
-<<<<<<< HEAD
-    use crate::evm_circuit::{
-        test::{rand_word, run_test_circuit_incomplete_fixed_table},
-        witness,
-    };
+    use crate::{evm_circuit::test::rand_word, test_util::run_test_circuits};
     use bus_mapping::bytecode;
     use eth_types::{ToLittleEndian, Word};
-=======
-    use crate::{evm_circuit::test::rand_word, test_util::run_test_circuits};
-    use bus_mapping::{
-        bytecode,
-        eth_types::{ToLittleEndian, Word},
-    };
->>>>>>> efb92cad
 
     fn test_ok(index: Word, value: Word, _result: Word) {
         let bytecode = bytecode! {
