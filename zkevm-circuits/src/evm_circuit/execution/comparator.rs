use crate::{
    evm_circuit::{
        execution::ExecutionGadget,
        step::ExecutionState,
        util::{
            common_gadget::SameContextGadget,
            constraint_builder::{ConstraintBuilder, StepStateTransition, Transition::Delta},
<<<<<<< HEAD
            math_gadget::{CmpWordsGadget, IsEqualGadget},
            select, Cell, Word,
=======
            from_bytes,
            math_gadget::{ComparisonGadget, IsEqualGadget},
            select, CachedRegion, Cell, Word,
>>>>>>> ad66311c
        },
        witness::{Block, Call, ExecStep, Transaction},
    },
    util::Expr,
};
use eth_types::{evm_types::OpcodeId, Field, ToLittleEndian};
use halo2_proofs::plonk::Error;

#[derive(Clone, Debug)]
pub(crate) struct ComparatorGadget<F> {
    same_context: SameContextGadget<F>,
    a: Word<F>,
    b: Word<F>,
    result: Cell<F>,
    cmp: CmpWordsGadget<F>,
    is_eq: IsEqualGadget<F>,
    is_gt: IsEqualGadget<F>,
}

impl<F: Field> ExecutionGadget<F> for ComparatorGadget<F> {
    const NAME: &'static str = "CMP";

    const EXECUTION_STATE: ExecutionState = ExecutionState::CMP;

    fn configure(cb: &mut ConstraintBuilder<F>) -> Self {
        let opcode = cb.query_cell();

        let a = cb.query_word();
        let b = cb.query_word();

        // Check if opcode is EQ
        let is_eq = IsEqualGadget::construct(cb, opcode.expr(), OpcodeId::EQ.expr());
        // Check if opcode is GT. For GT we swap the stack inputs so that we
        // actually do greater than instead of smaller than.
        let is_gt = IsEqualGadget::construct(cb, opcode.expr(), OpcodeId::GT.expr());

        let cmp = CmpWordsGadget::construct(cb, &a, &b);

        // The result is:
        // - `lt` when LT or GT
        // - `eq` when EQ
        // Use copy to avoid degree too high for stack_push below.
        let result = cb.copy(select::expr(is_eq.expr(), cmp.eq.clone(), cmp.lt.clone()));

        // Pop a and b from the stack, push the result on the stack.
        // When swap is eabled we swap stack places between a and b.
        // We can push result here directly because
        // it only uses the LSB of a word.
        cb.stack_pop(select::expr(is_gt.expr(), b.expr(), a.expr()));
        cb.stack_pop(select::expr(is_gt.expr(), a.expr(), b.expr()));
        cb.stack_push(result.expr());

        // State transition
        let step_state_transition = StepStateTransition {
            rw_counter: Delta(3.expr()),
            program_counter: Delta(1.expr()),
            stack_pointer: Delta(1.expr()),
            gas_left: Delta(-OpcodeId::LT.constant_gas_cost().expr()),
            ..Default::default()
        };
        let same_context = SameContextGadget::construct(cb, opcode, step_state_transition);

        Self {
            same_context,
            a,
            b,
            result,
            cmp,
            is_eq,
            is_gt,
        }
    }

    fn assign_exec_step(
        &self,
        region: &mut CachedRegion<'_, '_, F>,
        offset: usize,
        block: &Block<F>,
        _: &Transaction,
        _: &Call,
        step: &ExecStep,
    ) -> Result<(), Error> {
        self.same_context.assign_exec_step(region, offset, step)?;

        let opcode = step.opcode.unwrap();

        // EQ op check
        self.is_eq.assign(
            region,
            offset,
            F::from(opcode.as_u8() as u64),
            F::from(OpcodeId::EQ.as_u8() as u64),
        )?;

        // swap when doing GT
        let is_gt = self.is_gt.assign(
            region,
            offset,
            F::from(opcode.as_u8() as u64),
            F::from(OpcodeId::GT.as_u8() as u64),
        )?;

        let indices = if is_gt == F::one() {
            [step.rw_indices[1], step.rw_indices[0]]
        } else {
            [step.rw_indices[0], step.rw_indices[1]]
        };
        let [a, b] = indices.map(|idx| block.rws[idx].stack_value());
        let result = block.rws[step.rw_indices[2]].stack_value();

        self.cmp.assign(region, offset, a, b)?;

        self.a.assign(region, offset, Some(a.to_le_bytes()))?;
        self.b.assign(region, offset, Some(b.to_le_bytes()))?;
        self.result
            .assign(region, offset, Some(F::from(result.low_u64())))?;

        Ok(())
    }
}

#[cfg(test)]
mod test {
    use crate::{evm_circuit::test::rand_word, test_util::run_test_circuits};
    use eth_types::evm_types::OpcodeId;
    use eth_types::{bytecode, Word};
    use mock::TestContext;

    fn test_ok(opcode: OpcodeId, a: Word, b: Word, _c: Word) {
        let bytecode = bytecode! {
            PUSH32(b)
            PUSH32(a)
            .write_op(opcode)
            STOP
        };

        assert_eq!(
            run_test_circuits(
                TestContext::<2, 1>::simple_ctx_with_bytecode(bytecode).unwrap(),
                None
            ),
            Ok(())
        );
    }

    #[test]
    fn comparator_gadget_simple() {
        let hi_lo = Word::from_big_endian(&[[255u8; 16], [0u8; 16]].concat());
        let lo_hi = Word::from_big_endian(&[[0u8; 16], [255u8; 16]].concat());

        // LT
        // hi_lo < lo_hi == 0
        test_ok(OpcodeId::LT, hi_lo, lo_hi, 0.into());
        // lo_hi < hi_lo == 1
        test_ok(OpcodeId::LT, lo_hi, hi_lo, 1.into());
        // hi_lo < hi_lo == 0
        test_ok(OpcodeId::LT, hi_lo, hi_lo, 0.into());
        // lo_hi < lo_hi == 0
        test_ok(OpcodeId::LT, lo_hi, lo_hi, 0.into());

        // GT
        // hi_lo > lo_hi == 1
        test_ok(OpcodeId::GT, hi_lo, lo_hi, 1.into());
        // lo_hi > hi_lo == 0
        test_ok(OpcodeId::GT, lo_hi, hi_lo, 0.into());
        // hi_lo > hi_lo == 0
        test_ok(OpcodeId::GT, hi_lo, hi_lo, 0.into());
        // lo_hi > lo_hi == 0
        test_ok(OpcodeId::GT, lo_hi, lo_hi, 0.into());

        // EQ
        // (hi_lo == lo_hi) == 0
        test_ok(OpcodeId::EQ, hi_lo, lo_hi, 0.into());
        // (lo_hi == hi_lo) == 0
        test_ok(OpcodeId::EQ, lo_hi, hi_lo, 0.into());
        // (hi_lo == hi_lo) == 1
        test_ok(OpcodeId::EQ, hi_lo, hi_lo, 1.into());
        // (lo_hi == lo_hi) == 1
        test_ok(OpcodeId::EQ, lo_hi, lo_hi, 1.into());
    }

    #[test]
    fn comparator_gadget_rand() {
        let a = rand_word();
        let b = rand_word();
        test_ok(OpcodeId::LT, a, b, Word::from((a < b) as usize));
        test_ok(OpcodeId::GT, a, b, Word::from((a > b) as usize));
        test_ok(OpcodeId::EQ, a, b, Word::from((a == b) as usize));
    }
}<|MERGE_RESOLUTION|>--- conflicted
+++ resolved
@@ -5,14 +5,9 @@
         util::{
             common_gadget::SameContextGadget,
             constraint_builder::{ConstraintBuilder, StepStateTransition, Transition::Delta},
-<<<<<<< HEAD
-            math_gadget::{CmpWordsGadget, IsEqualGadget},
-            select, Cell, Word,
-=======
             from_bytes,
             math_gadget::{ComparisonGadget, IsEqualGadget},
             select, CachedRegion, Cell, Word,
->>>>>>> ad66311c
         },
         witness::{Block, Call, ExecStep, Transaction},
     },
