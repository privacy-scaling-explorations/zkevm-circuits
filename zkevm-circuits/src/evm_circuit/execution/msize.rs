use crate::{
    evm_circuit::{
        execution::ExecutionGadget,
        param::N_BYTES_WORD,
        step::ExecutionState,
        util::{
            common_gadget::SameContextGadget,
            constraint_builder::{
                ConstraintBuilder, StepStateTransition, Transition::Delta,
            },
            from_bytes, RandomLinearCombination,
        },
        witness::{Block, Call, ExecStep, Transaction},
    },
    util::Expr,
};
use halo2::{arithmetic::FieldExt, circuit::Region, plonk::Error};

#[derive(Clone, Debug)]
pub(crate) struct MsizeGadget<F> {
    same_context: SameContextGadget<F>,
    value: RandomLinearCombination<F, 8>,
}

impl<F: FieldExt> ExecutionGadget<F> for MsizeGadget<F> {
    const NAME: &'static str = "MSIZE";

    const EXECUTION_STATE: ExecutionState = ExecutionState::MSIZE;

    fn configure(cb: &mut ConstraintBuilder<F>) -> Self {
        let value = cb.query_rlc();

        // memory_size is limited to 64 bits so we only consider 8 bytes
        cb.require_equal(
            "Constrain memory_size equal to stack value",
            from_bytes::expr(&value.cells),
            cb.curr.state.memory_word_size.expr() * N_BYTES_WORD.expr(),
        );

        // Push the value on the stack
        cb.stack_push(value.expr());

        // State transition
        let step_state_transition = StepStateTransition {
            rw_counter: Delta(1.expr()),
            program_counter: Delta(1.expr()),
            stack_pointer: Delta((-1).expr()),
            ..Default::default()
        };
        let opcode = cb.query_cell();
        let same_context = SameContextGadget::construct(
            cb,
            opcode,
            step_state_transition,
            None,
        );

        Self {
            same_context,
            value,
        }
    }

    fn assign_exec_step(
        &self,
        region: &mut Region<'_, F>,
        offset: usize,
        _: &Block<F>,
        _: &Transaction<F>,
        _: &Call<F>,
        step: &ExecStep,
    ) -> Result<(), Error> {
        self.same_context.assign_exec_step(region, offset, step)?;
        self.value.assign(
            region,
            offset,
            Some((step.memory_size as u64).to_le_bytes()),
        )?;

        Ok(())
    }
}

#[cfg(test)]
mod test {
<<<<<<< HEAD
    use crate::evm_circuit::{
        test::run_test_circuit_incomplete_fixed_table, witness,
    };
    use bus_mapping::bytecode;
    use eth_types::Word;
=======
    use crate::test_util::run_test_circuits;
    use bus_mapping::{bytecode, eth_types::Word};
>>>>>>> efb92cad

    #[test]
    fn msize_gadget() {
        let address = Word::from(0x10);
        let value = Word::from_big_endian(&(1..33).collect::<Vec<_>>());
        let bytecode = bytecode! {
            PUSH32(value)
            PUSH32(address)
            MSTORE
            #[start]
            MSIZE
            STOP
        };

        assert_eq!(run_test_circuits(bytecode), Ok(()));
    }
}<|MERGE_RESOLUTION|>--- conflicted
+++ resolved
@@ -83,16 +83,9 @@
 
 #[cfg(test)]
 mod test {
-<<<<<<< HEAD
-    use crate::evm_circuit::{
-        test::run_test_circuit_incomplete_fixed_table, witness,
-    };
+    use crate::test_util::run_test_circuits;
     use bus_mapping::bytecode;
     use eth_types::Word;
-=======
-    use crate::test_util::run_test_circuits;
-    use bus_mapping::{bytecode, eth_types::Word};
->>>>>>> efb92cad
 
     #[test]
     fn msize_gadget() {
