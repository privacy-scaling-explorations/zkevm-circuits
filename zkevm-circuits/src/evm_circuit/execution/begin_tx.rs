use crate::{
    evm_circuit::{
        execution::ExecutionGadget,
        param::{N_BYTES_ACCOUNT_ADDRESS, N_BYTES_GAS, N_BYTES_WORD},
        step::ExecutionState,
        util::{
            and,
            common_gadget::TransferWithGasFeeGadget,
            constraint_builder::{
                ConstraintBuilder, ReversionInfo, StepStateTransition,
                Transition::{Delta, To},
            },
            math_gadget::{
                ContractCreateGadget, IsEqualGadget, IsZeroGadget, MulWordByU64Gadget,
                RangeCheckGadget,
            },
            not, select, CachedRegion, Cell, Word,
        },
        witness::{Block, Call, ExecStep, Transaction},
    },
    table::{AccountFieldTag, CallContextFieldTag, TxFieldTag as TxContextFieldTag},
    util::Expr,
};
use eth_types::{evm_types::GasCost, Field, ToLittleEndian, ToScalar};
use ethers_core::utils::{get_contract_address, keccak256};
use gadgets::util::expr_from_bytes;
use halo2_proofs::circuit::Value;
use halo2_proofs::plonk::Error;

#[derive(Clone, Debug)]
pub(crate) struct BeginTxGadget<F> {
    tx_id: Cell<F>,
    tx_nonce: Cell<F>,
    tx_gas: Cell<F>,
    tx_gas_price: Word<F>,
    mul_gas_fee_by_gas: MulWordByU64Gadget<F>,
    tx_caller_address: Cell<F>,
    tx_caller_address_is_zero: IsZeroGadget<F>,
    tx_callee_address: Cell<F>,
    call_callee_address: Cell<F>,
    tx_is_create: Cell<F>,
    tx_value: Word<F>,
    tx_call_data_length: Cell<F>,
    tx_call_data_gas_cost: Cell<F>,
    reversion_info: ReversionInfo<F>,
    sufficient_gas_left: RangeCheckGadget<F, N_BYTES_GAS>,
    transfer_with_gas_fee: TransferWithGasFeeGadget<F>,
    phase2_code_hash: Cell<F>,
    is_empty_code_hash: IsEqualGadget<F>,
    caller_nonce_hash_bytes: [Cell<F>; N_BYTES_WORD],
    create: ContractCreateGadget<F, false>,
}

impl<F: Field> ExecutionGadget<F> for BeginTxGadget<F> {
    const NAME: &'static str = "BeginTx";

    const EXECUTION_STATE: ExecutionState = ExecutionState::BeginTx;

    fn configure(cb: &mut ConstraintBuilder<F>) -> Self {
        // Use rw_counter of the step which triggers next call as its call_id.
        let call_id = cb.curr.state.rw_counter.clone();

        let tx_id = cb.query_cell();
        cb.call_context_lookup(
            1.expr(),
            Some(call_id.expr()),
            CallContextFieldTag::TxId,
            tx_id.expr(),
        );
        let mut reversion_info = cb.reversion_info_write(None);
        cb.call_context_lookup(
            1.expr(),
            Some(call_id.expr()),
            CallContextFieldTag::IsSuccess,
            reversion_info.is_persistent(),
        );

        let [tx_nonce, tx_gas, tx_caller_address, tx_callee_address, tx_is_create, tx_call_data_length, tx_call_data_gas_cost] =
            [
                TxContextFieldTag::Nonce,
                TxContextFieldTag::Gas,
                TxContextFieldTag::CallerAddress,
                TxContextFieldTag::CalleeAddress,
                TxContextFieldTag::IsCreate,
                TxContextFieldTag::CallDataLength,
                TxContextFieldTag::CallDataGasCost,
            ]
            .map(|field_tag| cb.tx_context(tx_id.expr(), field_tag, None));
        let tx_caller_address_is_zero = IsZeroGadget::construct(cb, tx_caller_address.expr());
        cb.require_equal(
            "CallerAddress != 0 (not a padding tx)",
            tx_caller_address_is_zero.expr(),
            false.expr(),
        );
        let [tx_gas_price, tx_value] = [TxContextFieldTag::GasPrice, TxContextFieldTag::Value]
            .map(|field_tag| cb.tx_context_as_word(tx_id.expr(), field_tag, None));

        let call_callee_address = cb.query_cell();
        cb.condition(not::expr(tx_is_create.expr()), |cb| {
            cb.require_equal(
                "Tx to non-zero address",
                tx_callee_address.expr(),
                call_callee_address.expr(),
            );
        });

        // Add first BeginTx step constraint to have tx_id == 1
        cb.step_first(|cb| {
            cb.require_equal("tx_id is initialized to be 1", tx_id.expr(), 1.expr());
        });

        // Increase caller's nonce.
        // (tx caller's nonce always increases even tx ends with error)
        cb.account_write(
            tx_caller_address.expr(),
            AccountFieldTag::Nonce,
            tx_nonce.expr() + 1.expr(),
            tx_nonce.expr(),
            None,
        );

        // TODO: Implement EIP 1559 (currently it only supports legacy
        // transaction format)
        // Calculate transaction gas fee
        let mul_gas_fee_by_gas =
            MulWordByU64Gadget::construct(cb, tx_gas_price.clone(), tx_gas.expr());

        // TODO: Take gas cost of access list (EIP 2930) into consideration.
        // Use intrinsic gas
        let intrinsic_gas_cost = select::expr(
            tx_is_create.expr(),
            GasCost::CREATION_TX.expr(),
            GasCost::TX.expr(),
        ) + tx_call_data_gas_cost.expr();

        // Check gas_left is sufficient
        let gas_left = tx_gas.expr() - intrinsic_gas_cost;
        let sufficient_gas_left = RangeCheckGadget::construct(cb, gas_left.clone());

        // Prepare access list of caller and callee
        cb.account_access_list_write(
            tx_id.expr(),
            tx_caller_address.expr(),
            1.expr(),
            0.expr(),
            None,
        );
        cb.account_access_list_write(
            tx_id.expr(),
            tx_callee_address.expr(),
            1.expr(),
            0.expr(),
            None,
        );

        // TODO: If value is 0, skip transfer, just like callop.
        // Transfer value from caller to callee
        let transfer_with_gas_fee = TransferWithGasFeeGadget::construct(
            cb,
            tx_caller_address.expr(),
            tx_callee_address.expr(),
            tx_value.clone(),
            mul_gas_fee_by_gas.product().clone(),
            &mut reversion_info,
        );

        // Read code_hash of callee
        let phase2_code_hash = cb.query_cell_phase2();
        let is_empty_code_hash =
            IsEqualGadget::construct(cb, phase2_code_hash.expr(), cb.empty_hash_rlc());

        cb.condition(not::expr(tx_is_create.expr()), |cb| {
            cb.account_read(
                tx_callee_address.expr(),
                AccountFieldTag::CodeHash,
                phase2_code_hash.expr(),
            );
        });
        let caller_nonce_hash_bytes = array_init::array_init(|_| cb.query_byte());
        let create = ContractCreateGadget::construct(cb);
        cb.require_equal(
            "tx caller address equivalence",
            tx_caller_address.expr(),
            create.caller_address(),
        );
        cb.condition(tx_is_create.expr(), |cb| {
            cb.require_equal(
                "call callee address equivalence",
                call_callee_address.expr(),
                expr_from_bytes(&caller_nonce_hash_bytes[0..N_BYTES_ACCOUNT_ADDRESS]),
            );
<<<<<<< HEAD
=======

            cb.require_step_state_transition(StepStateTransition {
                // 11 reads and writes:
                //   - Write CallContext TxId
                //   - Write CallContext RwCounterEndOfReversion
                //   - Write CallContext IsPersistent
                //   - Write CallContext IsSuccess
                //   - Write Account Nonce
                //   - Write TxAccessListAccount
                //   - Write TxAccessListAccount
                //   - Write Account Balance (Not Reversible)
                //   - Write Account Balance
                //   - Write Account Balance
                //   - Read Account CodeHash
                rw_counter: Delta(11.expr()),
                call_id: To(call_id.expr()),
                ..StepStateTransition::any()
            });
>>>>>>> 0cf673b6
        });
        cb.require_equal(
            "tx nonce equivalence",
            tx_nonce.expr(),
            create.caller_nonce(),
        );

        // 1. Handle contract creation transaction.
        cb.condition(tx_is_create.expr(), |cb| {
            let output_rlc = cb.word_rlc::<N_BYTES_WORD>(
                caller_nonce_hash_bytes
                    .iter()
                    .map(Expr::expr)
                    .collect::<Vec<_>>()
                    .try_into()
                    .unwrap(),
            );
            cb.keccak_table_lookup(create.input_rlc(cb), create.input_length(), output_rlc);

            cb.account_write(
                call_callee_address.expr(),
                AccountFieldTag::Nonce,
                1.expr(),
                0.expr(),
                Some(&mut reversion_info),
            );
            for (field_tag, value) in [
                (CallContextFieldTag::Depth, 1.expr()),
                (CallContextFieldTag::CallerAddress, tx_caller_address.expr()),
                (
                    CallContextFieldTag::CalleeAddress,
                    call_callee_address.expr(),
                ),
                (CallContextFieldTag::CallDataOffset, 0.expr()),
                (
                    CallContextFieldTag::CallDataLength,
                    tx_call_data_length.expr(),
                ),
                (CallContextFieldTag::Value, tx_value.expr()),
                (CallContextFieldTag::IsStatic, 0.expr()),
                (CallContextFieldTag::LastCalleeId, 0.expr()),
                (CallContextFieldTag::LastCalleeReturnDataOffset, 0.expr()),
                (CallContextFieldTag::LastCalleeReturnDataLength, 0.expr()),
                (CallContextFieldTag::IsRoot, 1.expr()),
                (CallContextFieldTag::IsCreate, 1.expr()),
                (
                    CallContextFieldTag::CodeHash,
                    cb.curr.state.code_hash.expr(),
                ),
            ] {
                cb.call_context_lookup(true.expr(), Some(call_id.expr()), field_tag, value);
            }

            cb.require_step_state_transition(StepStateTransition {
<<<<<<< HEAD
                // 23 reads and writes:
=======
                // 23-24 reads and writes:
>>>>>>> 0cf673b6
                //   - Write CallContext TxId
                //   - Write CallContext RwCounterEndOfReversion
                //   - Write CallContext IsPersistent
                //   - Write CallContext IsSuccess
                //   - Write Account (Caller) Nonce
                //   - Write TxAccessListAccount
                //   - Write TxAccessListAccount
<<<<<<< HEAD
                //   - Write Account (Caller) Balance (Reversible)
                //   - Write Account (Callee) Balance (Reversible)
                //   - Write Account (Callee) Nonce (Reversible)
=======
                //   - Write Account Balance (Not Reversible)
                //   - Write Account Balance
                //   - Write Account Balance
                //   - Read Account CodeHash (only if tx is not create)
>>>>>>> 0cf673b6
                //   - Write CallContext Depth
                //   - Write CallContext CallerAddress
                //   - Write CallContext CalleeAddress
                //   - Write CallContext CallDataOffset
                //   - Write CallContext CallDataLength
                //   - Write CallContext Value
                //   - Write CallContext IsStatic
                //   - Write CallContext LastCalleeId
                //   - Write CallContext LastCalleeReturnDataOffset
                //   - Write CallContext LastCalleeReturnDataLength
                //   - Write CallContext IsRoot
                //   - Write CallContext IsCreate
                //   - Write CallContext CodeHash
<<<<<<< HEAD
                rw_counter: Delta(23.expr()),
=======
                rw_counter: Delta(23.expr() + (1.expr() - tx_is_create.expr())),
>>>>>>> 0cf673b6
                call_id: To(call_id.expr()),
                is_root: To(true.expr()),
                is_create: To(tx_is_create.expr()),
                code_hash: To(cb.curr.state.code_hash.expr()),
                gas_left: To(gas_left.clone()),
                // There are 3 reversible writes:
                //  - Caller Account Balance
                //  - Callee Account Balance
                //  - Callee Account Nonce
                reversible_write_counter: To(3.expr()),
                log_id: To(0.expr()),
                ..StepStateTransition::new_context()
            });
        });

        // TODO: 2. Handle call to precompiled contracts.

        // 3. Call to account with empty code.
        cb.condition(is_empty_code_hash.expr(), |cb| {
            cb.require_equal(
                "Tx to account with empty code should be persistent",
                reversion_info.is_persistent(),
                1.expr(),
            );
            cb.require_equal(
                "Go to EndTx when Tx to account with empty code",
                cb.next.execution_state_selector([ExecutionState::EndTx]),
                1.expr(),
            );

            cb.require_step_state_transition(StepStateTransition {
                // 10 reads and writes:
                //   - Write CallContext TxId
                //   - Write CallContext RwCounterEndOfReversion
                //   - Write CallContext IsPersistent
                //   - Write CallContext IsSuccess
                //   - Write Account Nonce
                //   - Write TxAccessListAccount
                //   - Write TxAccessListAccount
                //   - Write Account Balance
                //   - Write Account Balance
                //   - Read Account CodeHash
                rw_counter: Delta(10.expr()),
                call_id: To(call_id.expr()),
                ..StepStateTransition::any()
            });
        });

        // 4. Call to account with non-empty code.
        cb.condition(
            and::expr([
                not::expr(tx_is_create.expr()),
                not::expr(is_empty_code_hash.expr()),
            ]),
            |cb| {
                // Setup first call's context.
                for (field_tag, value) in [
                    (CallContextFieldTag::Depth, 1.expr()),
                    (CallContextFieldTag::CallerAddress, tx_caller_address.expr()),
                    (CallContextFieldTag::CalleeAddress, tx_callee_address.expr()),
                    (CallContextFieldTag::CallDataOffset, 0.expr()),
                    (
                        CallContextFieldTag::CallDataLength,
                        tx_call_data_length.expr(),
                    ),
                    (CallContextFieldTag::Value, tx_value.expr()),
                    (CallContextFieldTag::IsStatic, 0.expr()),
                    (CallContextFieldTag::LastCalleeId, 0.expr()),
                    (CallContextFieldTag::LastCalleeReturnDataOffset, 0.expr()),
                    (CallContextFieldTag::LastCalleeReturnDataLength, 0.expr()),
                    (CallContextFieldTag::IsRoot, 1.expr()),
                    (CallContextFieldTag::IsCreate, tx_is_create.expr()),
                    (CallContextFieldTag::CodeHash, phase2_code_hash.expr()),
                ] {
                    cb.call_context_lookup(true.expr(), Some(call_id.expr()), field_tag, value);
                }

                cb.require_step_state_transition(StepStateTransition {
                    // 22-23 reads and writes:
                    //   - Write CallContext TxId
                    //   - Write CallContext RwCounterEndOfReversion
                    //   - Write CallContext IsPersistent
                    //   - Write CallContext IsSuccess
                    //   - Write Account Nonce
                    //   - Write TxAccessListAccount
                    //   - Write TxAccessListAccount
                    //   - Write Account Balance
                    //   - Write Account Balance
                    //   - Read Account CodeHash (only if tx is not create)
                    //   - Write CallContext Depth
                    //   - Write CallContext CallerAddress
                    //   - Write CallContext CalleeAddress
                    //   - Write CallContext CallDataOffset
                    //   - Write CallContext CallDataLength
                    //   - Write CallContext Value
                    //   - Write CallContext IsStatic
                    //   - Write CallContext LastCalleeId
                    //   - Write CallContext LastCalleeReturnDataOffset
                    //   - Write CallContext LastCalleeReturnDataLength
                    //   - Write CallContext IsRoot
                    //   - Write CallContext IsCreate
                    //   - Write CallContext CodeHash
                    rw_counter: Delta(22.expr() + (1.expr() - tx_is_create.expr())),
                    call_id: To(call_id.expr()),
                    is_root: To(true.expr()),
                    is_create: To(tx_is_create.expr()),
                    code_hash: To(phase2_code_hash.expr()),
                    gas_left: To(gas_left),
                    reversible_write_counter: To(2.expr()),
                    log_id: To(0.expr()),
                    ..StepStateTransition::new_context()
                });
            },
        );

        Self {
            tx_id,
            tx_nonce,
            tx_gas,
            tx_gas_price,
            mul_gas_fee_by_gas,
            tx_caller_address,
            tx_caller_address_is_zero,
            tx_callee_address,
            call_callee_address,
            tx_is_create,
            tx_value,
            tx_call_data_length,
            tx_call_data_gas_cost,
            reversion_info,
            sufficient_gas_left,
            transfer_with_gas_fee,
            phase2_code_hash,
            is_empty_code_hash,
            caller_nonce_hash_bytes,
            create,
        }
    }

    fn assign_exec_step(
        &self,
        region: &mut CachedRegion<'_, '_, F>,
        offset: usize,
        block: &Block<F>,
        tx: &Transaction,
        call: &Call,
        step: &ExecStep,
    ) -> Result<(), Error> {
        let gas_fee = tx.gas_price * tx.gas;

        let [caller_balance_sub_fee_pair, caller_balance_sub_value_pair, callee_balance_pair] =
            [7, 8, 9].map(|idx| block.rws[step.rw_indices[idx]].account_value_pair());
        let callee_code_hash = if tx.is_create {
            call.code_hash
        } else {
            block.rws[step.rw_indices[10]].account_value_pair().0
        };

        self.tx_id
            .assign(region, offset, Value::known(F::from(tx.id as u64)))?;
        self.tx_nonce
            .assign(region, offset, Value::known(F::from(tx.nonce)))?;
        self.tx_gas
            .assign(region, offset, Value::known(F::from(tx.gas)))?;
        self.tx_gas_price
            .assign(region, offset, Some(tx.gas_price.to_le_bytes()))?;
        self.mul_gas_fee_by_gas
            .assign(region, offset, tx.gas_price, tx.gas, gas_fee)?;
        let caller_address = tx
            .caller_address
            .to_scalar()
            .expect("unexpected Address -> Scalar conversion failure");
        self.tx_caller_address
            .assign(region, offset, Value::known(caller_address))?;
        self.tx_caller_address_is_zero
            .assign(region, offset, caller_address)?;
        self.tx_callee_address.assign(
            region,
            offset,
            Value::known(
                tx.callee_address
                    .to_scalar()
                    .expect("unexpected Address -> Scalar conversion failure"),
            ),
        )?;
        self.call_callee_address.assign(
            region,
            offset,
            Value::known(
                if tx.is_create {
                    get_contract_address(tx.caller_address, tx.nonce)
                } else {
                    tx.callee_address
                }
                .to_scalar()
                .expect("unexpected Address -> Scalar conversion failure"),
            ),
        )?;
        self.tx_is_create
            .assign(region, offset, Value::known(F::from(tx.is_create as u64)))?;
        self.tx_call_data_length.assign(
            region,
            offset,
            Value::known(F::from(tx.call_data_length as u64)),
        )?;
        self.tx_call_data_gas_cost.assign(
            region,
            offset,
            Value::known(F::from(tx.call_data_gas_cost)),
        )?;
        self.reversion_info.assign(
            region,
            offset,
            call.rw_counter_end_of_reversion,
            call.is_persistent,
        )?;
        self.sufficient_gas_left
            .assign(region, offset, F::from(tx.gas - step.gas_cost))?;
        self.transfer_with_gas_fee.assign(
            region,
            offset,
            caller_balance_sub_fee_pair,
            caller_balance_sub_value_pair,
            callee_balance_pair,
            tx.value,
            gas_fee,
        )?;
        self.phase2_code_hash
            .assign(region, offset, region.word_rlc(callee_code_hash))?;
        self.is_empty_code_hash.assign_value(
            region,
            offset,
            region.word_rlc(callee_code_hash),
            region.empty_hash_rlc(),
        )?;

        let untrimmed_contract_addr = {
            let mut stream = ethers_core::utils::rlp::RlpStream::new();
            stream.begin_list(2);
            stream.append(&tx.caller_address);
            stream.append(&eth_types::U256::from(tx.nonce));
            let rlp_encoding = stream.out().to_vec();
            keccak256(&rlp_encoding)
        };
        for (c, v) in self
            .caller_nonce_hash_bytes
            .iter()
            .rev()
            .zip(untrimmed_contract_addr.iter())
        {
            c.assign(region, offset, Value::known(F::from(*v as u64)))?;
        }
        self.create.assign(
            region,
            offset,
            tx.caller_address,
            tx.nonce,
            Some(callee_code_hash),
            None,
        )?;

        Ok(())
    }
}

#[cfg(test)]
mod test {
    use crate::{evm_circuit::test::rand_bytes, test_util::CircuitTestBuilder};
    use bus_mapping::evm::OpcodeId;
    use eth_types::{self, bytecode, evm_types::GasCost, word, Bytecode, Word};

    use mock::{eth, gwei, TestContext, MOCK_ACCOUNTS};

    fn gas(call_data: &[u8]) -> Word {
        Word::from(
            GasCost::TX.as_u64()
                + 2 * OpcodeId::PUSH32.constant_gas_cost().as_u64()
                + call_data
                    .iter()
                    .map(|&x| if x == 0 { 4 } else { 16 })
                    .sum::<u64>(),
        )
    }

    fn code_with_return() -> Bytecode {
        bytecode! {
            PUSH1(0)
            PUSH1(0)
            RETURN
        }
    }

    fn code_with_revert() -> Bytecode {
        bytecode! {
            PUSH1(0)
            PUSH1(0)
            REVERT
        }
    }

    fn test_ok(tx: eth_types::Transaction, code: Option<Bytecode>) {
        // Get the execution steps from the external tracer
        let ctx = TestContext::<2, 1>::new(
            None,
            |accs| {
                accs[0].address(MOCK_ACCOUNTS[0]).balance(eth(10));
                if let Some(code) = code {
                    accs[0].code(code);
                }
                accs[1].address(MOCK_ACCOUNTS[1]).balance(eth(10));
            },
            |mut txs, _accs| {
                txs[0]
                    .to(tx.to.unwrap())
                    .from(tx.from)
                    .gas_price(tx.gas_price.unwrap())
                    .gas(tx.gas)
                    .input(tx.input)
                    .value(tx.value);
            },
            |block, _tx| block.number(0xcafeu64),
        )
        .unwrap();

        CircuitTestBuilder::new_from_test_ctx(ctx).run();
    }

    // TODO: Use `mock` crate.
    fn mock_tx(value: Word, gas_price: Word, calldata: Vec<u8>) -> eth_types::Transaction {
        let from = MOCK_ACCOUNTS[1];
        let to = MOCK_ACCOUNTS[0];
        eth_types::Transaction {
            from,
            to: Some(to),
            value,
            gas: gas(&calldata),
            gas_price: Some(gas_price),
            input: calldata.into(),
            ..Default::default()
        }
    }

    #[test]
    fn begin_tx_gadget_simple() {
        // Transfer 1 ether to account with empty code, successfully
        test_ok(mock_tx(eth(1), gwei(2), vec![]), None);

        // Transfer 1 ether, successfully
        test_ok(mock_tx(eth(1), gwei(2), vec![]), Some(code_with_return()));

        // Transfer 1 ether, tx reverts
        test_ok(mock_tx(eth(1), gwei(2), vec![]), Some(code_with_revert()));

        // Transfer nothing with some calldata
        test_ok(
            mock_tx(eth(0), gwei(2), vec![1, 2, 3, 4, 0, 0, 0, 0]),
            Some(code_with_return()),
        );
    }

    #[test]
    fn begin_tx_large_nonce() {
        // This test checks that the rw table assignment and evm circuit are consistent
        // in not applying an RLC to account and tx nonces.
        // https://github.com/privacy-scaling-explorations/zkevm-circuits/issues/592
        let multibyte_nonce = Word::from(700);

        let to = MOCK_ACCOUNTS[0];
        let from = MOCK_ACCOUNTS[1];

        let code = bytecode! {
            STOP
        };

        let ctx = TestContext::<2, 1>::new(
            None,
            |accs| {
                accs[0].address(to).balance(eth(1)).code(code);
                accs[1].address(from).balance(eth(1)).nonce(multibyte_nonce);
            },
            |mut txs, _| {
                txs[0].to(to).from(from).nonce(multibyte_nonce);
            },
            |block, _| block,
        )
        .unwrap();

        CircuitTestBuilder::new_from_test_ctx(ctx).run();
    }

    #[test]
    fn begin_tx_gadget_rand() {
        let random_amount = Word::from_little_endian(&rand_bytes(32)) % eth(1);
        let random_gas_price = Word::from_little_endian(&rand_bytes(32)) % gwei(2);
        // If this test fails, we want these values to appear in the CI logs.
        dbg!(random_amount, random_gas_price);

        for (value, gas_price, calldata, code) in [
            // Transfer random ether to account with empty code, successfully
            (random_amount, gwei(2), vec![], None),
            // Transfer nothing with random gas_price to account with empty code, successfully
            (eth(0), random_gas_price, vec![], None),
            // Transfer random ether, successfully
            (random_amount, gwei(2), vec![], Some(code_with_return())),
            // Transfer nothing with random gas_price, successfully
            (eth(0), random_gas_price, vec![], Some(code_with_return())),
            // Transfer random ether, tx reverts
            (random_amount, gwei(2), vec![], Some(code_with_revert())),
            // Transfer nothing with random gas_price, tx reverts
            (eth(0), random_gas_price, vec![], Some(code_with_revert())),
        ] {
            test_ok(mock_tx(value, gas_price, calldata), code);
        }
    }

    #[test]
    fn begin_tx_no_code() {
        let ctx = TestContext::<2, 1>::new(
            None,
            |accs| {
                accs[0].address(MOCK_ACCOUNTS[0]).balance(eth(20));
                accs[1].address(MOCK_ACCOUNTS[1]).balance(eth(10));
            },
            |mut txs, _accs| {
                txs[0]
                    .from(MOCK_ACCOUNTS[0])
                    .to(MOCK_ACCOUNTS[1])
                    .gas_price(gwei(2))
                    .gas(Word::from(0x10000))
                    .value(eth(2));
            },
            |block, _tx| block.number(0xcafeu64),
        )
        .unwrap();

        CircuitTestBuilder::new_from_test_ctx(ctx).run();
    }

    #[test]
    fn begin_tx_no_account() {
        let ctx = TestContext::<1, 1>::new(
            None,
            |accs| {
                accs[0].address(MOCK_ACCOUNTS[0]).balance(eth(20));
            },
            |mut txs, _accs| {
                txs[0]
                    .from(MOCK_ACCOUNTS[0])
                    .to(MOCK_ACCOUNTS[1])
                    .gas_price(gwei(2))
                    .gas(Word::from(0x10000))
                    .value(eth(2));
            },
            |block, _tx| block.number(0xcafeu64),
        )
        .unwrap();

        CircuitTestBuilder::new_from_test_ctx(ctx).run();
    }

    fn begin_tx_deploy(nonce: u64) {
        let code = bytecode! {
            // [ADDRESS, STOP]
            PUSH32(word!("3000000000000000000000000000000000000000000000000000000000000000"))
            PUSH1(0)
            MSTORE

            PUSH1(2)
            PUSH1(0)
            RETURN
        };
        let ctx = TestContext::<1, 1>::new(
            None,
            |accs| {
                accs[0]
                    .address(MOCK_ACCOUNTS[0])
                    .balance(eth(20))
                    .nonce(nonce.into());
            },
            |mut txs, _accs| {
                txs[0]
                    .from(MOCK_ACCOUNTS[0])
                    .nonce(nonce.into())
                    .gas_price(gwei(2))
                    .gas(Word::from(0x10000))
                    .value(eth(2))
                    .input(code.into());
            },
            |block, _tx| block.number(0xcafeu64),
        )
        .unwrap();

        CircuitTestBuilder::new_from_test_ctx(ctx).run();
    }

    #[test]
    fn begin_tx_deploy_nonce_zero() {
        begin_tx_deploy(0);
    }
    #[test]
    fn begin_tx_deploy_nonce_small_1byte() {
        begin_tx_deploy(1);
        begin_tx_deploy(127);
    }
    #[test]
    fn begin_tx_deploy_nonce_big_1byte() {
        begin_tx_deploy(128);
        begin_tx_deploy(255);
    }
    #[test]
    fn begin_tx_deploy_nonce_2bytes() {
        begin_tx_deploy(0x0100u64);
        begin_tx_deploy(0x1020u64);
        begin_tx_deploy(0xffffu64);
    }
    #[test]
    fn begin_tx_deploy_nonce_3bytes() {
        begin_tx_deploy(0x010000u64);
        begin_tx_deploy(0x102030u64);
        begin_tx_deploy(0xffffffu64);
    }
    #[test]
    fn begin_tx_deploy_nonce_4bytes() {
        begin_tx_deploy(0x01000000u64);
        begin_tx_deploy(0x10203040u64);
        begin_tx_deploy(0xffffffffu64);
    }
    #[test]
    fn begin_tx_deploy_nonce_5bytes() {
        begin_tx_deploy(0x0100000000u64);
        begin_tx_deploy(0x1020304050u64);
        begin_tx_deploy(0xffffffffffu64);
    }
    #[test]
    fn begin_tx_deploy_nonce_6bytes() {
        begin_tx_deploy(0x010000000000u64);
        begin_tx_deploy(0x102030405060u64);
        begin_tx_deploy(0xffffffffffffu64);
    }
    #[test]
    fn begin_tx_deploy_nonce_7bytes() {
        begin_tx_deploy(0x01000000000000u64);
        begin_tx_deploy(0x10203040506070u64);
        begin_tx_deploy(0xffffffffffffffu64);
    }
    #[test]
    fn begin_tx_deploy_nonce_8bytes() {
        begin_tx_deploy(0x0100000000000000u64);
        begin_tx_deploy(0x1020304050607080u64);
        begin_tx_deploy(0xfffffffffffffffeu64);
    }
}<|MERGE_RESOLUTION|>--- conflicted
+++ resolved
@@ -189,27 +189,6 @@
                 call_callee_address.expr(),
                 expr_from_bytes(&caller_nonce_hash_bytes[0..N_BYTES_ACCOUNT_ADDRESS]),
             );
-<<<<<<< HEAD
-=======
-
-            cb.require_step_state_transition(StepStateTransition {
-                // 11 reads and writes:
-                //   - Write CallContext TxId
-                //   - Write CallContext RwCounterEndOfReversion
-                //   - Write CallContext IsPersistent
-                //   - Write CallContext IsSuccess
-                //   - Write Account Nonce
-                //   - Write TxAccessListAccount
-                //   - Write TxAccessListAccount
-                //   - Write Account Balance (Not Reversible)
-                //   - Write Account Balance
-                //   - Write Account Balance
-                //   - Read Account CodeHash
-                rw_counter: Delta(11.expr()),
-                call_id: To(call_id.expr()),
-                ..StepStateTransition::any()
-            });
->>>>>>> 0cf673b6
         });
         cb.require_equal(
             "tx nonce equivalence",
@@ -264,11 +243,7 @@
             }
 
             cb.require_step_state_transition(StepStateTransition {
-<<<<<<< HEAD
-                // 23 reads and writes:
-=======
-                // 23-24 reads and writes:
->>>>>>> 0cf673b6
+                // 24 reads and writes:
                 //   - Write CallContext TxId
                 //   - Write CallContext RwCounterEndOfReversion
                 //   - Write CallContext IsPersistent
@@ -276,16 +251,10 @@
                 //   - Write Account (Caller) Nonce
                 //   - Write TxAccessListAccount
                 //   - Write TxAccessListAccount
-<<<<<<< HEAD
-                //   - Write Account (Caller) Balance (Reversible)
+                //   - Write Account (Caller) Balance (Not Reversible tx fee)
+                //   - Write Account (Caller) Balance (Reversible tx value)
                 //   - Write Account (Callee) Balance (Reversible)
                 //   - Write Account (Callee) Nonce (Reversible)
-=======
-                //   - Write Account Balance (Not Reversible)
-                //   - Write Account Balance
-                //   - Write Account Balance
-                //   - Read Account CodeHash (only if tx is not create)
->>>>>>> 0cf673b6
                 //   - Write CallContext Depth
                 //   - Write CallContext CallerAddress
                 //   - Write CallContext CalleeAddress
@@ -299,11 +268,7 @@
                 //   - Write CallContext IsRoot
                 //   - Write CallContext IsCreate
                 //   - Write CallContext CodeHash
-<<<<<<< HEAD
-                rw_counter: Delta(23.expr()),
-=======
-                rw_counter: Delta(23.expr() + (1.expr() - tx_is_create.expr())),
->>>>>>> 0cf673b6
+                rw_counter: Delta(24.expr()),
                 call_id: To(call_id.expr()),
                 is_root: To(true.expr()),
                 is_create: To(tx_is_create.expr()),
@@ -335,7 +300,7 @@
             );
 
             cb.require_step_state_transition(StepStateTransition {
-                // 10 reads and writes:
+                // 11 reads and writes:
                 //   - Write CallContext TxId
                 //   - Write CallContext RwCounterEndOfReversion
                 //   - Write CallContext IsPersistent
@@ -343,10 +308,11 @@
                 //   - Write Account Nonce
                 //   - Write TxAccessListAccount
                 //   - Write TxAccessListAccount
-                //   - Write Account Balance
-                //   - Write Account Balance
+                //   - Write Account Balance (Not Reversible)
+                //   - Write Account Balance (Reversible)
+                //   - Write Account Balance (Reversible)
                 //   - Read Account CodeHash
-                rw_counter: Delta(10.expr()),
+                rw_counter: Delta(11.expr()),
                 call_id: To(call_id.expr()),
                 ..StepStateTransition::any()
             });
@@ -382,7 +348,7 @@
                 }
 
                 cb.require_step_state_transition(StepStateTransition {
-                    // 22-23 reads and writes:
+                    // 23-24 reads and writes:
                     //   - Write CallContext TxId
                     //   - Write CallContext RwCounterEndOfReversion
                     //   - Write CallContext IsPersistent
@@ -390,6 +356,7 @@
                     //   - Write Account Nonce
                     //   - Write TxAccessListAccount
                     //   - Write TxAccessListAccount
+                    //   - Write Account Balance (Not Reversible)
                     //   - Write Account Balance
                     //   - Write Account Balance
                     //   - Read Account CodeHash (only if tx is not create)
@@ -406,7 +373,7 @@
                     //   - Write CallContext IsRoot
                     //   - Write CallContext IsCreate
                     //   - Write CallContext CodeHash
-                    rw_counter: Delta(22.expr() + (1.expr() - tx_is_create.expr())),
+                    rw_counter: Delta(23.expr() + (1.expr() - tx_is_create.expr())),
                     call_id: To(call_id.expr()),
                     is_root: To(true.expr()),
                     is_create: To(tx_is_create.expr()),
