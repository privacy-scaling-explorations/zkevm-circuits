--- conflicted
+++ resolved
@@ -12,13 +12,8 @@
             },
             is_precompiled,
             math_gadget::{
-<<<<<<< HEAD
-                AddWordsGadget, ConstantDivisionGadget, ContractCreateGadget, IsEqualGadget,
-                IsZeroGadget, LtGadget, LtWordGadget, MulWordByU64Gadget,
-=======
-                ConstantDivisionGadget, ContractCreateGadget, IsEqualWordGadget, IsZeroWordGadget,
-                MulWordByU64Gadget, RangeCheckGadget,
->>>>>>> 515a2bc8
+                AddWordsGadget, ConstantDivisionGadget, ContractCreateGadget, IsEqualGadget, IsEqualWordGadget, IsZeroWordGadget,
+                IsZeroGadget, LtGadget, LtWordGadget, MulWordByU64Gadget, RangeCheckGadget,
             },
             not, or, select, AccountAddress, CachedRegion, Cell, StepRws,
         },
@@ -38,13 +33,9 @@
     circuit::Value,
     plonk::{Error, Expression},
 };
-<<<<<<< HEAD
-use eth_types::{evm_types::GasCost, Field, ToLittleEndian, ToScalar, U256};
-use ethers_core::utils::{get_contract_address, keccak256};
+use eth_types::{ToLittleEndian, ToScalar};
+use ethers_core::utils::{get_contract_address};
 use gadgets::util::expr_from_bytes;
-use halo2_proofs::{circuit::Value, plonk::Error};
-=======
->>>>>>> 515a2bc8
 
 #[derive(Clone, Debug)]
 pub(crate) struct BeginTxGadget<F> {
@@ -112,13 +103,10 @@
             Word::from_lo_unchecked(reversion_info.is_persistent()),
         ); // rwc_delta += 1
 
-<<<<<<< HEAD
-        let [tx_nonce, tx_gas, tx_caller_address, tx_callee_address, tx_is_create, tx_call_data_length, tx_call_data_gas_cost, tx_is_invalid, tx_access_list_gas_cost] =
+        let [tx_nonce, tx_gas, tx_is_create, tx_call_data_length, tx_call_data_gas_cost, tx_is_invalid, tx_access_list_gas_cost] =
             [
                 TxContextFieldTag::Nonce,
                 TxContextFieldTag::Gas,
-                TxContextFieldTag::CallerAddress,
-                TxContextFieldTag::CalleeAddress,
                 TxContextFieldTag::IsCreate,
                 TxContextFieldTag::CallDataLength,
                 TxContextFieldTag::CallDataGasCost,
@@ -126,16 +114,6 @@
                 TxContextFieldTag::AccessListGasCost,
             ]
             .map(|field_tag| cb.tx_context(tx_id.expr(), field_tag, None));
-        let tx_caller_address_is_zero = IsZeroGadget::construct(cb, tx_caller_address.expr());
-=======
-        let [tx_nonce, tx_gas, tx_is_create, tx_call_data_length, tx_call_data_gas_cost] = [
-            TxContextFieldTag::Nonce,
-            TxContextFieldTag::Gas,
-            TxContextFieldTag::IsCreate,
-            TxContextFieldTag::CallDataLength,
-            TxContextFieldTag::CallDataGasCost,
-        ]
-        .map(|field_tag| cb.tx_context(tx_id.expr(), field_tag, None));
         let [tx_gas_price, tx_value] = [TxContextFieldTag::GasPrice, TxContextFieldTag::Value]
             .map(|field_tag| cb.tx_context_as_word32(tx_id.expr(), field_tag, None));
 
@@ -146,7 +124,6 @@
         .map(|field_tag| cb.tx_context_as_word(tx_id.expr(), field_tag, None));
 
         let tx_caller_address_is_zero = IsZeroWordGadget::construct(cb, &tx_caller_address);
->>>>>>> 515a2bc8
         cb.require_equal(
             "CallerAddress != 0 (not a padding tx)",
             tx_caller_address_is_zero.expr(),
@@ -180,13 +157,8 @@
         cb.account_write(
             tx_caller_address.to_word(),
             AccountFieldTag::Nonce,
-<<<<<<< HEAD
-            nonce.expr(),
-            nonce_prev.expr(),
-=======
-            Word::from_lo_unchecked(tx_nonce.expr() + 1.expr()),
-            Word::from_lo_unchecked(tx_nonce.expr()),
->>>>>>> 515a2bc8
+Word::from_lo_unchecked(nonce.expr()),
+Word::from_lo_unchecked(nonce_prev.expr()),
             None,
         ); // rwc_delta += 1
 
@@ -279,12 +251,12 @@
         // For invalid transactions we do not do any transfers
         // A bit awkward for now because TransferWithGasFeeGadget requires words,
         // will be cleaner after lo/hi split.
-        let effective_gas_fee = cb.query_word_rlc();
-        let effective_tx_value = cb.query_word_rlc();
+        let effective_gas_fee = cb.query_word32();
+        let effective_tx_value = cb.query_word32();
         cb.condition(tx_is_invalid.expr(), |cb| {
             cb.require_equal(
                 "effective_tx_value == 0",
-                effective_tx_value.clone().expr(),
+                effective_tx_value.clone(),
                 0.expr(),
             );
             cb.require_equal(
@@ -320,7 +292,6 @@
             &mut reversion_info,
         );
 
-<<<<<<< HEAD
         // Check if the account ETH balance is sufficient
         let sender_balance_prev = transfer_with_gas_fee.sender_sub_fee.balance_prev();
         let total_eth_cost_sum = cb.query_word_rlc();
@@ -347,10 +318,7 @@
             tx_is_invalid.expr(),
         );
 
-        let caller_nonce_hash_bytes = array_init::array_init(|_| cb.query_byte());
-=======
         let caller_nonce_hash_bytes = cb.query_word32();
->>>>>>> 515a2bc8
         let create = ContractCreateGadget::construct(cb);
         cb.require_equal_word(
             "tx caller address equivalence",
@@ -735,8 +703,6 @@
             call.rw_counter_end_of_reversion,
             call.is_persistent,
         )?;
-<<<<<<< HEAD
-
         let intrinsic_gas = select::value(
             F::from(tx.is_create as u64),
             F::from(GasCost::CREATION_TX),
@@ -746,7 +712,7 @@
 
         // Check gas_left is sufficient
         // self.is_gas_not_enough
-        //     .assign(region, offset, F::from(tx.gas), intrinsic_gas)?;
+        //     .assign(region, offset, F::from(tx.gas()), intrinsic_gas)?;
 
         // Transfer value from caller to callee, creating account if necessary.
         let (intrinsic_tx_value, intrinsic_gas_fee) = if !tx.invalid_tx {
@@ -754,20 +720,16 @@
         } else {
             (U256::zero(), U256::zero())
         };
-        self.effective_gas_fee.assign(
-            region,
-            offset,
-            Some(intrinsic_gas_fee.clone().to_le_bytes()),
-        )?;
-        self.effective_tx_value.assign(
-            region,
-            offset,
-            Some(intrinsic_tx_value.clone().to_le_bytes()),
-        )?;
-=======
-        self.sufficient_gas_left
-            .assign(region, offset, F::from(tx.gas() - step.gas_cost))?;
->>>>>>> 515a2bc8
+        self.effective_gas_fee.assign_u256(
+            region,
+            offset,
+            intrinsic_gas_fee.clone(),
+        )?;
+        self.effective_tx_value.assign_u256(
+            region,
+            offset,
+            intrinsic_tx_value.clone(),
+        )?;
         self.transfer_with_gas_fee.assign(
             region,
             offset,
@@ -777,16 +739,15 @@
             intrinsic_tx_value,
             intrinsic_gas_fee,
         )?;
-<<<<<<< HEAD
 
         // Check if the account ETH balance is sufficient
         let total_eth_cost = tx.value + gas_fee;
         self.total_eth_cost
             .assign(region, offset, [tx.value, gas_fee], total_eth_cost)?;
-        self.total_eth_cost_sum.assign(
-            region,
-            offset,
-            Some(total_eth_cost.clone().to_le_bytes()),
+        self.total_eth_cost_sum.assign_u256(
+            region,
+            offset,
+            total_eth_cost.clone(),
         )?;
         self.balance_not_enough.assign(
             region,
@@ -795,14 +756,9 @@
             total_eth_cost,
         )?;
 
-        self.phase2_code_hash
-            .assign(region, offset, region.word_rlc(callee_code_hash))?;
-        self.is_empty_code_hash.assign_value(
-=======
         self.code_hash
             .assign_u256(region, offset, callee_code_hash)?;
         self.is_empty_code_hash.assign_u256(
->>>>>>> 515a2bc8
             region,
             offset,
             callee_code_hash,
@@ -1123,6 +1079,7 @@
         begin_tx_deploy(0);
     }
 
+
     #[test]
     fn begin_tx_deploy_nonce_small_1byte() {
         begin_tx_deploy(1);
