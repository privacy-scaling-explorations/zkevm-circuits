--- conflicted
+++ resolved
@@ -10,11 +10,7 @@
                 Transition::{Delta, To},
             },
             math_gadget::{IsEqualGadget, IsZeroGadget, MulWordByU64Gadget, RangeCheckGadget},
-<<<<<<< HEAD
-            not, CachedRegion, Cell, Word,
-=======
             not, select, CachedRegion, Cell, Word,
->>>>>>> 82e4c9ab
         },
         witness::{Block, Call, ExecStep, Transaction},
     },
@@ -174,21 +170,13 @@
 
         // Read code_hash of callee
         let phase2_code_hash = cb.query_cell_phase2();
-<<<<<<< HEAD
-        cb.account_read(
-            call_callee_address.expr(),
-            AccountFieldTag::CodeHash,
-            phase2_code_hash.expr(),
-        );
-=======
         cb.condition(not::expr(tx_is_create.expr()), |cb| {
             cb.account_read(
-                tx_callee_address.expr(),
+            call_callee_address.expr(),
                 AccountFieldTag::CodeHash,
                 phase2_code_hash.expr(),
             );
         });
->>>>>>> 82e4c9ab
 
         let is_empty_code_hash =
             IsEqualGadget::construct(cb, phase2_code_hash.expr(), cb.empty_hash_rlc());
@@ -323,12 +311,6 @@
         step: &ExecStep,
     ) -> Result<(), Error> {
         let gas_fee = tx.gas_price * tx.gas;
-<<<<<<< HEAD
-
-        let [caller_balance_pair, callee_balance_pair, (callee_code_hash, _)] =
-            [step.rw_indices[7], step.rw_indices[8], step.rw_indices[9]]
-                .map(|idx| block.rws[idx].account_value_pair());
-=======
         let [caller_balance_pair, callee_balance_pair] =
             [step.rw_indices[7], step.rw_indices[8]].map(|idx| block.rws[idx].account_value_pair());
         let callee_code_hash = if tx.is_create {
@@ -336,7 +318,6 @@
         } else {
             block.rws[step.rw_indices[9]].account_value_pair().0
         };
->>>>>>> 82e4c9ab
 
         self.tx_id
             .assign(region, offset, Value::known(F::from(tx.id as u64)))?;
