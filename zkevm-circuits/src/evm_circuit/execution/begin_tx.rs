use crate::{
    evm_circuit::{
        execution::ExecutionGadget,
        param::{N_BYTES_ACCOUNT_ADDRESS, N_BYTES_GAS},
        step::ExecutionState,
        util::{
            and,
            common_gadget::TransferWithGasFeeGadget,
            constraint_builder::{
                ConstrainBuilderCommon, EVMConstraintBuilder, ReversionInfo, StepStateTransition,
                Transition::{Delta, To},
            },
            is_precompiled,
            math_gadget::{
                ContractCreateGadget, IsEqualWordGadget, IsZeroWordGadget, RangeCheckGadget,
            },
            not, or,
            tx::{BeginTxHelperGadget, TxDataGadget},
            AccountAddress, CachedRegion, Cell, StepRws,
        },
        witness::{Block, Call, ExecStep, Transaction},
    },
    table::{AccountFieldTag, BlockContextFieldTag, CallContextFieldTag},
    util::{
        word::{Word, Word32Cell, WordCell, WordExpr},
        Expr,
    },
};
use bus_mapping::state_db::CodeDB;
use eth_types::{evm_types::PRECOMPILE_COUNT, keccak256, Field, ToWord, U256};
use halo2_proofs::{
    circuit::Value,
    plonk::{Error, Expression},
};

#[derive(Clone, Debug)]
pub(crate) struct BeginTxGadget<F> {
    begin_tx: BeginTxHelperGadget<F>,
    tx: TxDataGadget<F>,
    tx_caller_address_is_zero: IsZeroWordGadget<F, WordCell<F>>,
    call_callee_address: AccountAddress<F>,
    reversion_info: ReversionInfo<F>,
    sufficient_gas_left: RangeCheckGadget<F, N_BYTES_GAS>,
    transfer_with_gas_fee: TransferWithGasFeeGadget<F>,
    code_hash: WordCell<F>,
    is_empty_code_hash: IsEqualWordGadget<F, Word<Expression<F>>, Word<Expression<F>>>,
    caller_nonce_hash_bytes: Word32Cell<F>,
    create: ContractCreateGadget<F, false>,
    callee_not_exists: IsZeroWordGadget<F, WordCell<F>>,
    is_caller_callee_equal: Cell<F>,
    // EIP-3651 (Warm COINBASE)
    coinbase: WordCell<F>,
    // Caller, callee and a list addresses are added to the access list before
    // coinbase, and may be duplicate.
    // <https://github.com/ethereum/go-ethereum/blob/604e215d1bb070dff98fb76aa965064c74e3633f/core/state/statedb.go#LL1119C9-L1119C9>
    is_coinbase_warm: Cell<F>,
}

impl<F: Field> ExecutionGadget<F> for BeginTxGadget<F> {
    const NAME: &'static str = "BeginTx";

    const EXECUTION_STATE: ExecutionState = ExecutionState::BeginTx;

    fn configure(cb: &mut EVMConstraintBuilder<F>) -> Self {
        // Use rw_counter of the step which triggers next call as its call_id.
        let call_id = cb.curr.state.rw_counter.clone();

<<<<<<< HEAD
        let tx_id = cb.query_cell(); // already constrain `if step_first && tx_id = 1` and `tx_id += 1` at EndTx
        cb.debug_expression("tx_id", tx_id.expr());

        cb.call_context_lookup_write(
            Some(call_id.expr()),
            CallContextFieldTag::TxId,
            Word::from_lo_unchecked(tx_id.expr()),
        ); // rwc_delta += 1
=======
        let begin_tx = BeginTxHelperGadget::configure(cb);
        let tx_id = begin_tx.tx_id.expr();

        let tx = TxDataGadget::configure(cb, tx_id.expr(), false);

>>>>>>> 66788d79
        let mut reversion_info = cb.reversion_info_write_unchecked(None); // rwc_delta += 2
        cb.call_context_lookup_write(
            Some(call_id.expr()),
            CallContextFieldTag::IsSuccess,
            Word::from_lo_unchecked(reversion_info.is_persistent()),
        ); // rwc_delta += 1

        // Check gas_left is sufficient
        let gas_left = tx.gas.expr() - tx.intrinsic_gas();
        let sufficient_gas_left = RangeCheckGadget::construct(cb, gas_left.clone());

        let tx_caller_address_is_zero = IsZeroWordGadget::construct(cb, &tx.caller_address);
        cb.require_equal(
            "CallerAddress != 0 (not a padding tx)",
            tx_caller_address_is_zero.expr(),
            false.expr(),
        );

        let call_callee_address = cb.query_account_address();
        cb.condition(not::expr(tx.is_create.expr()), |cb| {
            cb.require_equal_word(
                "Tx to non-zero address",
                tx.callee_address.to_word(),
                call_callee_address.to_word(),
            );
        });

        // Increase caller's nonce.
        // (tx caller's nonce always increases even tx ends with error)
        cb.account_write(
            tx.caller_address.to_word(),
            AccountFieldTag::Nonce,
            Word::from_lo_unchecked(tx.nonce.expr() + 1.expr()),
            Word::from_lo_unchecked(tx.nonce.expr()),
            None,
        ); // rwc_delta += 1

        // Add precompile contract address to access list
        for addr in 1..=PRECOMPILE_COUNT {
            cb.account_access_list_write_unchecked(
                tx_id.expr(),
                Word::new([addr.expr(), 0.expr()]),
                1.expr(),
                0.expr(),
                None,
            );
        } // rwc_delta += PRECOMPILE_COUNT

        // Prepare access list of caller and callee
        cb.account_access_list_write_unchecked(
            tx_id.expr(),
            tx.caller_address.to_word(),
            1.expr(),
            0.expr(),
            None,
        ); // rwc_delta += 1
        let is_caller_callee_equal = cb.query_bool();
        cb.account_access_list_write_unchecked(
            tx_id.expr(),
            tx.callee_address.to_word(),
            1.expr(),
            // No extra constraint being used here.
            // Correctness will be enforced in build_tx_access_list_account_constraints
            is_caller_callee_equal.expr(),
            None,
        ); // rwc_delta += 1

        // Query coinbase address.
        let coinbase = cb.query_word_unchecked();
        let is_coinbase_warm = cb.query_bool();
        cb.block_lookup(
            BlockContextFieldTag::Coinbase.expr(),
            None,
            coinbase.to_word(),
        );
        cb.account_access_list_write_unchecked(
            tx_id.expr(),
            coinbase.to_word(),
            1.expr(),
            is_coinbase_warm.expr(),
            None,
        ); // rwc_delta += 1

        // Read code_hash of callee
        let code_hash = cb.query_word_unchecked();
        let is_empty_code_hash =
            IsEqualWordGadget::construct(cb, &code_hash.to_word(), &cb.empty_code_hash());
        let callee_not_exists = IsZeroWordGadget::construct(cb, &code_hash);
        // no_callee_code is true when the account exists and has empty
        // code hash, or when the account doesn't exist (which we encode with
        // code_hash = 0).
        let no_callee_code = is_empty_code_hash.expr() + callee_not_exists.expr();

        // TODO: And not precompile
        // i think this needs to be removed....

        cb.account_read(
            tx.callee_address.to_word(),
            AccountFieldTag::CodeHash,
            code_hash.to_word(),
        );

        // Transfer value from caller to callee, creating account if necessary.
        let transfer_with_gas_fee = TransferWithGasFeeGadget::construct(
            cb,
            tx.caller_address.to_word(),
            tx.callee_address.to_word(),
            not::expr(callee_not_exists.expr()),
            or::expr([tx.is_create.expr(), callee_not_exists.expr()]),
            tx.value.clone(),
            tx.mul_gas_fee_by_gas.product().clone(),
            &mut reversion_info,
        );

        let caller_nonce_hash_bytes = cb.query_word32();
        let create = ContractCreateGadget::construct(cb);
        cb.require_equal_word(
            "tx caller address equivalence",
            tx.caller_address.to_word(),
            create.caller_address(),
        );
        cb.condition(tx.is_create.expr(), |cb| {
            cb.require_equal_word(
                "call callee address equivalence",
                call_callee_address.to_word(),
                AccountAddress::<F>::new(
                    caller_nonce_hash_bytes.limbs[0..N_BYTES_ACCOUNT_ADDRESS]
                        .to_vec()
                        .try_into()
                        .unwrap(),
                )
                .to_word(),
            );
        });
        cb.require_equal(
            "tx nonce equivalence",
            tx.nonce.expr(),
            create.caller_nonce(),
        );

        // 1. Handle contract creation transaction.
        cb.condition(tx.is_create.expr(), |cb| {
            cb.keccak_table_lookup(
                create.input_rlc(cb),
                create.input_length(),
                caller_nonce_hash_bytes.to_word(),
            );

            cb.account_write(
                call_callee_address.to_word(),
                AccountFieldTag::Nonce,
                Word::one(),
                Word::zero(),
                Some(&mut reversion_info),
            );
            for (field_tag, value) in [
                (CallContextFieldTag::Depth, Word::one()),
                (
                    CallContextFieldTag::CallerAddress,
                    tx.caller_address.to_word(),
                ),
                (
                    CallContextFieldTag::CalleeAddress,
                    call_callee_address.to_word(),
                ),
                (CallContextFieldTag::CallDataOffset, Word::zero()),
                (
                    CallContextFieldTag::CallDataLength,
                    Word::from_lo_unchecked(tx.call_data_length.expr()),
                ),
                (CallContextFieldTag::Value, tx.value.to_word()),
                (CallContextFieldTag::IsStatic, Word::zero()),
                (CallContextFieldTag::LastCalleeId, Word::zero()),
                (
                    CallContextFieldTag::LastCalleeReturnDataOffset,
                    Word::zero(),
                ),
                (
                    CallContextFieldTag::LastCalleeReturnDataLength,
                    Word::zero(),
                ),
                (CallContextFieldTag::IsRoot, Word::one()),
                (CallContextFieldTag::IsCreate, Word::one()),
                (
                    CallContextFieldTag::CodeHash,
                    cb.curr.state.code_hash.to_word(),
                ),
            ] {
                cb.call_context_lookup_write(Some(call_id.expr()), field_tag, value);
            }

            cb.require_step_state_transition(StepStateTransition {
                // 21 + a reads and writes:
                //   - Write CallContext TxId
                //   - Write CallContext RwCounterEndOfReversion
                //   - Write CallContext IsPersistent
                //   - Write CallContext IsSuccess
                //   - Write Account (Caller) Nonce
                //   - Write TxAccessListAccount (Precompile) x PRECOMPILE_COUNT
                //   - Write TxAccessListAccount (Caller)
                //   - Write TxAccessListAccount (Callee)
                //   - Write TxAccessListAccount (Coinbase) for EIP-3651
                //   - a TransferWithGasFeeGadget
                //   - Write Account (Callee) Nonce (Reversible)
                //   - Write CallContext Depth
                //   - Write CallContext CallerAddress
                //   - Write CallContext CalleeAddress
                //   - Write CallContext CallDataOffset
                //   - Write CallContext CallDataLength
                //   - Write CallContext Value
                //   - Write CallContext IsStatic
                //   - Write CallContext LastCalleeId
                //   - Write CallContext LastCalleeReturnDataOffset
                //   - Write CallContext LastCalleeReturnDataLength
                //   - Write CallContext IsRoot
                //   - Write CallContext IsCreate
                //   - Write CallContext CodeHash
                rw_counter: Delta(
                    23.expr() + transfer_with_gas_fee.rw_delta() + PRECOMPILE_COUNT.expr(),
                ),
                call_id: To(call_id.expr()),
                is_root: To(true.expr()),
                is_create: To(tx.is_create.expr()),
                code_hash: To(cb.curr.state.code_hash.to_word()),
                gas_left: To(gas_left.clone()),
                // There are a + 1 reversible writes:
                //  - a TransferWithGasFeeGadget
                //  - Callee Account Nonce
                reversible_write_counter: To(transfer_with_gas_fee.reversible_w_delta() + 1.expr()),
                log_id: To(0.expr()),
                ..StepStateTransition::new_context()
            });
        });

        // TODO: 2. Handle call to precompiled contracts.

        // 3. Call to account with empty code.
        cb.condition(
            and::expr([not::expr(tx.is_create.expr()), no_callee_code.clone()]),
            |cb| {
                cb.require_equal(
                    "Tx to account with empty code should be persistent",
                    reversion_info.is_persistent(),
                    1.expr(),
                );
                cb.require_equal(
                    "Go to EndTx when Tx to account with empty code",
                    cb.next.execution_state_selector([ExecutionState::EndTx]),
                    1.expr(),
                );

                cb.require_step_state_transition(StepStateTransition {
                    // 8 reads and writes:
                    //   - Write CallContext TxId
                    //   - Write CallContext RwCounterEndOfReversion
                    //   - Write CallContext IsPersistent
                    //   - Write CallContext IsSuccess
                    //   - Write Account Nonce
                    //   - Write TxAccessListAccount (Precompile) x PRECOMPILE_COUNT
                    //   - Write TxAccessListAccount (Caller)
                    //   - Write TxAccessListAccount (Callee)
                    //   - Write TxAccessListAccount (Coinbase) for EIP-3651
                    //   - Read Account CodeHash
                    //   - a TransferWithGasFeeGadget
                    rw_counter: Delta(
                        9.expr() + transfer_with_gas_fee.rw_delta() + PRECOMPILE_COUNT.expr(),
                    ),
                    call_id: To(call_id.expr()),
                    ..StepStateTransition::any()
                });
            },
        );

        // 4. Call to account with non-empty code.
        cb.condition(
            and::expr([not::expr(tx.is_create.expr()), not::expr(no_callee_code)]),
            |cb| {
                // Setup first call's context.
                for (field_tag, value) in [
                    (CallContextFieldTag::Depth, Word::one()),
                    (
                        CallContextFieldTag::CallerAddress,
                        tx.caller_address.to_word(),
                    ),
                    (
                        CallContextFieldTag::CalleeAddress,
                        tx.callee_address.to_word(),
                    ),
                    (CallContextFieldTag::CallDataOffset, Word::zero()),
                    (
                        CallContextFieldTag::CallDataLength,
                        Word::from_lo_unchecked(tx.call_data_length.expr()),
                    ),
                    (CallContextFieldTag::Value, tx.value.to_word()),
                    (CallContextFieldTag::IsStatic, Word::zero()),
                    (CallContextFieldTag::LastCalleeId, Word::zero()),
                    (
                        CallContextFieldTag::LastCalleeReturnDataOffset,
                        Word::zero(),
                    ),
                    (
                        CallContextFieldTag::LastCalleeReturnDataLength,
                        Word::zero(),
                    ),
                    (CallContextFieldTag::IsRoot, Word::one()),
                    (
                        CallContextFieldTag::IsCreate,
                        Word::from_lo_unchecked(tx.is_create.expr()),
                    ),
                    (CallContextFieldTag::CodeHash, code_hash.to_word()),
                ] {
                    cb.call_context_lookup_write(Some(call_id.expr()), field_tag, value);
                }

                cb.require_step_state_transition(StepStateTransition {
                    // 21 reads and writes:
                    //   - Write CallContext TxId
                    //   - Write CallContext RwCounterEndOfReversion
                    //   - Write CallContext IsPersistent
                    //   - Write CallContext IsSuccess
                    //   - Write Account Nonce
                    //   - Write TxAccessListAccount (Precompile) x PRECOMPILE_COUNT
                    //   - Write TxAccessListAccount (Caller)
                    //   - Write TxAccessListAccount (Callee)
                    //   - Write TxAccessListAccount (Coinbase) for EIP-3651
                    //   - Read Account CodeHash
                    //   - a TransferWithGasFeeGadget
                    //   - Write CallContext Depth
                    //   - Write CallContext CallerAddress
                    //   - Write CallContext CalleeAddress
                    //   - Write CallContext CallDataOffset
                    //   - Write CallContext CallDataLength
                    //   - Write CallContext Value
                    //   - Write CallContext IsStatic
                    //   - Write CallContext LastCalleeId
                    //   - Write CallContext LastCalleeReturnDataOffset
                    //   - Write CallContext LastCalleeReturnDataLength
                    //   - Write CallContext IsRoot
                    //   - Write CallContext IsCreate
                    //   - Write CallContext CodeHash
                    rw_counter: Delta(
                        22.expr() + transfer_with_gas_fee.rw_delta() + PRECOMPILE_COUNT.expr(),
                    ),
                    call_id: To(call_id.expr()),
                    is_root: To(true.expr()),
                    is_create: To(tx.is_create.expr()),
                    code_hash: To(code_hash.to_word()),
                    gas_left: To(gas_left),
                    reversible_write_counter: To(transfer_with_gas_fee.reversible_w_delta()),
                    log_id: To(0.expr()),
                    ..StepStateTransition::new_context()
                });
            },
        );

        Self {
            begin_tx,
            tx,
            tx_caller_address_is_zero,
            call_callee_address,
            reversion_info,
            sufficient_gas_left,
            transfer_with_gas_fee,
            code_hash,
            is_empty_code_hash,
            caller_nonce_hash_bytes,
            create,
            callee_not_exists,
            is_caller_callee_equal,
            coinbase,
            is_coinbase_warm,
        }
    }

    fn assign_exec_step(
        &self,
        region: &mut CachedRegion<'_, '_, F>,
        offset: usize,
        block: &Block<F>,
        tx: &Transaction,
        call: &Call,
        step: &ExecStep,
    ) -> Result<(), Error> {
        let gas_fee = tx.gas_price * tx.gas();
        let zero = eth_types::Word::zero();

        let mut rws = StepRws::new(block, step);
        rws.offset_add(7);

        rws.offset_add(PRECOMPILE_COUNT as usize);

        let is_coinbase_warm = rws.next().tx_access_list_value_pair().1;
        let mut callee_code_hash = zero;
        if !is_precompiled(&tx.to_or_contract_addr()) {
            callee_code_hash = rws.next().account_codehash_pair().1;
        }
        let callee_exists =
            is_precompiled(&tx.to_or_contract_addr()) || !callee_code_hash.is_zero();
        let caller_balance_sub_fee_pair = rws.next().account_balance_pair();
        let must_create = tx.is_create();
        if !callee_exists && (!tx.value.is_zero() || must_create) {
            callee_code_hash = rws.next().account_codehash_pair().1;
        }
        let mut caller_balance_sub_value_pair = (zero, zero);
        let mut callee_balance_pair = (zero, zero);
        if !tx.value.is_zero() {
            caller_balance_sub_value_pair = rws.next().account_balance_pair();
            callee_balance_pair = rws.next().account_balance_pair();
        };

        self.begin_tx.assign(region, offset, tx)?;
        self.tx.assign(region, offset, tx)?;

        self.tx_caller_address_is_zero.assign_u256(
            region,
            offset,
            U256::from_big_endian(&tx.from.to_fixed_bytes()),
        )?;
        self.call_callee_address
            .assign_h160(region, offset, tx.to_or_contract_addr())?;
        self.is_caller_callee_equal.assign(
            region,
            offset,
            Value::known(F::from((tx.from == tx.to_or_contract_addr()) as u64)),
        )?;
        self.reversion_info.assign(
            region,
            offset,
            call.rw_counter_end_of_reversion,
            call.is_persistent,
        )?;
        self.sufficient_gas_left
            .assign(region, offset, F::from(tx.gas() - step.gas_cost))?;
        self.transfer_with_gas_fee.assign(
            region,
            offset,
            caller_balance_sub_fee_pair,
            caller_balance_sub_value_pair,
            callee_balance_pair,
            tx.value,
            gas_fee,
        )?;
        self.code_hash
            .assign_u256(region, offset, callee_code_hash)?;
        self.is_empty_code_hash.assign_u256(
            region,
            offset,
            callee_code_hash,
            CodeDB::empty_code_hash().to_word(),
        )?;
        self.callee_not_exists
            .assign_u256(region, offset, callee_code_hash)?;

        let untrimmed_contract_addr = {
            let mut stream = ethers_core::utils::rlp::RlpStream::new();
            stream.begin_list(2);
            stream.append(&tx.from);
            stream.append(&tx.nonce.to_word());
            let rlp_encoding = stream.out().to_vec();
            keccak256(&rlp_encoding)
        };
        self.caller_nonce_hash_bytes.assign_u256(
            region,
            offset,
            U256::from_big_endian(&untrimmed_contract_addr),
        )?;
        self.create.assign(
            region,
            offset,
            tx.from,
            tx.nonce.as_u64(),
            Some(callee_code_hash),
            None,
        )?;

        self.coinbase
            .assign_h160(region, offset, block.context.coinbase)?;
        self.is_coinbase_warm.assign(
            region,
            offset,
            Value::known(F::from(is_coinbase_warm as u64)),
        )?;

        Ok(())
    }
}

#[cfg(test)]
mod test {
    use crate::{evm_circuit::test::rand_bytes, test_util::CircuitTestBuilder};
    use bus_mapping::evm::OpcodeId;
    use eth_types::{self, bytecode, evm_types::GasCost, word, Address, Bytecode, Word};
    use ethers_core::utils::get_contract_address;
    use mock::{eth, gwei, MockTransaction, TestContext, MOCK_ACCOUNTS};
    use std::vec;

    fn gas(call_data: &[u8]) -> Word {
        Word::from(
            GasCost::TX
                + 2 * OpcodeId::PUSH32.constant_gas_cost()
                + call_data
                    .iter()
                    .map(|&x| if x == 0 { 4 } else { 16 })
                    .sum::<u64>(),
        )
    }

    fn code_with_return() -> Bytecode {
        bytecode! {
            PUSH1(0)
            PUSH1(0)
            RETURN
        }
    }

    fn code_with_revert() -> Bytecode {
        bytecode! {
            PUSH1(0)
            PUSH1(0)
            REVERT
        }
    }

    fn test_ok(tx: eth_types::Transaction, code: Option<Bytecode>) {
        // Get the execution steps from the external tracer
        let ctx = TestContext::<2, 1>::new(
            None,
            |accs| {
                accs[0].address(MOCK_ACCOUNTS[0]).balance(eth(10));
                if let Some(code) = code {
                    accs[0].code(code);
                }
                accs[1].address(MOCK_ACCOUNTS[1]).balance(eth(10));
            },
            |mut txs, _accs| {
                txs[0]
                    .to(tx.to.unwrap())
                    .from(tx.from)
                    .gas_price(tx.gas_price.unwrap())
                    .gas(tx.gas)
                    .input(tx.input)
                    .value(tx.value);
            },
            |block, _tx| block.number(0xcafeu64),
        )
        .unwrap();

        CircuitTestBuilder::new_from_test_ctx(ctx).run();
    }

    fn mock_tx(value: Word, gas_price: Word, calldata: Vec<u8>) -> eth_types::Transaction {
        let from = MOCK_ACCOUNTS[1];
        let to = MOCK_ACCOUNTS[0];

        let mock_transaction = MockTransaction::default()
            .from(from)
            .to(to)
            .value(value)
            .gas(gas(&calldata))
            .gas_price(gas_price)
            .input(calldata.into())
            .build();

        eth_types::Transaction::from(mock_transaction)
    }

    #[test]
    fn begin_tx_gadget_simple() {
        // Transfer 1 ether to account with empty code, successfully
        test_ok(mock_tx(eth(1), gwei(2), vec![]), None);

        // Transfer 1 ether, successfully
        test_ok(mock_tx(eth(1), gwei(2), vec![]), Some(code_with_return()));

        // Transfer 1 ether, tx reverts
        test_ok(mock_tx(eth(1), gwei(2), vec![]), Some(code_with_revert()));

        // Transfer nothing with some calldata
        test_ok(
            mock_tx(eth(0), gwei(2), vec![1, 2, 3, 4, 0, 0, 0, 0]),
            Some(code_with_return()),
        );
    }

    #[test]
    fn begin_tx_large_nonce() {
        // This test checks that the rw table assignment and evm circuit are consistent
        // in not applying an RLC to account and tx nonces.
        // https://github.com/privacy-scaling-explorations/zkevm-circuits/issues/592
        let multibyte_nonce = 700;

        let to = MOCK_ACCOUNTS[0];
        let from = MOCK_ACCOUNTS[1];

        let code = bytecode! {
            STOP
        };

        let ctx = TestContext::<2, 1>::new(
            None,
            |accs| {
                accs[0].address(to).balance(eth(1)).code(code);
                accs[1].address(from).balance(eth(1)).nonce(multibyte_nonce);
            },
            |mut txs, _| {
                txs[0].to(to).from(from);
            },
            |block, _| block,
        )
        .unwrap();

        CircuitTestBuilder::new_from_test_ctx(ctx).run();
    }

    #[test]
    fn begin_tx_gadget_rand() {
        let random_amount = Word::from_little_endian(&rand_bytes(32)) % eth(1);
        let random_gas_price = Word::from_little_endian(&rand_bytes(32)) % gwei(2);
        // If this test fails, we want these values to appear in the CI logs.
        dbg!(random_amount, random_gas_price);

        for (value, gas_price, calldata, code) in [
            // Transfer random ether to account with empty code, successfully
            (random_amount, gwei(2), vec![], None),
            // Transfer nothing with random gas_price to account with empty code, successfully
            (eth(0), random_gas_price, vec![], None),
            // Transfer random ether, successfully
            (random_amount, gwei(2), vec![], Some(code_with_return())),
            // Transfer nothing with random gas_price, successfully
            (eth(0), random_gas_price, vec![], Some(code_with_return())),
            // Transfer random ether, tx reverts
            (random_amount, gwei(2), vec![], Some(code_with_revert())),
            // Transfer nothing with random gas_price, tx reverts
            (eth(0), random_gas_price, vec![], Some(code_with_revert())),
        ] {
            test_ok(mock_tx(value, gas_price, calldata), code);
        }
    }

    #[test]
    fn begin_tx_no_code() {
        let ctx = TestContext::<2, 1>::new(
            None,
            |accs| {
                accs[0].address(MOCK_ACCOUNTS[0]).balance(eth(20));
                accs[1].address(MOCK_ACCOUNTS[1]).balance(eth(10));
            },
            |mut txs, _accs| {
                txs[0]
                    .from(MOCK_ACCOUNTS[0])
                    .to(MOCK_ACCOUNTS[1])
                    .gas_price(gwei(2))
                    .gas(Word::from(0x10000))
                    .value(eth(2));
            },
            |block, _tx| block.number(0xcafeu64),
        )
        .unwrap();

        CircuitTestBuilder::new_from_test_ctx(ctx).run();
    }

    #[test]
    fn begin_tx_no_account() {
        let ctx = TestContext::<1, 1>::new(
            None,
            |accs| {
                accs[0].address(MOCK_ACCOUNTS[0]).balance(eth(20));
            },
            |mut txs, _accs| {
                txs[0]
                    .from(MOCK_ACCOUNTS[0])
                    .to(MOCK_ACCOUNTS[1])
                    .gas_price(gwei(2))
                    .gas(Word::from(0x10000))
                    .value(eth(2));
            },
            |block, _tx| block.number(0xcafeu64),
        )
        .unwrap();

        CircuitTestBuilder::new_from_test_ctx(ctx).run();
    }

    fn begin_tx_deploy(nonce: u64) {
        let code = bytecode! {
            // [ADDRESS, STOP]
            PUSH32(word!("3000000000000000000000000000000000000000000000000000000000000000"))
            PUSH1(0)
            MSTORE

            PUSH1(2)
            PUSH1(0)
            RETURN
        };
        let ctx = TestContext::<1, 1>::new(
            None,
            |accs| {
                accs[0]
                    .address(MOCK_ACCOUNTS[0])
                    .balance(eth(20))
                    .nonce(nonce);
            },
            |mut txs, _accs| {
                txs[0]
                    .from(MOCK_ACCOUNTS[0])
                    .gas_price(gwei(2))
                    .gas(Word::from(0x10000))
                    .value(eth(2))
                    .input(code.into());
            },
            |block, _tx| block.number(0xcafeu64),
        )
        .unwrap();

        CircuitTestBuilder::new_from_test_ctx(ctx).run();
    }

    #[test]
    fn begin_tx_deploy_nonce_zero() {
        begin_tx_deploy(0);
    }
    #[test]
    fn begin_tx_deploy_nonce_small_1byte() {
        begin_tx_deploy(1);
        begin_tx_deploy(127);
    }
    #[test]
    fn begin_tx_deploy_nonce_big_1byte() {
        begin_tx_deploy(128);
        begin_tx_deploy(255);
    }
    #[test]
    fn begin_tx_deploy_nonce_2bytes() {
        begin_tx_deploy(0x0100u64);
        begin_tx_deploy(0x1020u64);
        begin_tx_deploy(0xffffu64);
    }
    #[test]
    fn begin_tx_deploy_nonce_3bytes() {
        begin_tx_deploy(0x010000u64);
        begin_tx_deploy(0x102030u64);
        begin_tx_deploy(0xffffffu64);
    }
    #[test]
    fn begin_tx_deploy_nonce_4bytes() {
        begin_tx_deploy(0x01000000u64);
        begin_tx_deploy(0x10203040u64);
        begin_tx_deploy(0xffffffffu64);
    }
    #[test]
    fn begin_tx_deploy_nonce_5bytes() {
        begin_tx_deploy(0x0100000000u64);
        begin_tx_deploy(0x1020304050u64);
        begin_tx_deploy(0xffffffffffu64);
    }
    #[test]
    fn begin_tx_deploy_nonce_6bytes() {
        begin_tx_deploy(0x010000000000u64);
        begin_tx_deploy(0x102030405060u64);
        begin_tx_deploy(0xffffffffffffu64);
    }
    #[test]
    fn begin_tx_deploy_nonce_7bytes() {
        begin_tx_deploy(0x01000000000000u64);
        begin_tx_deploy(0x10203040506070u64);
        begin_tx_deploy(0xffffffffffffffu64);
    }
    #[test]
    fn begin_tx_deploy_nonce_8bytes() {
        begin_tx_deploy(0x0100000000000000u64);
        begin_tx_deploy(0x1020304050607080u64);
        begin_tx_deploy(0xfffffffffffffffeu64);
    }

    #[test]
    fn create_tx_for_existing_account() {
        let address = Address::repeat_byte(23);
        let nonce = 10;
        let new_address = get_contract_address(address, nonce + 1);

        let ctx = TestContext::<1, 2>::new(
            None,
            |accs| {
                accs[0].address(address).nonce(nonce).balance(eth(10));
            },
            |mut txs, _| {
                txs[0].from(address).to(new_address).value(eth(2)); // Initialize new_address with some balance and an empty code hash
                txs[1].from(address); // Run a CREATE tx on new_address
            },
            |block, _| block,
        )
        .unwrap();

        CircuitTestBuilder::new_from_test_ctx(ctx).run();
    }
}<|MERGE_RESOLUTION|>--- conflicted
+++ resolved
@@ -65,22 +65,21 @@
         // Use rw_counter of the step which triggers next call as its call_id.
         let call_id = cb.curr.state.rw_counter.clone();
 
-<<<<<<< HEAD
-        let tx_id = cb.query_cell(); // already constrain `if step_first && tx_id = 1` and `tx_id += 1` at EndTx
-        cb.debug_expression("tx_id", tx_id.expr());
-
-        cb.call_context_lookup_write(
-            Some(call_id.expr()),
-            CallContextFieldTag::TxId,
-            Word::from_lo_unchecked(tx_id.expr()),
-        ); // rwc_delta += 1
-=======
         let begin_tx = BeginTxHelperGadget::configure(cb);
         let tx_id = begin_tx.tx_id.expr();
 
         let tx = TxDataGadget::configure(cb, tx_id.expr(), false);
 
->>>>>>> 66788d79
+        // precompile_debug
+        // let tx_id = cb.query_cell(); // already constrain `if step_first && tx_id = 1` and `tx_id += 1` at EndTx
+        // cb.debug_expression("tx_id", tx_id.expr());
+
+        // cb.call_context_lookup_write(
+        //     Some(call_id.expr()),
+        //     CallContextFieldTag::TxId,
+        //     Word::from_lo_unchecked(tx_id.expr()),
+        // ); // rwc_delta += 1
+        
         let mut reversion_info = cb.reversion_info_write_unchecked(None); // rwc_delta += 2
         cb.call_context_lookup_write(
             Some(call_id.expr()),
