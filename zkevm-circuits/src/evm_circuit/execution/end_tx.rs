use crate::{
    evm_circuit::{
        execution::ExecutionGadget,
        param::N_BYTES_GAS,
        step::ExecutionState,
        util::{
            common_gadget::{TransferToGadget, UpdateBalanceGadget},
            constraint_builder::EVMConstraintBuilder,
            math_gadget::{
                AddWordsGadget, ConstantDivisionGadget, IsZeroWordGadget, MinMaxGadget,
                MulWordByU64Gadget,
            },
            tx::EndTxHelperGadget,
            CachedRegion, Cell,
        },
        witness::{Block, Call, Chunk, ExecStep, Transaction},
    },
    table::{AccountFieldTag, BlockContextFieldTag, CallContextFieldTag, TxContextFieldTag},
    util::{
        word::{Word, WordCell, WordExpr},
        Expr,
    },
};
use eth_types::{evm_types::MAX_REFUND_QUOTIENT_OF_GAS_USED, Field};
use halo2_proofs::{circuit::Value, plonk::Error};

#[derive(Clone, Debug)]
pub(crate) struct EndTxGadget<F> {
    tx_id: Cell<F>,
    tx_gas: Cell<F>,
    max_refund: ConstantDivisionGadget<F, N_BYTES_GAS>,
    refund: Cell<F>,
    effective_refund: MinMaxGadget<F, N_BYTES_GAS>,
    mul_gas_price_by_refund: MulWordByU64Gadget<F>,
    tx_caller_address: WordCell<F>,
    gas_fee_refund: UpdateBalanceGadget<F, 2, true>,
    sub_gas_price_by_base_fee: AddWordsGadget<F, 2, true>,
    mul_effective_tip_by_gas_used: MulWordByU64Gadget<F>,
    coinbase: WordCell<F>,
    coinbase_code_hash: WordCell<F>,
    coinbase_code_hash_is_zero: IsZeroWordGadget<F, WordCell<F>>,
    coinbase_reward: TransferToGadget<F>,
    is_persistent: Cell<F>,
    end_tx: EndTxHelperGadget<F>,
}

impl<F: Field> ExecutionGadget<F> for EndTxGadget<F> {
    const NAME: &'static str = "EndTx";

    const EXECUTION_STATE: ExecutionState = ExecutionState::EndTx;

    fn configure(cb: &mut EVMConstraintBuilder<F>) -> Self {
        let tx_id = cb.call_context(None, CallContextFieldTag::TxId);
        let is_persistent = cb.call_context(None, CallContextFieldTag::IsPersistent);

        let tx_gas = cb.tx_context(tx_id.expr(), TxContextFieldTag::Gas, None);
        let tx_caller_address =
            cb.tx_context_as_word(tx_id.expr(), TxContextFieldTag::CallerAddress, None);
        let tx_gas_price = cb.tx_context_as_word32(tx_id.expr(), TxContextFieldTag::GasPrice, None);

        // Calculate effective gas to refund
        let gas_used = tx_gas.expr() - cb.curr.state.gas_left.expr();
        let max_refund = ConstantDivisionGadget::construct(
            cb,
            gas_used.clone(),
            MAX_REFUND_QUOTIENT_OF_GAS_USED as u64,
        );
        let refund = cb.query_cell();
        cb.tx_refund_read(tx_id.expr(), Word::from_lo_unchecked(refund.expr()));
        let effective_refund = MinMaxGadget::construct(cb, max_refund.quotient(), refund.expr());

        // Add effective_refund * tx_gas_price back to caller's balance
        let mul_gas_price_by_refund = MulWordByU64Gadget::construct(
            cb,
            tx_gas_price.clone(),
            effective_refund.min() + cb.curr.state.gas_left.expr(),
        );
        let gas_fee_refund = UpdateBalanceGadget::construct(
            cb,
            tx_caller_address.to_word(),
            vec![mul_gas_price_by_refund.product().clone()],
            None,
        );

        // Add gas_used * effective_tip to coinbase's balance
        let coinbase = cb.query_word_unchecked();
        let coinbase_code_hash = cb.query_word_unchecked();
        let coinbase_code_hash_is_zero = IsZeroWordGadget::construct(cb, &coinbase_code_hash);
        cb.account_read(
            coinbase.to_word(),
            AccountFieldTag::CodeHash,
            coinbase_code_hash.to_word(),
        );
        let base_fee = cb.query_word32();
        // lookup && range check
        for (tag, value) in [
            (BlockContextFieldTag::Coinbase, coinbase.to_word()),
            (BlockContextFieldTag::BaseFee, base_fee.to_word()),
        ] {
            cb.block_lookup(tag.expr(), None, value);
        }
        let effective_tip = cb.query_word32();
        let sub_gas_price_by_base_fee =
            AddWordsGadget::construct(cb, [effective_tip.clone(), base_fee], tx_gas_price);
        let mul_effective_tip_by_gas_used =
            MulWordByU64Gadget::construct(cb, effective_tip, gas_used.clone());
        let coinbase_reward = TransferToGadget::construct(
            cb,
            coinbase.to_word(),
            1.expr() - coinbase_code_hash_is_zero.expr(),
            false.expr(),
            mul_effective_tip_by_gas_used.product().clone(),
            None,
            true,
        );

        let end_tx = EndTxHelperGadget::construct(
            cb,
            tx_id.expr(),
            is_persistent.expr(),
<<<<<<< HEAD
        );
        cb.tx_receipt_lookup(
            1.expr(),
            tx_id.expr(),
            TxReceiptFieldTag::LogLength,
            cb.curr.state.log_id.expr(),
        );

        let is_first_tx = IsEqualGadget::construct(cb, tx_id.expr(), 1.expr());

        let current_cumulative_gas_used = cb.query_cell();
        cb.condition(is_first_tx.expr(), |cb| {
            cb.require_zero(
                "current_cumulative_gas_used is zero when tx is first tx",
                current_cumulative_gas_used.expr(),
            );
        });

        cb.condition(1.expr() - is_first_tx.expr(), |cb| {
            cb.tx_receipt_lookup(
                0.expr(),
                tx_id.expr() - 1.expr(),
                TxReceiptFieldTag::CumulativeGasUsed,
                current_cumulative_gas_used.expr(),
            );
        });

        cb.tx_receipt_lookup(
            1.expr(),
            tx_id.expr(),
            TxReceiptFieldTag::CumulativeGasUsed,
            gas_used + current_cumulative_gas_used.expr(),
        );

        cb.condition(
            cb.next.execution_state_selector([ExecutionState::BeginTx]),
            |cb| {
                cb.call_context_lookup_write(
                    Some(cb.next.state.rw_counter.expr()),
                    CallContextFieldTag::TxId,
                    // tx_id has been lookup and range_check above
                    Word::from_lo_unchecked(tx_id.expr() + 1.expr()),
                );

                cb.require_step_state_transition(StepStateTransition {
                    rw_counter: Delta(10.expr() - is_first_tx.expr() + coinbase_reward.rw_delta()),
                    ..StepStateTransition::any()
                });
            },
        );

        cb.condition(
            cb.next
                .execution_state_selector([ExecutionState::EndBlock, ExecutionState::Padding]),
            |cb| {
                cb.require_step_state_transition(StepStateTransition {
                    rw_counter: Delta(9.expr() - is_first_tx.expr() + coinbase_reward.rw_delta()),
                    // We propagate call_id so that EndBlock can get the last tx_id
                    // in order to count processed txs.
                    call_id: Same,
                    ..StepStateTransition::any()
                });
            },
=======
            gas_used,
            9.expr() + coinbase_reward.rw_delta(),
>>>>>>> 90eebff7
        );

        Self {
            tx_id,
            tx_gas,
            max_refund,
            refund,
            effective_refund,
            mul_gas_price_by_refund,
            tx_caller_address,
            gas_fee_refund,
            sub_gas_price_by_base_fee,
            mul_effective_tip_by_gas_used,
            coinbase,
            coinbase_code_hash,
            coinbase_code_hash_is_zero,
            coinbase_reward,
            is_persistent,
            end_tx,
        }
    }

    fn assign_exec_step(
        &self,
        region: &mut CachedRegion<'_, '_, F>,
        offset: usize,
        block: &Block<F>,
        _chunk: &Chunk<F>,
        tx: &Transaction,
        call: &Call,
        step: &ExecStep,
    ) -> Result<(), Error> {
        let gas_used = tx.gas() - step.gas_left;
        let (refund, _) = block.get_rws(step, 2).tx_refund_value_pair();
        let (caller_balance, caller_balance_prev) = block.get_rws(step, 3).account_balance_pair();
        let (coinbase_code_hash_prev, _) = block.get_rws(step, 4).account_codehash_pair();

        self.tx_id
            .assign(region, offset, Value::known(F::from(tx.id)))?;
        self.tx_gas
            .assign(region, offset, Value::known(F::from(tx.gas())))?;
        let (max_refund, _) = self.max_refund.assign(region, offset, gas_used as u128)?;
        self.refund
            .assign(region, offset, Value::known(F::from(refund)))?;
        self.effective_refund.assign(
            region,
            offset,
            F::from(max_refund as u64),
            F::from(refund),
        )?;
        let effective_refund = refund.min(max_refund as u64);
        let gas_fee_refund = tx.gas_price * (effective_refund + step.gas_left);
        self.mul_gas_price_by_refund.assign(
            region,
            offset,
            tx.gas_price,
            effective_refund + step.gas_left,
            gas_fee_refund,
        )?;
        self.tx_caller_address
            .assign_h160(region, offset, tx.from)?;
        self.gas_fee_refund.assign(
            region,
            offset,
            caller_balance_prev,
            vec![gas_fee_refund],
            caller_balance,
        )?;
        let effective_tip = tx.gas_price - block.context.base_fee;
        let coinbase_reward = effective_tip * gas_used;
        self.sub_gas_price_by_base_fee.assign(
            region,
            offset,
            [effective_tip, block.context.base_fee],
            tx.gas_price,
        )?;
        self.mul_effective_tip_by_gas_used.assign(
            region,
            offset,
            effective_tip,
            gas_used,
            coinbase_reward,
        )?;
        self.coinbase
            .assign_h160(region, offset, block.context.coinbase)?;
        self.coinbase_code_hash
            .assign_u256(region, offset, coinbase_code_hash_prev)?;
        self.coinbase_code_hash_is_zero
            .assign_u256(region, offset, coinbase_code_hash_prev)?;
        if !coinbase_reward.is_zero() {
            let coinbase_balance_pair = block
                .get_rws(
                    step,
                    if coinbase_code_hash_prev.is_zero() {
                        6
                    } else {
                        5
                    },
                )
                .account_balance_pair();
            self.coinbase_reward.assign(
                region,
                offset,
                coinbase_balance_pair,
                effective_tip * gas_used,
            )?;
        }
        self.is_persistent.assign(
            region,
            offset,
            Value::known(F::from(call.is_persistent as u64)),
        )?;
        self.end_tx.assign(region, offset, block, tx)?;

        Ok(())
    }
}

#[cfg(test)]
mod test {

    use crate::{table::CallContextFieldTag, test_util::CircuitTestBuilder};
    use bus_mapping::{circuit_input_builder::FixedCParams, operation::Target};
    use eth_types::{self, bytecode, Word};
    use itertools::Itertools;
    use mock::{
        eth, gwei, test_ctx::helpers::account_0_code_account_1_no_code, TestContext, MOCK_ACCOUNTS,
    };

    fn test_ok<const NACC: usize, const NTX: usize>(ctx: TestContext<NACC, NTX>) {
        CircuitTestBuilder::new_from_test_ctx(ctx)
            .params(FixedCParams {
                max_txs: 5,
                ..Default::default()
            })
            .run();
    }

    #[test]
    fn end_tx_gadget_simple() {
        let key_1: Word = 0x030201.into();
        let original_value: Word = 0x060504.into();
        let zero_value: Word = 0x0.into();

        // Testing refunds
        // When setting smart contract's non-zero values in storage to zero,
        // the sender of the transaction receives some refund (each transaction's step may include a
        // non-zero refund field). Moreover, the sum of the refunds is capped at $max_refund
        // = gas_used / MAX_REFUND_QUOTIENT_OF_GAS_USED$ where MAX_REFUND_QUOTIENT_OF_GAS_USED = 5 (see EIP EIP 3529, https://eips.ethereum.org/EIPS/eip-3529)
        // We test here that the refunds, capped or uncapped, have been correctly implemented by
        // configuring an account, MOCK_ACCOUNTS[0], with a non null storage and some code cleaning
        // the storage.

        // 1) Testing Tx with non capped refunds
        // In this first test, we reset only one value to minimize the gas_used so that the refund
        // is smaller than max_refund. More particularly, we expect here to have 21_000 (tx)
        // + 5_000 (sstore) + 3 (push) + 3 (push) gas used, hence a max_refund of 5_201 while
        // the refund should add up to 4_800 (refund of 1 sstore). Hence, we can check after the
        // transaction that MOCK_ACCOUNTS[0]'s balance decreased by:
        // (21_000 + 5_000 + 3 + 3 - 4_800) * 2_000_000_000 (=gas_cost).
        // To see the refund and balances, uncomment the code below, set TestContext to
        // TestContext::<4, 2> and run the following command: cargo test
        // evm_circuit::execution::end_tx::test::end_tx_gadget_simple -- --exact --nocapture
        let bytecode_uncapped = bytecode! {
            PUSH32(zero_value)
            PUSH32(key_1)
            SSTORE
            STOP
        };
        let storage_uncapped = vec![(key_1, original_value)].into_iter();

        let ctx = TestContext::<2, 1>::new(
            None,
            |accs| {
                accs[0]
                    .address(MOCK_ACCOUNTS[0])
                    .balance(Word::from(10u64.pow(19)))
                    .code(bytecode_uncapped)
                    .storage(storage_uncapped.into_iter());
                accs[1]
                    .address(MOCK_ACCOUNTS[1])
                    .balance(Word::from(10u64.pow(19)));
                // accs[2]
                //     .address(MOCK_ACCOUNTS[2])
                //     .code(bytecode! {
                //         PUSH32(MOCK_ACCOUNTS[1])
                //         BALANCE
                //         STOP
                //     })
                //     .balance(Word::from(10u64.pow(19)));
                // accs[3]
                //     .address(MOCK_ACCOUNTS[3])
                //     .balance(Word::from(10u64.pow(19)));
            },
            |mut txs, accs| {
                txs[0]
                    .to(accs[0].address)
                    .from(accs[1].address)
                    .gas(Word::from(30_000))
                    .gas_price(gwei(2));
                // txs[1]
                //     .to(accs[2].address)
                //     .from(accs[3].address)
                //     .gas(Word::from(30_000))
                //     .gas_price(gwei(2))
                //     .nonce(0);
            },
            |block, _tx| block,
        )
        .unwrap();

        // for (i, trace) in ctx.geth_traces.iter().enumerate() {
        //     println!(
        //         "\n---------- trace {}: gas={}, failed={}, return_value={}",
        //         i, trace.gas, trace.failed, trace.return_value
        //     );
        //     for (j, step) in trace.struct_logs.iter().enumerate() {
        //         println!(
        //             "  step {}: gas={}, gas_cost={}, refund={}, top_stack={}",
        //             j,
        //             step.gas,
        //             step.gas_cost,
        //             step.refund,
        //             if step.stack.last().is_ok() {
        //                 step.stack.last().unwrap()
        //             } else {
        //                 Word::from(0)
        //             },
        //         )
        //     }
        // }
        test_ok(ctx);

        // 2) Testing Tx with capped refunds
        // In this second test, we reset several values so that the refund is greater than
        // max_refund and hence the effective refund is capped. More particularly, we expect
        // here to have 21_000 (tx) + 2 * (5_000 (sstore) + 3 (push) + 3 (push)) gas used, hence a
        // max_refund of 6_202 while the refund should add up to 9_600 (refund of 2 sstore).
        // Hence, we can check after the transaction that MOCK_ACCOUNTS[0]'s balance decreased by:
        // (21_000 + 2 * (5_000 + 3 + 3)  - 6_202) * 2_000_000_000 (=gas_cost).
        let key_2: Word = 0x030202.into();
        let bytecode_capped = bytecode! {
            PUSH32(zero_value)
            PUSH32(key_1)
            SSTORE
            PUSH32(zero_value)
            PUSH32(key_2)
            SSTORE
            STOP
        };
        let storage_capped = vec![(key_1, original_value), (key_2, original_value)].into_iter();

        test_ok(
            TestContext::<2, 1>::new(
                None,
                |accs| {
                    accs[0]
                        .address(MOCK_ACCOUNTS[0])
                        .balance(Word::from(10u64.pow(19)))
                        .code(bytecode_capped)
                        .storage(storage_capped);
                    accs[1]
                        .address(MOCK_ACCOUNTS[1])
                        .balance(Word::from(10u64.pow(19)));
                },
                |mut txs, accs| {
                    txs[0]
                        .to(accs[0].address)
                        .from(accs[1].address)
                        .gas(Word::from(50_000))
                        .gas_price(gwei(2));
                },
                |block, _tx| block,
            )
            .unwrap(),
        );

        // Multiple txs
        test_ok(
            // Get the execution steps from the external tracer
            TestContext::<2, 3>::new(
                None,
                account_0_code_account_1_no_code(bytecode! { STOP }),
                |mut txs, accs| {
                    txs[0]
                        .to(accs[0].address)
                        .from(accs[1].address)
                        .value(eth(1));
                    txs[1]
                        .to(accs[0].address)
                        .from(accs[1].address)
                        .value(eth(1));
                    txs[2]
                        .to(accs[0].address)
                        .from(accs[1].address)
                        .value(eth(1));
                },
                |block, _tx| block.number(0xcafeu64),
            )
            .unwrap(),
        );
    }

    #[test]
    fn end_tx_consistent_tx_id_write() {
        // check there is no consecutive txid write with same txid in rw_table

        let block = CircuitTestBuilder::new_from_test_ctx(
            TestContext::<2, 3>::new(
                None,
                account_0_code_account_1_no_code(bytecode! { STOP }),
                |mut txs, accs| {
                    txs[0]
                        .to(accs[0].address)
                        .from(accs[1].address)
                        .value(eth(1));
                    txs[1]
                        .to(accs[0].address)
                        .from(accs[1].address)
                        .value(eth(1));
                    txs[2]
                        .to(accs[0].address)
                        .from(accs[1].address)
                        .value(eth(1));
                },
                |block, _tx| block.number(0xcafeu64),
            )
            .unwrap(),
        )
        .params(FixedCParams {
            max_txs: 5,
            ..Default::default()
        })
        .build_block()
        .unwrap();

        block.rws.0[&Target::CallContext]
            .iter()
            .filter(|rw| {
                // filter all txid write operation
                rw.is_write()
                    && rw
                        .field_tag()
                        .is_some_and(|tag| tag == CallContextFieldTag::TxId as u64)
            })
            .sorted_by_key(|a| a.rw_counter())
            .tuple_windows()
            .for_each(|(a, b)| {
                // chech there is no consecutive write with same txid value
                assert!(a.rw_counter() != b.rw_counter());
                assert!(a.value_assignment() != b.value_assignment());
            })
    }

    #[test]
    fn end_tx_gadget_nonexisting_coinbase() {
        // Check that the code hash of the coinbase address is correctly set to be the empty code
        // hash when it is created because of receiving the gas fees from the first tx.
        test_ok(
            TestContext::<2, 2>::new(
                None,
                account_0_code_account_1_no_code(bytecode! {
                    COINBASE
                    EXTCODEHASH
                }), /* EXTCODEHASH will return 0 for the first tx and the empty code hash for
                     * the second tx. */
                |mut txs, accs| {
                    txs[0]
                        .to(accs[0].address)
                        .from(accs[1].address)
                        .value(eth(1));
                    txs[1]
                        .to(accs[0].address)
                        .from(accs[1].address)
                        .value(eth(1));
                },
                |block, _| block,
            )
            .unwrap(),
        );
    }
}<|MERGE_RESOLUTION|>--- conflicted
+++ resolved
@@ -118,74 +118,8 @@
             cb,
             tx_id.expr(),
             is_persistent.expr(),
-<<<<<<< HEAD
-        );
-        cb.tx_receipt_lookup(
-            1.expr(),
-            tx_id.expr(),
-            TxReceiptFieldTag::LogLength,
-            cb.curr.state.log_id.expr(),
-        );
-
-        let is_first_tx = IsEqualGadget::construct(cb, tx_id.expr(), 1.expr());
-
-        let current_cumulative_gas_used = cb.query_cell();
-        cb.condition(is_first_tx.expr(), |cb| {
-            cb.require_zero(
-                "current_cumulative_gas_used is zero when tx is first tx",
-                current_cumulative_gas_used.expr(),
-            );
-        });
-
-        cb.condition(1.expr() - is_first_tx.expr(), |cb| {
-            cb.tx_receipt_lookup(
-                0.expr(),
-                tx_id.expr() - 1.expr(),
-                TxReceiptFieldTag::CumulativeGasUsed,
-                current_cumulative_gas_used.expr(),
-            );
-        });
-
-        cb.tx_receipt_lookup(
-            1.expr(),
-            tx_id.expr(),
-            TxReceiptFieldTag::CumulativeGasUsed,
-            gas_used + current_cumulative_gas_used.expr(),
-        );
-
-        cb.condition(
-            cb.next.execution_state_selector([ExecutionState::BeginTx]),
-            |cb| {
-                cb.call_context_lookup_write(
-                    Some(cb.next.state.rw_counter.expr()),
-                    CallContextFieldTag::TxId,
-                    // tx_id has been lookup and range_check above
-                    Word::from_lo_unchecked(tx_id.expr() + 1.expr()),
-                );
-
-                cb.require_step_state_transition(StepStateTransition {
-                    rw_counter: Delta(10.expr() - is_first_tx.expr() + coinbase_reward.rw_delta()),
-                    ..StepStateTransition::any()
-                });
-            },
-        );
-
-        cb.condition(
-            cb.next
-                .execution_state_selector([ExecutionState::EndBlock, ExecutionState::Padding]),
-            |cb| {
-                cb.require_step_state_transition(StepStateTransition {
-                    rw_counter: Delta(9.expr() - is_first_tx.expr() + coinbase_reward.rw_delta()),
-                    // We propagate call_id so that EndBlock can get the last tx_id
-                    // in order to count processed txs.
-                    call_id: Same,
-                    ..StepStateTransition::any()
-                });
-            },
-=======
             gas_used,
             9.expr() + coinbase_reward.rw_delta(),
->>>>>>> 90eebff7
         );
 
         Self {
@@ -493,7 +427,7 @@
     fn end_tx_consistent_tx_id_write() {
         // check there is no consecutive txid write with same txid in rw_table
 
-        let block = CircuitTestBuilder::new_from_test_ctx(
+        let (block, _) = CircuitTestBuilder::new_from_test_ctx(
             TestContext::<2, 3>::new(
                 None,
                 account_0_code_account_1_no_code(bytecode! { STOP }),
@@ -519,7 +453,7 @@
             max_txs: 5,
             ..Default::default()
         })
-        .build_block()
+        .build_block(0, 1)
         .unwrap();
 
         block.rws.0[&Target::CallContext]
