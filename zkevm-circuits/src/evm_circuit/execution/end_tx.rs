--- conflicted
+++ resolved
@@ -18,7 +18,6 @@
         witness::{Block, Call, ExecStep, Transaction},
     },
     table::{BlockContextFieldTag, CallContextFieldTag, TxContextFieldTag, TxReceiptFieldTag},
-<<<<<<< HEAD
     util::{
         word::{Word, WordCell, WordExpr},
         Expr,
@@ -26,12 +25,6 @@
 };
 use bus_mapping::operation::Target;
 use eth_types::{evm_types::MAX_REFUND_QUOTIENT_OF_GAS_USED, Field};
-=======
-    util::Expr,
-};
-use bus_mapping::operation::Target;
-use eth_types::{evm_types::MAX_REFUND_QUOTIENT_OF_GAS_USED, Field, ToScalar};
->>>>>>> 3575aabd
 use halo2_proofs::{circuit::Value, plonk::Error};
 use strum::EnumCount;
 
@@ -304,11 +297,7 @@
 #[cfg(test)]
 mod test {
     use crate::test_util::CircuitTestBuilder;
-<<<<<<< HEAD
     use bus_mapping::circuit_input_builder::CircuitsParams;
-=======
-    use bus_mapping::circuit_input_builder::FixedCParams;
->>>>>>> 3575aabd
     use eth_types::{self, bytecode, Word};
     use mock::{
         eth, gwei, test_ctx::helpers::account_0_code_account_1_no_code, TestContext, MOCK_ACCOUNTS,
@@ -384,12 +373,8 @@
                     .to(accs[0].address)
                     .from(accs[1].address)
                     .gas(Word::from(30_000))
-<<<<<<< HEAD
                     .gas_price(gwei(2))
                     .nonce(0);
-=======
-                    .gas_price(gwei(2));
->>>>>>> 3575aabd
                 // txs[1]
                 //     .to(accs[2].address)
                 //     .from(accs[3].address)
@@ -460,12 +445,8 @@
                         .to(accs[0].address)
                         .from(accs[1].address)
                         .gas(Word::from(50_000))
-<<<<<<< HEAD
                         .gas_price(gwei(2))
                         .nonce(0);
-=======
-                        .gas_price(gwei(2));
->>>>>>> 3575aabd
                 },
                 |block, _tx| block,
             )
