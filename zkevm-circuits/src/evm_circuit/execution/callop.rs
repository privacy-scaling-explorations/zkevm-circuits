use crate::{
    evm_circuit::{
        execution::ExecutionGadget,
        param::{N_BYTES_ACCOUNT_ADDRESS, N_BYTES_GAS, N_BYTES_MEMORY_ADDRESS, N_BYTES_U64},
        step::ExecutionState,
        util::{
            and,
            common_gadget::{CommonCallGadget, TransferGadget},
            constraint_builder::{
                ConstrainBuilderCommon, EVMConstraintBuilder, ReversionInfo, StepStateTransition,
                Transition::{Delta, To},
            },
            math_gadget::{
                ConstantDivisionGadget, IsZeroGadget, LtGadget, LtWordGadget, MinMaxGadget,
            },
            memory_gadget::{CommonMemoryAddressGadget, MemoryAddressGadget},
            not, or,
            precompile_gadget::PrecompileGadget,
            rlc, select, CachedRegion, Cell, StepRws, Word,
        },
        witness::{Block, Call, ExecStep, Transaction},
    },
<<<<<<< HEAD
    util::word::{Word, WordCell, WordExpr},
};

use crate::{
    evm_circuit::witness::{Block, Call, Chunk, ExecStep, Transaction},
=======
>>>>>>> 90eebff7
    table::{AccountFieldTag, CallContextFieldTag},
    util::{
        word::{WordCell, WordExpr},
        Expr,
    },
};
use bus_mapping::{
    circuit_input_builder::CopyDataType,
    evm::OpcodeId,
    precompile::{is_precompiled, PrecompileCalls},
};
use eth_types::{evm_types::GAS_STIPEND_CALL_WITH_VALUE, Field, ToAddress, ToScalar, U256};
use halo2_proofs::{circuit::Value, plonk::Error};
use std::cmp::min;

/// Gadget for call related opcodes. It supports `OpcodeId::CALL`,
/// `OpcodeId::CALLCODE`, `OpcodeId::DELEGATECALL` and `OpcodeId::STATICCALL`.
/// both for successful and failure(insufficient balance error) cases.
#[derive(Clone, Debug)]

pub(crate) struct CallOpGadget<F> {
    opcode: Cell<F>,
    is_call: IsZeroGadget<F>,
    is_callcode: IsZeroGadget<F>,
    is_delegatecall: IsZeroGadget<F>,
    is_staticcall: IsZeroGadget<F>,
    tx_id: Cell<F>,
    reversion_info: ReversionInfo<F>,
    current_callee_address: WordCell<F>,
    current_caller_address: WordCell<F>,
    is_static: Cell<F>,
    depth: Cell<F>,
    call: CommonCallGadget<F, MemoryAddressGadget<F>, true>,
    current_value: Word<Cell<F>>,
    is_warm: Cell<F>,
    is_warm_prev: Cell<F>,
    callee_reversion_info: ReversionInfo<F>,
    transfer: TransferGadget<F>,
    // current handling Call* opcode's caller balance
    caller_balance: Word<Cell<F>>,
    // check if insufficient balance case
    is_insufficient_balance: LtWordGadget<F>,
    is_depth_ok: LtGadget<F, N_BYTES_U64>,
    one_64th_gas: ConstantDivisionGadget<F, N_BYTES_GAS>,
    capped_callee_gas_left: MinMaxGadget<F, N_BYTES_GAS>,
    // check if the call is a precompile call.
    is_code_address_zero: IsZeroGadget<F>,
    is_precompile_lt: LtGadget<F, N_BYTES_ACCOUNT_ADDRESS>,
    precompile_gadget: PrecompileGadget<F>,
    precompile_return_length: Cell<F>,
    precompile_return_length_zero: IsZeroGadget<F>,
    precompile_return_data_copy_size: MinMaxGadget<F, N_BYTES_MEMORY_ADDRESS>,
    precompile_input_len: Cell<F>, // the number of input bytes taken for the precompile call.
    precompile_input_bytes_rlc: Cell<F>,
    precompile_output_bytes_rlc: Cell<F>,
    precompile_return_bytes_rlc: Cell<F>,
    precompile_input_rws: Cell<F>,
    precompile_output_rws: Cell<F>,
    precompile_return_rws: Cell<F>,
    // rws are in bytes, obtain word size for memory size transition
    precompile_output_word_size_div: ConstantDivisionGadget<F, N_BYTES_U64>,
    precompile_output_word_size_div_remainder_zero: IsZeroGadget<F>,
}

impl<F: Field> ExecutionGadget<F> for CallOpGadget<F> {
    const NAME: &'static str = "CALL_OP";

    const EXECUTION_STATE: ExecutionState = ExecutionState::CALL_OP;

    fn configure(cb: &mut EVMConstraintBuilder<F>) -> Self {
        let opcode = cb.query_cell();
        cb.opcode_lookup(opcode.expr(), 1.expr());
        let is_call = IsZeroGadget::construct(cb, opcode.expr() - OpcodeId::CALL.expr());
        let is_callcode = IsZeroGadget::construct(cb, opcode.expr() - OpcodeId::CALLCODE.expr());
        let is_delegatecall =
            IsZeroGadget::construct(cb, opcode.expr() - OpcodeId::DELEGATECALL.expr());
        let is_staticcall =
            IsZeroGadget::construct(cb, opcode.expr() - OpcodeId::STATICCALL.expr());

        // Use rw_counter of the step which triggers next call as its call_id.
        let callee_call_id = cb.curr.state.rw_counter.clone();

        // rwc_delta = 0
        let tx_id = cb.call_context(None, CallContextFieldTag::TxId);
        // rwc_delta = 1
        let mut reversion_info = cb.reversion_info_read(None);
        // rwc_delta = 3
        let [is_static, depth] = [CallContextFieldTag::IsStatic, CallContextFieldTag::Depth]
            .map(|field_tag| cb.call_context(None, field_tag));
        // rwc_delta = 5
        let current_callee_address =
            cb.call_context_read_as_word(None, CallContextFieldTag::CalleeAddress);
        // rwc_delta = 6
        let (current_caller_address, current_value) = cb.condition(is_delegatecall.expr(), |cb| {
            (
                cb.call_context_read_as_word(None, CallContextFieldTag::CallerAddress),
                cb.call_context_read_as_word(None, CallContextFieldTag::Value),
            )
        });
        // rwc_delta = 6 + is_delegatecall * 2
        let call_gadget: CommonCallGadget<F, MemoryAddressGadget<F>, true> =
            CommonCallGadget::construct(
                cb,
                is_call.expr(),
                is_callcode.expr(),
                is_delegatecall.expr(),
                is_staticcall.expr(),
            );
        // rwc_delta = 6 + is_delegatecall * 2 + call_gadget.rw_delta()
        cb.condition(not::expr(is_call.expr() + is_callcode.expr()), |cb| {
            cb.require_zero_word(
                "for non call/call code, value is zero",
                call_gadget.value.to_word(),
            );
        });

        let caller_address = Word::select(
            is_delegatecall.expr(),
            current_caller_address.to_word(),
            current_callee_address.to_word(),
        );
        let callee_address = Word::select(
            is_callcode.expr() + is_delegatecall.expr(),
            current_callee_address.to_word(),
            call_gadget.callee_address.to_word(),
        );

        // Add callee to access list
        let is_warm = cb.query_bool();
        let is_warm_prev = cb.query_bool();
        cb.require_true("callee add should be updated to warm", is_warm.expr());
        cb.account_access_list_write_unchecked(
            tx_id.expr(),
            call_gadget.callee_address(),
            is_warm.expr(),
            is_warm_prev.expr(),
            Some(&mut reversion_info),
        );
        // rwc_delta = 7 + is_delegatecall * 2 + call_gadget.rw_delta()

        // Propagate rw_counter_end_of_reversion and is_persistent
        let mut callee_reversion_info =
            cb.reversion_info_write_unchecked(Some(callee_call_id.expr()));
        // rwc_delta = 7 + is_delegatecall * 2 + call_gadget.rw_delta() +
        // callee_reversion_info.rw_delta()
        cb.require_equal(
            "callee_is_persistent == is_persistent ⋅ is_success",
            callee_reversion_info.is_persistent(),
            reversion_info.is_persistent() * call_gadget.is_success.expr(),
        );
        cb.condition(call_gadget.is_success.expr() * (1.expr() - reversion_info.is_persistent()), |cb| {
            cb.require_equal(
                "callee_rw_counter_end_of_reversion == rw_counter_end_of_reversion - (reversible_write_counter + 1)",
                callee_reversion_info.rw_counter_end_of_reversion(),
                reversion_info.rw_counter_of_reversion(1.expr()),
            );
        });

        cb.condition(is_call.expr() * call_gadget.has_value.clone(), |cb| {
            cb.require_zero(
                "CALL with value must not be in static call stack",
                is_static.expr(),
            );
        });

        let caller_balance = cb.query_word_unchecked();
        cb.account_read(
            caller_address.to_word(),
            AccountFieldTag::Balance,
            caller_balance.to_word(),
        );
        // rwc_delta = 8 + is_delegatecall * 2 + call_gadget.rw_delta() +
        // callee_reversion_info.rw_delta()
        let is_insufficient_balance =
            LtWordGadget::construct(cb, &caller_balance.to_word(), &call_gadget.value.to_word());
        // depth < 1025
        let is_depth_ok = LtGadget::construct(cb, depth.expr(), 1025.expr());

        let is_precheck_ok = and::expr([
            is_depth_ok.expr(),
            not::expr(is_insufficient_balance.expr()),
        ]);

        // stack write is zero when is_insufficient_balance is true
        cb.condition(not::expr(is_precheck_ok.expr()), |cb| {
            cb.require_zero(
                "stack write result is zero when is_insufficient_balance is true",
                call_gadget.is_success.expr(),
            );
        });

        // whether the call is to a precompiled contract.
        // precompile contracts are stored from address 0x01 to 0x09.
        let is_code_address_zero = IsZeroGadget::construct(cb, call_gadget.callee_address.expr());
        let is_precompile_lt =
            LtGadget::construct(cb, call_gadget.callee_address.expr(), 0x0A.expr());
        let is_precompile = and::expr([
            not::expr(is_code_address_zero.expr()),
            is_precompile_lt.expr(),
        ]);
        let precompile_return_length = cb.query_cell();
        let precompile_return_length_zero =
            IsZeroGadget::construct(cb, precompile_return_length.expr());
        let precompile_return_data_copy_size = MinMaxGadget::construct(
            cb,
            precompile_return_length.expr(),
            call_gadget.rd_address.length(),
        );

        let precompile_input_rws = cb.query_cell();
        let precompile_output_rws = cb.query_cell();
        let precompile_return_rws = cb.query_cell();
        let precompile_input_len = cb.query_cell();

        // Verify transfer only for CALL opcode in the successful case.  If value == 0,
        // skip the transfer (this is necessary for non-existing accounts, which
        // will not be crated when value is 0 and so the callee balance lookup
        // would be invalid).
        let transfer = cb.condition(is_call.expr() * is_precheck_ok.expr(), |cb| {
            TransferGadget::construct(
                cb,
                caller_address.to_word(),
                callee_address.to_word(),
                not::expr(call_gadget.callee_not_exists.expr()),
                0.expr(),
                call_gadget.value.clone(),
                &mut callee_reversion_info,
            )
        });
        // rwc_delta = 8 + is_delegatecall * 2 + call_gadget.rw_delta() +
        // callee_reversion_info.rw_delta() + transfer.rw_delta()

        // For CALLCODE opcode, verify caller balance is greater than or equal to stack
        // `value` in successful case. that is `is_insufficient_balance` is false.
        // for call opcode, this has been checked in transfer gadget implicitly.
        cb.condition(is_callcode.expr() * call_gadget.is_success.expr(), |cb| {
            cb.require_zero(
                "transfer_value <= caller_balance for CALLCODE opcode in successful case ",
                is_insufficient_balance.expr(),
            );
        });

        // no_callee_code is true when the account exists and has empty
        // code hash, or when the account doesn't exist (which we encode with
        // code_hash = 0).
        let no_callee_code =
            call_gadget.is_empty_code_hash.expr() + call_gadget.callee_not_exists.expr();

        // Sum up and verify gas cost.
        // Only CALL opcode could invoke transfer to make empty account into non-empty.
        let gas_cost = call_gadget.gas_cost_expr(is_warm_prev.expr(), is_call.expr());
        // Apply EIP 150
        let gas_available = cb.curr.state.gas_left.expr() - gas_cost.clone();
        let one_64th_gas = ConstantDivisionGadget::construct(cb, gas_available.clone(), 64);
        let all_but_one_64th_gas = gas_available - one_64th_gas.quotient();
        let capped_callee_gas_left =
            MinMaxGadget::construct(cb, call_gadget.gas_expr(), all_but_one_64th_gas.clone());
        let callee_gas_left = select::expr(
            call_gadget.gas_is_u64.expr(),
            capped_callee_gas_left.min(),
            all_but_one_64th_gas,
        );

        let stack_pointer_delta =
            select::expr(is_call.expr() + is_callcode.expr(), 6.expr(), 5.expr());
        let memory_expansion = call_gadget.memory_expansion.clone();

        let transfer_rwc_delta = is_call.expr() * is_precheck_ok.expr() * transfer.rw_delta();
        let rw_counter_delta = 8.expr()
            + is_delegatecall.expr() * 2.expr()
            + call_gadget.rw_delta()
            + callee_reversion_info.rw_delta()
            + transfer_rwc_delta.expr();

        let callee_reversible_rwc_delta = is_call.expr() * transfer.reversible_w_delta();

        // 1. handle precompile calls.
        let (
            precompile_gadget,
            precompile_input_bytes_rlc,
            precompile_output_bytes_rlc,
            precompile_return_bytes_rlc,
            precompile_output_word_size_div,
            precompile_output_word_size_div_remainder_zero,
        ) = cb.condition(
            and::expr([is_precompile.expr(), is_precheck_ok.expr()]),
            |cb| {
                cb.require_equal(
                    "Callee has no code for precompile",
                    no_callee_code.expr(),
                    true.expr(),
                );
                cb.require_true(
                    "Precompile addresses are always warm",
                    and::expr([is_warm.expr(), is_warm_prev.expr()]),
                );

                // Write to callee's context.
                cb.call_context_lookup_write(
                    Some(callee_call_id.expr()),
                    CallContextFieldTag::IsSuccess,
                    Word::from_lo_unchecked(call_gadget.is_success.expr()),
                );
                cb.call_context_lookup_write(
                    Some(callee_call_id.expr()),
                    CallContextFieldTag::CalleeAddress,
                    call_gadget.callee_address.to_word(),
                );
                for (field_tag, value) in [
                    (CallContextFieldTag::CallerId, cb.curr.state.call_id.expr()),
                    (
                        CallContextFieldTag::CallDataOffset,
                        call_gadget.cd_address.offset(),
                    ),
                    (
                        CallContextFieldTag::CallDataLength,
                        call_gadget.cd_address.length(),
                    ),
                    (
                        CallContextFieldTag::ReturnDataOffset,
                        call_gadget.rd_address.offset(),
                    ),
                    (
                        CallContextFieldTag::ReturnDataLength,
                        call_gadget.rd_address.length(),
                    ),
                ] {
                    cb.call_context_lookup_write(
                        Some(callee_call_id.expr()),
                        field_tag,
                        Word::from_lo_unchecked(value),
                    );
                }

                // Save caller's call state
                for (field_tag, value) in [
                    (
                        CallContextFieldTag::ProgramCounter,
                        cb.curr.state.program_counter.expr() + 1.expr(),
                    ),
                    (
                        CallContextFieldTag::StackPointer,
                        cb.curr.state.stack_pointer.expr()
                            + select::expr(is_call.expr() + is_callcode.expr(), 6.expr(), 5.expr()),
                    ),
                    (
                        CallContextFieldTag::GasLeft,
                        cb.curr.state.gas_left.expr() - gas_cost.expr() - callee_gas_left.clone(),
                    ),
                    (
                        CallContextFieldTag::MemorySize,
                        memory_expansion.next_memory_word_size(),
                    ),
                    (
                        CallContextFieldTag::ReversibleWriteCounter,
                        cb.curr.state.reversible_write_counter.expr() + 1.expr(),
                    ),
                    (CallContextFieldTag::LastCalleeId, callee_call_id.expr()),
                    (CallContextFieldTag::LastCalleeReturnDataOffset, 0.expr()),
                    (
                        CallContextFieldTag::LastCalleeReturnDataLength,
                        precompile_return_length.expr(),
                    ),
                ] {
                    cb.call_context_lookup_write(None, field_tag, Word::from_lo_unchecked(value));
                }

                // copy table lookup to verify the copying of bytes:
                // - from caller's memory (`call_data_length` bytes starting at `call_data_offset`)
                // - to the current call's memory (`call_data_length` bytes starting at `0`).
                let precompile_input_bytes_rlc =
                    cb.condition(call_gadget.cd_address.has_length(), |cb| {
                        let precompile_input_bytes_rlc = cb.query_cell_phase2();
                        cb.copy_table_lookup(
                            Word::from_lo_unchecked(cb.curr.state.call_id.expr()),
                            CopyDataType::Memory.expr(),
                            Word::from_lo_unchecked(callee_call_id.expr()),
                            CopyDataType::RlcAcc.expr(),
                            call_gadget.cd_address.offset(),
                            call_gadget.cd_address.offset() + precompile_input_len.expr(),
                            0.expr(),
                            precompile_input_len.expr(),
                            precompile_input_bytes_rlc.expr(),
                            precompile_input_rws.expr(), // reads + writes
                        );
                        precompile_input_bytes_rlc
                    });

                // copy table lookup to verify the precompile result.
                // - from precompiled contract.
                // - to the current call's memory (starting at '0').
                let precompile_output_bytes_rlc = cb.condition(
                    and::expr([
                        call_gadget.is_success.expr(),
                        not::expr(precompile_return_length_zero.expr()),
                    ]),
                    |cb| {
                        let precompile_output_bytes_rlc = cb.query_cell_phase2();
                        cb.copy_table_lookup(
                            Word::from_lo_unchecked(callee_call_id.expr()),
                            CopyDataType::RlcAcc.expr(),
                            Word::from_lo_unchecked(callee_call_id.expr()),
                            CopyDataType::Memory.expr(),
                            0.expr(),
                            precompile_return_length.expr(),
                            0.expr(),
                            precompile_return_length.expr(),
                            precompile_output_bytes_rlc.expr(),
                            precompile_output_rws.expr(),
                        );
                        precompile_output_bytes_rlc
                    },
                );

                // copy table lookup to verify the copying of bytes if the precompile call was
                // successful.
                // - from precompile (min(rd_length, precompile_return_length) bytes)
                // - to caller's memory (min(rd_length, precompile_return_length) bytes starting at
                //   `return_data_offset`).
                let precompile_return_bytes_rlc = cb.condition(
                    and::expr([
                        call_gadget.is_success.expr(),
                        call_gadget.rd_address.has_length(),
                        not::expr(precompile_return_length_zero.expr()),
                    ]),
                    |cb| {
                        let precompile_return_bytes_rlc = cb.query_cell_phase2();
                        cb.copy_table_lookup(
                            Word::from_lo_unchecked(callee_call_id.expr()),
                            CopyDataType::Memory.expr(), // refer u64::from(CopyDataType)
                            Word::from_lo_unchecked(cb.curr.state.call_id.expr()),
                            CopyDataType::Memory.expr(),
                            0.expr(),
                            precompile_return_data_copy_size.min(),
                            call_gadget.rd_address.offset(),
                            precompile_return_data_copy_size.min(),
                            0.expr(),
                            precompile_return_rws.expr(), // writes
                        ); // rwc_delta += `return_data_copy_size.min()` for precompile
                        precompile_return_bytes_rlc
                    },
                );

                // +15 call context lookups for precompile.
                let rw_counter_delta = 15.expr()
                    + rw_counter_delta.expr()
                    + precompile_input_rws.expr()
                    + precompile_output_rws.expr()
                    + precompile_return_rws.expr();

                // Give gas stipend if value is not zero
                let callee_gas_left = callee_gas_left.expr()
                    + call_gadget.has_value.clone() * GAS_STIPEND_CALL_WITH_VALUE.expr();

                let precompile_output_word_size_div: ConstantDivisionGadget<F, N_BYTES_U64> =
                    ConstantDivisionGadget::construct(cb, precompile_output_rws.expr(), 32);
                let precompile_output_word_size_div_remainder_zero =
                    IsZeroGadget::construct(cb, precompile_output_word_size_div.remainder());
                let precompile_output_word_size = precompile_output_word_size_div.quotient()
                    + 1.expr()
                    - precompile_output_word_size_div_remainder_zero.expr();

                cb.require_step_state_transition(StepStateTransition {
                    rw_counter: Delta(rw_counter_delta),
                    call_id: To(callee_call_id.expr()),
                    is_root: To(false.expr()),
                    is_create: To(false.expr()),
                    code_hash: To(cb.empty_code_hash()),
                    program_counter: Delta(1.expr()),
                    stack_pointer: Delta(stack_pointer_delta.expr()),
                    gas_left: To(callee_gas_left.expr()),
                    memory_word_size: To(precompile_output_word_size),
                    reversible_write_counter: To(callee_reversible_rwc_delta.expr()),
                    ..StepStateTransition::default()
                });

                let precompile_gadget = PrecompileGadget::construct(
                    cb,
                    call_gadget.is_success.expr(),
                    call_gadget.callee_address.expr(),
                    cb.curr.state.call_id.expr(),
                    call_gadget.cd_address.offset(),
                    call_gadget.cd_address.length(),
                    call_gadget.rd_address.offset(),
                    call_gadget.rd_address.length(),
                    precompile_return_length.expr(),
                    precompile_input_bytes_rlc.expr(),
                    precompile_output_bytes_rlc.expr(),
                    precompile_return_bytes_rlc.expr(),
                );

                (
                    precompile_gadget,
                    precompile_input_bytes_rlc,
                    precompile_output_bytes_rlc,
                    precompile_return_bytes_rlc,
                    precompile_output_word_size_div,
                    precompile_output_word_size_div_remainder_zero,
                )
            },
        );

        // 2. handle calls to accounts with no code
        cb.condition(
            and::expr([
                not::expr(is_precompile.expr()),
                no_callee_code.expr(),
                is_precheck_ok.expr(),
            ]),
            |cb| {
                // Save caller's call state
                cb.call_context_lookup_write(
                    None,
                    CallContextFieldTag::LastCalleeId,
                    Word::from_lo_unchecked(callee_call_id.expr()),
                );
                for field_tag in [
                    CallContextFieldTag::LastCalleeReturnDataOffset,
                    CallContextFieldTag::LastCalleeReturnDataLength,
                ] {
                    cb.call_context_lookup_write(None, field_tag, Word::zero());
                }

                // For CALL opcode, it has an extra stack pop `value` (+1) and if the value is
                // not zero, two account write for `transfer` call (+2).
                //
                // For CALLCODE opcode, it has an extra stack pop `value` and one account read
                // for caller balance (+2).
                //
                // For DELEGATECALL opcode, it has two extra call context lookups for current
                // caller address and value (+2).
                //
                // No extra lookups for STATICCALL opcode.
                let transfer_rwc_delta = is_call.expr() * transfer.reversible_w_delta();
                let rw_counter_delta = 21.expr()
                    + is_call.expr() * 1.expr()
                    + transfer_rwc_delta.clone()
                    + is_callcode.expr()
                    + is_delegatecall.expr() * 2.expr();
                cb.require_step_state_transition(StepStateTransition {
                    rw_counter: Delta(rw_counter_delta),
                    program_counter: Delta(1.expr()),
                    stack_pointer: Delta(stack_pointer_delta.expr()),
                    gas_left: Delta(
                        call_gadget.has_value.clone() * GAS_STIPEND_CALL_WITH_VALUE.expr()
                            - gas_cost.clone(),
                    ),
                    memory_word_size: To(memory_expansion.next_memory_word_size()),
                    // For CALL opcode, `transfer` invocation has two account write if value is not
                    // zero.
                    reversible_write_counter: Delta(1.expr() + transfer_rwc_delta),
                    ..StepStateTransition::default()
                });
            },
        );

        // handle is_insufficient_balance or !is_depth_ok step transition
        cb.condition(not::expr(is_precheck_ok.expr()), |cb| {
            // Save caller's call state
            cb.call_context_lookup_write(
                None,
                CallContextFieldTag::LastCalleeId,
                Word::from_lo_unchecked(callee_call_id.expr()),
            );
            for field_tag in [
                CallContextFieldTag::LastCalleeReturnDataOffset,
                CallContextFieldTag::LastCalleeReturnDataLength,
            ] {
                cb.call_context_lookup_write(None, field_tag, Word::zero());
            }

            cb.require_step_state_transition(StepStateTransition {
                rw_counter: Delta(22.expr()),
                program_counter: Delta(1.expr()),
                stack_pointer: Delta(stack_pointer_delta.expr()),
                gas_left: Delta(
                    call_gadget.has_value.clone() * GAS_STIPEND_CALL_WITH_VALUE.expr()
                        - gas_cost.clone(),
                ),
                memory_word_size: To(memory_expansion.next_memory_word_size()),
                reversible_write_counter: Delta(1.expr()),
                ..StepStateTransition::default()
            });
        });

        // handle all other calls.
        cb.condition(
            and::expr([
                not::expr(is_precompile.expr()),
                not::expr(no_callee_code),
                is_precheck_ok.expr(),
            ]),
            |cb| {
                // Save caller's call state
                for (field_tag, value) in [
                    (
                        CallContextFieldTag::ProgramCounter,
                        cb.curr.state.program_counter.expr() + 1.expr(),
                    ),
                    (
                        CallContextFieldTag::StackPointer,
                        cb.curr.state.stack_pointer.expr() + stack_pointer_delta,
                    ),
                    (
                        CallContextFieldTag::GasLeft,
                        cb.curr.state.gas_left.expr() - gas_cost - callee_gas_left.clone(),
                    ),
                    (
                        CallContextFieldTag::MemorySize,
                        memory_expansion.next_memory_word_size(),
                    ),
                    (
                        CallContextFieldTag::ReversibleWriteCounter,
                        cb.curr.state.reversible_write_counter.expr() + 1.expr(),
                    ),
                ] {
                    cb.call_context_lookup_write(None, field_tag, Word::from_lo_unchecked(value));
                }

                // Setup next call's context.
                let cd_address = call_gadget.cd_address.clone();
                let rd_address = call_gadget.rd_address.clone();
                for (field_tag, value) in [
                    (
                        CallContextFieldTag::CallerId,
                        Word::from_lo_unchecked(cb.curr.state.call_id.expr()),
                    ),
                    (
                        CallContextFieldTag::TxId,
                        Word::from_lo_unchecked(tx_id.expr()),
                    ),
                    (
                        CallContextFieldTag::Depth,
                        Word::from_lo_unchecked(depth.expr() + 1.expr()),
                    ),
                    (CallContextFieldTag::CallerAddress, caller_address),
                    (CallContextFieldTag::CalleeAddress, callee_address),
                    (
                        CallContextFieldTag::CallDataOffset,
                        Word::from_lo_unchecked(cd_address.offset()),
                    ),
                    (
                        CallContextFieldTag::CallDataLength,
                        Word::from_lo_unchecked(cd_address.length()),
                    ),
                    (
                        CallContextFieldTag::ReturnDataOffset,
                        Word::from_lo_unchecked(rd_address.offset()),
                    ),
                    (
                        CallContextFieldTag::ReturnDataLength,
                        Word::from_lo_unchecked(rd_address.length()),
                    ),
                    (
                        CallContextFieldTag::Value,
                        Word::select(
                            is_delegatecall.expr(),
                            current_value.to_word(),
                            call_gadget.value.to_word(),
                        ),
                    ),
                    (
                        CallContextFieldTag::IsSuccess,
                        Word::from_lo_unchecked(call_gadget.is_success.expr()),
                    ),
                    (
                        CallContextFieldTag::IsStatic,
                        Word::from_lo_unchecked(or::expr([is_static.expr(), is_staticcall.expr()])),
                    ),
                    (CallContextFieldTag::LastCalleeId, Word::zero()),
                    (
                        CallContextFieldTag::LastCalleeReturnDataOffset,
                        Word::zero(),
                    ),
                    (
                        CallContextFieldTag::LastCalleeReturnDataLength,
                        Word::zero(),
                    ),
                    (CallContextFieldTag::IsRoot, Word::zero()),
                    (CallContextFieldTag::IsCreate, Word::zero()),
                    (
                        CallContextFieldTag::CodeHash,
                        call_gadget.callee_code_hash.to_word(),
                    ),
                ] {
                    cb.call_context_lookup_write(Some(callee_call_id.expr()), field_tag, value);
                }

                // Give gas stipend if value is not zero
                let callee_gas_left = callee_gas_left
                    + call_gadget.has_value.clone() * GAS_STIPEND_CALL_WITH_VALUE.expr();

                // For CALL opcode, it has an extra stack pop `value` (+1) and if the value is
                // not zero, two account write for `transfer` call (+2).
                //
                // For CALLCODE opcode, it has an extra stack pop `value` and one account read
                // for caller balance (+2).
                //
                // For DELEGATECALL opcode, it has two extra call context lookups for current
                // caller address and value (+2).
                //
                // No extra lookups for STATICCALL opcode.
                let transfer_rwc_delta =
                    is_call.expr() * not::expr(transfer.value_is_zero.expr()) * 2.expr();
                let rw_counter_delta = 41.expr()
                    + is_call.expr() * 1.expr()
                    + transfer_rwc_delta.clone()
                    + is_callcode.expr()
                    + is_delegatecall.expr() * 2.expr();
                cb.require_step_state_transition(StepStateTransition {
                    rw_counter: Delta(rw_counter_delta),
                    call_id: To(callee_call_id.expr()),
                    is_root: To(false.expr()),
                    is_create: To(false.expr()),
                    code_hash: To(call_gadget.callee_code_hash.to_word()),
                    gas_left: To(callee_gas_left),
                    // For CALL opcode, `transfer` invocation has two account write if value is not
                    // zero.
                    reversible_write_counter: To(transfer_rwc_delta),
                    ..StepStateTransition::new_context()
                });
            },
        );

        Self {
            opcode,
            is_call,
            is_callcode,
            is_delegatecall,
            is_staticcall,
            tx_id,
            reversion_info,
            current_callee_address,
            current_caller_address,
            current_value,
            is_static,
            depth,
            call: call_gadget,
            is_warm,
            is_warm_prev,
            callee_reversion_info,
            transfer,
            caller_balance,
            is_insufficient_balance,
            is_depth_ok,
            one_64th_gas,
            capped_callee_gas_left,
            // precompile related fields.
            is_code_address_zero,
            is_precompile_lt,
            precompile_gadget,
            precompile_return_length,
            precompile_return_length_zero,
            precompile_return_data_copy_size,
            precompile_input_len,
            precompile_input_bytes_rlc,
            precompile_output_bytes_rlc,
            precompile_return_bytes_rlc,
            precompile_input_rws,
            precompile_output_rws,
            precompile_return_rws,
            precompile_output_word_size_div,
            precompile_output_word_size_div_remainder_zero,
        }
    }

    fn assign_exec_step(
        &self,
        region: &mut CachedRegion<'_, '_, F>,
        offset: usize,
        block: &Block<F>,
        _chunk: &Chunk<F>,
        _: &Transaction,
        call: &Call,
        step: &ExecStep,
    ) -> Result<(), Error> {
        let opcode = step.opcode().unwrap();
        let is_call = opcode == OpcodeId::CALL;
        let is_callcode = opcode == OpcodeId::CALLCODE;
        let is_delegatecall = opcode == OpcodeId::DELEGATECALL;
        let mut rws = StepRws::new(block, step);

        let tx_id = rws.next().call_context_value();
        rws.next(); // RwCounterEndOfReversion
        rws.next(); // IsPersistent

        let is_static = rws.next().call_context_value();
        let depth = rws.next().call_context_value();
        let current_callee_address = rws.next().call_context_value();

        self.is_depth_ok
            .assign(region, offset, F::from(depth.low_u64()), F::from(1025))?;

        // This offset is used to change the index offset of `step.rw_indices`.
        // Since both CALL and CALLCODE have an extra stack pop `value`, and
        // opcode DELEGATECALL has two extra call context lookups - current
        // caller address and current value.
        let [current_caller_address, current_value] = if is_delegatecall {
            [
                rws.next().call_context_value(),
                rws.next().call_context_value(),
            ]
        } else {
            [U256::zero(), U256::zero()]
        };
        let gas = rws.next().stack_value();
        let callee_address = rws.next().stack_value();

        let value = if is_call || is_callcode {
            rws.next().stack_value()
        } else {
            U256::zero()
        };
        let cd_offset = rws.next().stack_value();
        let cd_length = rws.next().stack_value();
        let rd_offset = rws.next().stack_value();
        let rd_length = rws.next().stack_value();
        let is_success = rws.next().stack_value();

        let callee_code_hash = rws.next().account_codehash_pair().0;
        let callee_exists = !callee_code_hash.is_zero();

        let (is_warm, is_warm_prev) = rws.next().tx_access_list_value_pair();

        let callee_rw_counter_end_of_reversion = rws.next().call_context_value();
        let callee_is_persistent = rws.next().call_context_value();

        // check if it is insufficient balance case.
        // get caller balance
        let caller_balance = rws.next().account_balance_pair().0;
        self.caller_balance
            .assign_u256(region, offset, caller_balance)?;
        self.is_insufficient_balance
            .assign(region, offset, caller_balance, value)?;
        let is_precheck_ok =
            depth.low_u64() < 1025 && (!(is_call || is_callcode) || caller_balance >= value);

        // conditionally assign
        if is_call && is_precheck_ok && !value.is_zero() {
            if !callee_exists {
                rws.next().account_codehash_pair(); // callee hash
            }

            let caller_balance_pair = rws.next().account_balance_pair();
            let callee_balance_pair = rws.next().account_balance_pair();
            self.transfer.assign(
                region,
                offset,
                caller_balance_pair,
                callee_balance_pair,
                value,
            )?;
        }

        self.opcode
            .assign(region, offset, Value::known(F::from(opcode.as_u64())))?;
        self.is_call.assign(
            region,
            offset,
            F::from(opcode.as_u64()) - F::from(OpcodeId::CALL.as_u64()),
        )?;
        self.is_callcode.assign(
            region,
            offset,
            F::from(opcode.as_u64()) - F::from(OpcodeId::CALLCODE.as_u64()),
        )?;
        self.is_delegatecall.assign(
            region,
            offset,
            F::from(opcode.as_u64()) - F::from(OpcodeId::DELEGATECALL.as_u64()),
        )?;
        self.is_staticcall.assign(
            region,
            offset,
            F::from(opcode.as_u64()) - F::from(OpcodeId::STATICCALL.as_u64()),
        )?;
        self.tx_id
            .assign(region, offset, Value::known(F::from(tx_id.low_u64())))?;
        self.reversion_info.assign(
            region,
            offset,
            call.rw_counter_end_of_reversion,
            call.is_persistent,
        )?;
        self.current_callee_address
            .assign_u256(region, offset, current_callee_address)?;
        self.current_caller_address
            .assign_u256(region, offset, current_caller_address)?;
        self.current_value
            .assign_u256(region, offset, current_value)?;
        self.is_static
            .assign(region, offset, Value::known(F::from(is_static.low_u64())))?;
        self.depth
            .assign(region, offset, Value::known(F::from(depth.low_u64())))?;

        let memory_expansion_gas_cost = self.call.assign(
            region,
            offset,
            gas,
            callee_address,
            value,
            is_success,
            cd_offset,
            cd_length,
            rd_offset,
            rd_length,
            step.memory_word_size(),
            callee_code_hash,
        )?;
        self.is_warm
            .assign(region, offset, Value::known(F::from(is_warm as u64)))?;
        self.is_warm_prev
            .assign(region, offset, Value::known(F::from(is_warm_prev as u64)))?;
        self.callee_reversion_info.assign(
            region,
            offset,
            callee_rw_counter_end_of_reversion.low_u64() as usize,
            callee_is_persistent.low_u64() != 0,
        )?;

        let has_value = !value.is_zero() && !is_delegatecall;
        let gas_cost = self.call.cal_gas_cost_for_assignment(
            memory_expansion_gas_cost,
            is_warm_prev,
            is_call,
            has_value,
            !callee_exists,
        )?;
        let gas_available: u64 = step.gas_left - gas_cost;
        self.one_64th_gas
            .assign(region, offset, gas_available.into())?;
        self.capped_callee_gas_left.assign(
            region,
            offset,
            F::from(gas.low_u64()),
            F::from(gas_available - gas_available / 64),
        )?;

        let (_is_precompile_call, precompile_addr) = {
            let precompile_addr = callee_address.to_address();
            let is_precompiled_call = is_precompiled(&precompile_addr);
            (is_precompiled_call, precompile_addr)
        };
        let code_address: F = callee_address.to_address().to_scalar().unwrap();
        self.is_code_address_zero
            .assign(region, offset, code_address)?;
        self.is_precompile_lt
            .assign(region, offset, code_address, 0x0Au64.into())?;
        let precompile_return_length = if is_precompiled(&callee_address.to_address()) {
            rws.offset_add(14); // skip
            let value_rw = rws.next();
            assert_eq!(
                value_rw.field_tag(),
                Some(CallContextFieldTag::LastCalleeReturnDataLength as u64),
                "expect LastCalleeReturnDataLength"
            );
            value_rw.call_context_value()
        } else {
            0.into()
        };
        self.precompile_return_length.assign(
            region,
            offset,
            Value::known(precompile_return_length.to_scalar().unwrap()),
        )?;
        self.precompile_return_length_zero.assign(
            region,
            offset,
            precompile_return_length.to_scalar().unwrap(),
        )?;
        self.precompile_return_data_copy_size.assign(
            region,
            offset,
            precompile_return_length.to_scalar().unwrap(),
            rd_length.to_scalar().unwrap(),
        )?;

        let (
            precompile_input_len,
            precompile_input_bytes_rlc,
            precompile_output_bytes_rlc,
            precompile_return_bytes_rlc,
            input_rws,
            output_rws,
            return_rws,
        ) = if is_precheck_ok && is_precompiled(&callee_address.to_address()) {
            let precompile_call: PrecompileCalls = precompile_addr.0[19].into();
            let input_len = if let Some(input_len) = precompile_call.input_len() {
                min(input_len, cd_length.as_usize())
            } else {
                cd_length.as_usize()
            };

            let input_bytes = (0..input_len)
                .map(|_| rws.next().memory_value())
                .collect::<Vec<_>>();
            let output_bytes = (0..precompile_return_length.as_u64())
                .map(|_| rws.next().memory_value())
                .collect::<Vec<_>>();
            let return_length = min(precompile_return_length, rd_length);
            let return_bytes = (0..(return_length.as_u64() * 2))
                .map(|_| rws.next().memory_value())
                .step_by(2)
                .collect::<Vec<_>>();

            let input_bytes_rlc = region
                .challenges()
                .keccak_input()
                .map(|randomness| rlc::value(input_bytes.iter().rev(), randomness));
            let output_bytes_rlc = region
                .challenges()
                .keccak_input()
                .map(|randomness| rlc::value(output_bytes.iter().rev(), randomness));
            let return_bytes_rlc = region
                .challenges()
                .keccak_input()
                .map(|randomness| rlc::value(return_bytes.iter().rev(), randomness));

            let input_rws = input_bytes.len() as u64;
            let output_rws = output_bytes.len() as u64;
            let return_rws = (return_bytes.len() * 2) as u64;

            (
                input_len as u64,
                input_bytes_rlc,
                output_bytes_rlc,
                return_bytes_rlc,
                input_rws,
                output_rws,
                return_rws,
            )
        } else {
            (
                0,
                Value::known(F::ZERO),
                Value::known(F::ZERO),
                Value::known(F::ZERO),
                0u64,
                0u64,
                0u64,
            )
        };

        self.precompile_input_len.assign(
            region,
            offset,
            Value::known(F::from(precompile_input_len)),
        )?;
        self.precompile_input_bytes_rlc
            .assign(region, offset, precompile_input_bytes_rlc)?;
        self.precompile_output_bytes_rlc
            .assign(region, offset, precompile_output_bytes_rlc)?;
        self.precompile_return_bytes_rlc
            .assign(region, offset, precompile_return_bytes_rlc)?;
        self.precompile_input_rws
            .assign(region, offset, Value::known(F::from(input_rws)))?;
        self.precompile_output_rws
            .assign(region, offset, Value::known(F::from(output_rws)))?;
        self.precompile_return_rws
            .assign(region, offset, Value::known(F::from(return_rws)))?;

        let (_, remainder) =
            self.precompile_output_word_size_div
                .assign(region, offset, output_rws.into())?;
        self.precompile_output_word_size_div_remainder_zero.assign(
            region,
            offset,
            F::from_u128(remainder),
        )?;

        if is_precompiled(&callee_address.to_address()) {
            self.precompile_gadget.assign(
                region,
                offset,
                callee_address.to_address().0[19].into(),
            )?;
        }

        Ok(())
    }
}

#[cfg(test)]
mod test {
    use super::*;
    use crate::test_util::CircuitTestBuilder;
    use bus_mapping::circuit_input_builder::FixedCParams;
    use eth_types::{
        address, bytecode, evm_types::OpcodeId, geth_types::Account, word, Address, ToWord, Word,
    };

    use itertools::Itertools;
    use mock::{test_ctx::helpers::account_0_code_account_1_no_code, TestContext};

    use std::default::Default;

    const TEST_CALL_OPCODES: &[OpcodeId] = &[
        OpcodeId::CALL,
        OpcodeId::CALLCODE,
        OpcodeId::DELEGATECALL,
        OpcodeId::STATICCALL,
    ];

    #[test]
    fn callop_insufficient_balance() {
        let stacks = [Stack {
            // this value is bigger than caller's balance
            value: Word::from(11).pow(18.into()),
            ..Default::default()
        }];

        let callees = [callee(bytecode! {}), callee(bytecode! { STOP })];
        // only call, callcode will encounter insufficient balance error.
        let test_opcodes: &[OpcodeId] = &[OpcodeId::CALL, OpcodeId::CALLCODE];

        for ((opcode, stack), callee) in test_opcodes
            .iter()
            .cartesian_product(stacks.into_iter())
            .cartesian_product(callees.into_iter())
        {
            test_ok(caller_for_insufficient_balance(opcode, stack), callee);
        }
    }

    #[test]
    fn callop_nested() {
        for opcode in TEST_CALL_OPCODES {
            test_nested(opcode);
        }
    }

    #[test]
    fn callop_recursive() {
        for opcode in TEST_CALL_OPCODES {
            test_recursive(opcode);
        }
    }

    #[test]
    fn callop_simple() {
        let stacks = [
            // With nothing
            Stack::default(),
            // With value
            Stack {
                value: Word::from(10).pow(18.into()),
                ..Default::default()
            },
            // With gas
            Stack {
                gas: 100,
                ..Default::default()
            },
            Stack {
                gas: 100000,
                ..Default::default()
            },
            // With memory expansion
            Stack {
                cd_offset: 64.into(),
                cd_length: 320,
                rd_offset: Word::zero(),
                rd_length: 32,
                ..Default::default()
            },
            Stack {
                cd_offset: Word::zero(),
                cd_length: 32,
                rd_offset: 64.into(),
                rd_length: 320,
                ..Default::default()
            },
            Stack {
                cd_offset: 0xFFFFFF.into(),
                cd_length: 0,
                rd_offset: 0xFFFFFF.into(),
                rd_length: 0,
                ..Default::default()
            },
            // With memory expansion and value
            Stack {
                cd_offset: 64.into(),
                cd_length: 320,
                rd_offset: 0.into(),
                rd_length: 32,
                value: Word::from(10).pow(18.into()),
                ..Default::default()
            },
        ];
        let callees = [callee(bytecode! {}), callee(bytecode! { STOP })];

        for ((opcode, stack), callee) in TEST_CALL_OPCODES
            .iter()
            .cartesian_product(stacks.into_iter())
            .cartesian_product(callees.into_iter())
        {
            test_ok(caller(opcode, stack, true), callee);
        }
    }

    #[test]
    fn callop_overflow_offset_and_zero_length() {
        let stack = Stack {
            cd_offset: Word::MAX,
            cd_length: 0,
            rd_offset: Word::MAX,
            rd_length: 0,
            ..Default::default()
        };

        TEST_CALL_OPCODES
            .iter()
            .for_each(|opcode| test_ok(caller(opcode, stack, true), callee(bytecode! {})));
    }

    #[derive(Clone, Copy, Debug, Default)]
    struct Stack {
        gas: u64,
        value: Word,
        cd_offset: Word,
        cd_length: u64,
        rd_offset: Word,
        rd_length: u64,
    }

    fn callee(code: bytecode::Bytecode) -> Account {
        Account::mock_code_balance(code)
    }

    fn caller(opcode: &OpcodeId, stack: Stack, caller_is_success: bool) -> Account {
        let is_call_or_callcode = opcode == &OpcodeId::CALL || opcode == &OpcodeId::CALLCODE;
        let terminator = if caller_is_success {
            OpcodeId::RETURN
        } else {
            OpcodeId::REVERT
        };

        // Call twice for testing both cold and warm access
        let mut bytecode = bytecode! {
            PUSH32(Word::from(stack.rd_length))
            PUSH32(stack.rd_offset)
            PUSH32(Word::from(stack.cd_length))
            PUSH32(stack.cd_offset)
        };
        if is_call_or_callcode {
            bytecode.push(32, stack.value);
        }
        bytecode.append(&bytecode! {
            PUSH32(Address::repeat_byte(0xff).to_word())
            PUSH32(Word::from(stack.gas))
            .write_op(*opcode)
            PUSH32(Word::from(stack.rd_length))
            PUSH32(stack.rd_offset)
            PUSH32(Word::from(stack.cd_length))
            PUSH32(stack.cd_offset)
        });
        if is_call_or_callcode {
            bytecode.push(32, stack.value);
        }
        bytecode.append(&bytecode! {
            PUSH32(Address::repeat_byte(0xff).to_word())
            PUSH32(Word::from(stack.gas))
            .write_op(*opcode)
            PUSH1(0)
            PUSH1(0)
            .write_op(terminator)
        });

        Account::mock_100_ether(bytecode)
    }

    fn caller_for_insufficient_balance(opcode: &OpcodeId, stack: Stack) -> Account {
        let is_call_or_callcode = opcode == &OpcodeId::CALL || opcode == &OpcodeId::CALLCODE;
        let terminator = OpcodeId::STOP;

        let mut bytecode = bytecode! {
            PUSH32(Word::from(stack.rd_length))
            PUSH32(stack.rd_offset)
            PUSH32(Word::from(stack.cd_length))
            PUSH32(stack.cd_offset)
        };
        if is_call_or_callcode {
            bytecode.push(32, stack.value);
        }
        bytecode.append(&bytecode! {
            PUSH32(Address::repeat_byte(0xff).to_word())
            PUSH32(Word::from(stack.gas))
            .write_op(*opcode)
            .write_op(terminator)
        });

        Account {
            address: Address::repeat_byte(0xfe),
            balance: Word::from(10).pow(18.into()), // 1 Ether
            code: bytecode.into(),
            ..Default::default()
        }
    }

    fn test_nested(opcode: &OpcodeId) {
        let callers = [
            caller(
                opcode,
                Stack {
                    gas: 100000,
                    ..Default::default()
                },
                true,
            ),
            caller(
                opcode,
                Stack {
                    gas: 100000,
                    ..Default::default()
                },
                false,
            ),
        ];
        let callees = [
            // Success
            callee(bytecode! { PUSH1(0) PUSH1(0) RETURN }),
            // Failure
            callee(bytecode! { PUSH1(0) PUSH1(0) REVERT }),
        ];

        for (caller, callee) in callers.into_iter().cartesian_product(callees.into_iter()) {
            test_ok(caller, callee);
        }
    }

    #[test]
    fn callop_base() {
        test_ok(
            caller(&OpcodeId::CALL, Stack::default(), true),
            callee(bytecode! {}),
        );
    }

    fn test_ok(caller: Account, callee: Account) {
        let ctx = TestContext::<3, 1>::new(
            None,
            |accs| {
                accs[0]
                    .address(address!("0x000000000000000000000000000000000000cafe"))
                    .balance(Word::from(10u64.pow(19)));
                accs[1].account(&caller);
                accs[2].account(&callee);
            },
            |mut txs, accs| {
                txs[0]
                    .from(accs[0].address)
                    .to(accs[1].address)
                    .gas(100000.into())
                    // Set a non-zero value could test if DELEGATECALL use value of current call.
                    .value(1000.into());
            },
            |block, _tx| block.number(0xcafeu64),
        )
        .unwrap();

        // FIXME (Cecilia): Somehow needs way more than 500
        CircuitTestBuilder::new_from_test_ctx(ctx)
            // .params(FixedCParams {
            //     max_rws: 500,
            //     ..Default::default()
            // })
            .run();
    }

    fn test_recursive(opcode: &OpcodeId) {
        let is_call_or_callcode = opcode == &OpcodeId::CALL || opcode == &OpcodeId::CALLCODE;
        let mut caller_bytecode = bytecode! {
            PUSH1(0)
            PUSH1(0)
            PUSH1(0)
            PUSH1(0)
        };
        if is_call_or_callcode {
            caller_bytecode.push(1, U256::zero());
        }
        caller_bytecode.append(&bytecode! {
            PUSH32(Address::repeat_byte(0xff).to_word())
            PUSH2(if is_call_or_callcode {10000} else {10032})
            .write_op(*opcode)
            STOP
        });
        // The following bytecode calls itself recursively if gas_left is greater than
        // 100, and halts with REVERT if gas_left is odd, otherwise just halts
        // with STOP.
        let mut callee_bytecode = bytecode! {
            GAS
            PUSH1(100)
            GT
            PUSH1(if is_call_or_callcode {43} else {41}) // jump dest
            JUMPI

            PUSH1(0)
            PUSH1(0)
            PUSH1(0)
            PUSH1(0)
        };

        if is_call_or_callcode {
            callee_bytecode.push(1, U256::zero());
        }

        callee_bytecode.append(&bytecode! {
            PUSH20(Address::repeat_byte(0xff).to_word())
            PUSH1(if is_call_or_callcode {132} else {129}) // gas
            GAS
            SUB
            .write_op(*opcode)

            JUMPDEST // 41 for static_call, 43 for call
            GAS
            PUSH1(1)
            AND
            PUSH1(if is_call_or_callcode {56} else {54})
            JUMPI

            PUSH1(0)
            PUSH1(0)
            REVERT

            // 56 or 54 for call or static_call
            JUMPDEST
            STOP
        });
        test_ok(
            Account::mock_100_ether(caller_bytecode),
            callee(callee_bytecode),
        );
    }

    #[test]
    fn test_depth() {
        let callee_code = bytecode! {
            PUSH1(0x00)
            PUSH1(0x00)
            PUSH1(0x00)
            PUSH1(0x00)
            PUSH1(0x00)
            ADDRESS
            PUSH2(0xffff)
            GAS
            SUB
            CALL
            PUSH1(0x01)
            SUB
        };

        let ctx = TestContext::<2, 1>::new(
            None,
            account_0_code_account_1_no_code(callee_code),
            |mut txs, accs| {
                txs[0]
                    .to(accs[0].address)
                    .from(accs[1].address)
                    .gas(word!("0x2386F26FC10000"));
            },
            |block, _tx| block.number(0xcafeu64),
        )
        .unwrap();

        CircuitTestBuilder::new_from_test_ctx(ctx)
            .params(FixedCParams {
                max_rws: 300000,
                ..Default::default()
            })
            .run();
    }

    #[test]
    fn test_precompiled_call() {
        use bus_mapping::{mock::BlockData, precompile::PrecompileCallArgs};
        use eth_types::{bytecode, evm_types::OpcodeId, geth_types::GethData, word, Word};
        use mock::{
            test_ctx::{
                helpers::{account_0_code_account_1_no_code, tx_from_1_to_0},
                LoggerConfig,
            },
            TestContext,
        };

        let test_vector = [
            PrecompileCallArgs {
                name: "ecRecover",
                setup_code: bytecode! {
                    PUSH32(word!("0x456e9aea5e197a1f1af7a3e85a3212fa4049a3ba34c2289b4c860fc0b0c64ef3")) // hash
                    PUSH1(0x0)
                    MSTORE
                    PUSH1(28) // v
                    PUSH1(0x20)
                    MSTORE
                    PUSH32(word!("0x9242685bf161793cc25603c231bc2f568eb630ea16aa137d2664ac8038825608")) // r
                    PUSH1(0x40)
                    MSTORE
                    PUSH32(word!("0x4f8ae3bd7535248d0bd448298cc2e2071e56992d0774dc340c368ae950852ada")) // s
                    PUSH1(0x60)
                    MSTORE
                },
                ret_size: Word::from(0x20),
                ret_offset: Word::from(0x80),
                call_data_length: Word::from(0x80),
                address: Word::from(0x1),
                stack_value: vec![(
                    Word::from(0x80),
                    word!("7156526fbd7a3c72969b54f64e42c10fbb768c8a"),
                )],
                ..Default::default()
            },
            PrecompileCallArgs {
                name: "SHA2-256",
                setup_code: bytecode! {
                    PUSH1(0xFF) // data
                    PUSH1(0)
                    MSTORE
                },
                ret_size: Word::from(0x20),
                ret_offset: Word::from(0x20),
                call_data_length: Word::from(0x1),
                call_data_offset: Word::from(0x1F),
                address: Word::from(0x2),
                stack_value: vec![(
                    Word::from(0x20),
                    word!("a8100ae6aa1940d0b663bb31cd466142ebbdbd5187131b92d93818987832eb89"),
                )],
                ..Default::default()
            },
            PrecompileCallArgs {
                name: "RIPEMD-160",
                setup_code: bytecode! {
                    PUSH1(0xFF) // data
                    PUSH1(0)
                    MSTORE
                },
                ret_size: Word::from(0x20),
                ret_offset: Word::from(0x20),
                call_data_length: Word::from(0x1),
                call_data_offset: Word::from(0x1F),
                address: Word::from(0x3),
                stack_value: vec![(
                    Word::from(0x20),
                    word!("2c0c45d3ecab80fe060e5f1d7057cd2f8de5e557"),
                )],
                ..Default::default()
            },
            PrecompileCallArgs {
                name: "identity",
                setup_code: bytecode! {
                    PUSH16(word!("0123456789ABCDEF0123456789ABCDEF"))
                    PUSH1(0x00)
                    MSTORE
                },
                ret_size: Word::from(0x20),
                ret_offset: Word::from(0x20),
                call_data_length: Word::from(0x20),
                address: Word::from(0x4),
                stack_value: vec![(Word::from(0x20), word!("0123456789ABCDEF0123456789ABCDEF"))],
                ..Default::default()
            },
            PrecompileCallArgs {
                name: "ecAdd",
                setup_code: bytecode! {
                    PUSH1(1) // x1
                    PUSH1(0)
                    MSTORE
                    PUSH1(2) // y1
                    PUSH1(0x20)
                    MSTORE
                    PUSH1(1) // x2
                    PUSH1(0x40)
                    MSTORE
                    PUSH1(2) // y2
                    PUSH1(0x60)
                    MSTORE
                },
                ret_size: Word::from(0x40),
                ret_offset: Word::from(0x80),
                call_data_length: Word::from(0x80),
                address: Word::from(0x6),
                stack_value: vec![
                    (
                        Word::from(0x80),
                        word!("30644e72e131a029b85045b68181585d97816a916871ca8d3c208c16d87cfd3"),
                    ),
                    (
                        Word::from(0xA0),
                        word!("15ed738c0e0a7c92e7845f96b2ae9c0a68a6a449e3538fc7ff3ebf7a5a18a2c4"),
                    ),
                ],
                ..Default::default()
            },
            PrecompileCallArgs {
                name: "ecMul",
                setup_code: bytecode! {
                    PUSH1(1) // x1
                    PUSH1(0)
                    MSTORE
                    PUSH1(2) // y1
                    PUSH1(0x20)
                    MSTORE
                    PUSH1(2) // s
                    PUSH1(0x40)
                    MSTORE
                },
                ret_size: Word::from(0x40),
                ret_offset: Word::from(0x60),
                call_data_length: Word::from(0x60),
                address: Word::from(0x7),
                stack_value: vec![
                    (
                        Word::from(0x60),
                        word!("30644e72e131a029b85045b68181585d97816a916871ca8d3c208c16d87cfd3"),
                    ),
                    (
                        Word::from(0x80),
                        word!("15ed738c0e0a7c92e7845f96b2ae9c0a68a6a449e3538fc7ff3ebf7a5a18a2c4"),
                    ),
                ],
                ..Default::default()
            },
        ];

        let call_ops = [
            OpcodeId::CALL,
            OpcodeId::CALLCODE,
            OpcodeId::DELEGATECALL,
            OpcodeId::STATICCALL,
        ];

        for (test_call, call_op) in itertools::iproduct!(test_vector.iter(), call_ops.iter()) {
            let code = test_call.with_call_op(*call_op);
            let block: GethData = TestContext::<2, 1>::new_with_logger_config(
                None,
                account_0_code_account_1_no_code(code),
                tx_from_1_to_0,
                |block, _tx| block.number(0xcafeu64),
                LoggerConfig {
                    enable_memory: true,
                    ..Default::default()
                },
            )
            .unwrap()
            .into();

            let builder = BlockData::new_from_geth_data(block.clone()).new_circuit_input_builder();
            builder
                .handle_block(&block.eth_block, &block.geth_traces)
                .unwrap();

            let step = block.geth_traces[0]
                .struct_logs
                .last()
                .expect("at least one step");
            log::debug!("{:?}", step.stack);
            for (offset, (_, stack_value)) in test_call.stack_value.iter().enumerate() {
                assert_eq!(
                    *stack_value,
                    step.stack.nth_last(offset).expect("stack value not found"),
                    "stack output mismatch {}",
                    test_call.name
                );
            }
        }
    }
}<|MERGE_RESOLUTION|>--- conflicted
+++ resolved
@@ -20,19 +20,13 @@
         },
         witness::{Block, Call, ExecStep, Transaction},
     },
-<<<<<<< HEAD
-    util::word::{Word, WordCell, WordExpr},
+    util::word::{WordCell, WordExpr},
 };
 
 use crate::{
-    evm_circuit::witness::{Block, Call, Chunk, ExecStep, Transaction},
-=======
->>>>>>> 90eebff7
+    evm_circuit::witness::Chunk,
     table::{AccountFieldTag, CallContextFieldTag},
-    util::{
-        word::{WordCell, WordExpr},
-        Expr,
-    },
+    util::Expr,
 };
 use bus_mapping::{
     circuit_input_builder::CopyDataType,
