use crate::evm_circuit::execution::ExecutionGadget;
use crate::evm_circuit::param::{N_BYTES_ACCOUNT_ADDRESS, N_BYTES_GAS, N_BYTES_MEMORY_WORD_SIZE};
use crate::evm_circuit::step::ExecutionState;
use crate::evm_circuit::util::common_gadget::TransferGadget;
use crate::evm_circuit::util::constraint_builder::Transition::{Delta, To};
use crate::evm_circuit::util::constraint_builder::{
    ConstraintBuilder, ReversionInfo, StepStateTransition,
};
use crate::evm_circuit::util::math_gadget::{
    ConstantDivisionGadget, IsEqualGadget, IsZeroGadget, LtWordGadget, MinMaxGadget,
};
use crate::evm_circuit::util::memory_gadget::{MemoryAddressGadget, MemoryExpansionGadget};
<<<<<<< HEAD
use crate::evm_circuit::util::{from_bytes, or, select, sum, CachedRegion, Cell, CellType, Word};
=======
use crate::evm_circuit::util::{
    from_bytes, not, or, select, sum, CachedRegion, Cell, RandomLinearCombination, Word,
};
>>>>>>> 5bc40eb8
use crate::evm_circuit::witness::{Block, Call, ExecStep, Rw, Transaction};
use crate::table::{AccountFieldTag, CallContextFieldTag};
use crate::util::Expr;
use bus_mapping::evm::OpcodeId;
use eth_types::evm_types::{GasCost, GAS_STIPEND_CALL_WITH_VALUE};
use eth_types::{Field, ToLittleEndian, ToScalar, U256};
use halo2_proofs::circuit::Value;
use halo2_proofs::plonk::Error;
use keccak256::EMPTY_HASH_LE;

/// Gadget for call related opcodes. It supports `OpcodeId::CALL`,
/// `OpcodeId::CALLCODE`, `OpcodeId::DELEGATECALL` and `OpcodeId::STATICCALL`.
/// both for successful and failure(insufficient balance error) cases.
#[derive(Clone, Debug)]

pub(crate) struct CallOpGadget<F> {
    opcode: Cell<F>,
    is_call: IsZeroGadget<F>,
    is_callcode: IsZeroGadget<F>,
    is_delegatecall: IsZeroGadget<F>,
    is_staticcall: IsZeroGadget<F>,
    tx_id: Cell<F>,
    reversion_info: ReversionInfo<F>,
    current_callee_address: Cell<F>,
    current_caller_address: Cell<F>,
    is_static: Cell<F>,
    depth: Cell<F>,
    gas: Word<F>,
    code_address: Word<F>,
    value: Word<F>,
    current_value: Word<F>,
    is_success: Cell<F>,
    gas_is_u64: IsZeroGadget<F>,
    is_warm: Cell<F>,
    is_warm_prev: Cell<F>,
    callee_reversion_info: ReversionInfo<F>,
    value_is_zero: IsZeroGadget<F>,
    cd_address: MemoryAddressGadget<F>,
    rd_address: MemoryAddressGadget<F>,
    memory_expansion: MemoryExpansionGadget<F, 2, N_BYTES_MEMORY_WORD_SIZE>,
    transfer: TransferGadget<F>,
    // current handling Call* opcode's caller balance
    caller_balance_word: Word<F>,
    // check if insufficient balance case
    is_insufficient_balance: LtWordGadget<F>,

    callee_exists: Cell<F>,
    callee_code_hash: Cell<F>,

    is_empty_code_hash: IsEqualGadget<F>,
    one_64th_gas: ConstantDivisionGadget<F, N_BYTES_GAS>,
    capped_callee_gas_left: MinMaxGadget<F, N_BYTES_GAS>,
}

impl<F: Field> ExecutionGadget<F> for CallOpGadget<F> {
    const NAME: &'static str = "CALL_OP";

    const EXECUTION_STATE: ExecutionState = ExecutionState::CALL_OP;

    fn configure(cb: &mut ConstraintBuilder<F>) -> Self {
        let opcode = cb.query_cell();
        cb.opcode_lookup(opcode.expr(), 1.expr());
        let is_call = IsZeroGadget::construct(cb, opcode.expr() - OpcodeId::CALL.expr());
        let is_callcode = IsZeroGadget::construct(cb, opcode.expr() - OpcodeId::CALLCODE.expr());
        let is_delegatecall =
            IsZeroGadget::construct(cb, opcode.expr() - OpcodeId::DELEGATECALL.expr());
        let is_staticcall =
            IsZeroGadget::construct(cb, opcode.expr() - OpcodeId::STATICCALL.expr());

        // We do the responsible opcode check explicitly here because we're not
        // using the SameContextGadget for CALL, CALLCODE, DELEGATECALL or
        // STATICCALL.
        cb.require_equal(
            "Opcode should be CALL, CALLCODE, DELEGATECALL or STATICCALL",
            is_call.expr() + is_callcode.expr() + is_delegatecall.expr() + is_staticcall.expr(),
            1.expr(),
        );

        let gas_word = cb.query_word_rlc();
        let code_address_word = cb.query_word_rlc();
        let value = cb.query_word_rlc();
        let cd_offset = cb.query_cell();
        let cd_length = cb.query_word_rlc();
        let rd_offset = cb.query_cell();
        let rd_length = cb.query_word_rlc();
        let is_success = cb.query_bool();

        let caller_balance_word = cb.query_word();
        // Use rw_counter of the step which triggers next call as its call_id.
        let callee_call_id = cb.curr.state.rw_counter.clone();

        let tx_id = cb.call_context(None, CallContextFieldTag::TxId);
        let mut reversion_info = cb.reversion_info_read(None);
        let [is_static, depth, current_callee_address] = [
            CallContextFieldTag::IsStatic,
            CallContextFieldTag::Depth,
            CallContextFieldTag::CalleeAddress,
        ]
        .map(|field_tag| cb.call_context(None, field_tag));

        let (current_caller_address, current_value) = cb.condition(is_delegatecall.expr(), |cb| {
            (
                cb.call_context(None, CallContextFieldTag::CallerAddress),
                cb.call_context_as_word(None, CallContextFieldTag::Value),
            )
        });

        cb.range_lookup(depth.expr(), 1024);

        // Lookup values from stack
        cb.stack_pop(gas_word.expr());
        cb.stack_pop(code_address_word.expr());

        // `CALL` opcode has an additional stack pop `value`.
        cb.condition(is_call.expr() + is_callcode.expr(), |cb| {
            cb.stack_pop(value.expr())
        });

        cb.condition(not::expr(is_call.expr() + is_callcode.expr()), |cb| {
            cb.require_zero("for non call/call code, value is zero", value.expr());
        });

        [
            cd_offset.expr(),
            cd_length.expr(),
            rd_offset.expr(),
            rd_length.expr(),
        ]
        .map(|expression| cb.stack_pop(expression));
        cb.stack_push(is_success.expr());

        // Recomposition of random linear combination to integer
        let gas = from_bytes::expr(&gas_word.cells[..N_BYTES_GAS]);
        let gas_is_u64 = IsZeroGadget::construct(cb, sum::expr(&gas_word.cells[N_BYTES_GAS..]));
        let cd_address = MemoryAddressGadget::construct(cb, cd_offset, cd_length);
        let rd_address = MemoryAddressGadget::construct(cb, rd_offset, rd_length);
        let memory_expansion =
            MemoryExpansionGadget::construct(cb, [cd_address.address(), rd_address.address()]);

        // `code_address` is poped from stack and used to check if it exists in
        // access list and get code hash.
        // For CALLCODE, both caller and callee addresses are
        // `current_callee_address`.
        // For DELEGATECALL, caller address is `current_caller_address` and
        // callee address is `current_callee_address`.
        // For both CALL and STATICCALL, caller address is
        // `current_callee_address` and callee address is `code_address`.
        let code_address = from_bytes::expr(&code_address_word.cells[..N_BYTES_ACCOUNT_ADDRESS]);
        let caller_address = select::expr(
            is_delegatecall.expr(),
            current_caller_address.expr(),
            current_callee_address.expr(),
        );
        let callee_address = select::expr(
            is_callcode.expr() + is_delegatecall.expr(),
            current_callee_address.expr(),
            code_address.expr(),
        );

        // Add callee to access list
        let is_warm = cb.query_bool();
        let is_warm_prev = cb.query_bool();
        cb.account_access_list_write(
            tx_id.expr(),
            code_address.expr(),
            is_warm.expr(),
            is_warm_prev.expr(),
            Some(&mut reversion_info),
        );

        // Propagate rw_counter_end_of_reversion and is_persistent
        let mut callee_reversion_info = cb.reversion_info_write(Some(callee_call_id.expr()));
        cb.require_equal(
            "callee_is_persistent == is_persistent ⋅ is_success",
            callee_reversion_info.is_persistent(),
            reversion_info.is_persistent() * is_success.expr(),
        );
        cb.condition(is_success.expr() * (1.expr() - reversion_info.is_persistent()), |cb| {
            cb.require_equal(
                "callee_rw_counter_end_of_reversion == rw_counter_end_of_reversion - (reversible_write_counter + 1)",
                callee_reversion_info.rw_counter_end_of_reversion(),
                reversion_info.rw_counter_of_reversion(),
            );
        });

        let value_is_zero = IsZeroGadget::construct(cb, sum::expr(&value.cells));
        let has_value = select::expr(
            is_delegatecall.expr(),
            0.expr(),
            1.expr() - value_is_zero.expr(),
        );
        cb.condition(has_value.clone(), |cb| {
            cb.require_zero(
                "CALL with value must not be in static call stack",
                is_static.expr(),
            );
        });

        cb.account_read(
            callee_address.expr(),
            AccountFieldTag::Balance,
            caller_balance_word.expr(),
        );
        let is_insufficient_balance = LtWordGadget::construct(cb, &caller_balance_word, &value);

        // stack write is zero when is_insufficient_balance is true
        cb.condition(is_insufficient_balance.expr(), |cb| {
            cb.require_zero(
                "stack write result is zero when is_insufficient_balance is true",
                is_success.expr(),
            );
        });

        // Verify transfer only for CALL opcode in the successful case.
        let transfer = cb.condition(
            is_call.expr() * not::expr(is_insufficient_balance.expr()),
            |cb| {
                TransferGadget::construct(
                    cb,
                    caller_address.expr(),
                    callee_address.expr(),
                    value.clone(),
                    &mut callee_reversion_info,
                )
            },
        );

        // For CALLCODE opcode, verify caller balance is greater than or equal to stack
        // `value` in successful case. that is `is_insufficient_balance` is false.
        // for call opcode, this has been checked in transfer gadget implicitly.
        cb.condition(is_callcode.expr() * is_success.expr(), |cb| {
            cb.require_zero(
                "transfer_value <= caller_balance for CALLCODE opcode in successful case ",
                is_insufficient_balance.expr(),
            );
        });

        let callee_exists = cb.query_bool();
        let callee_code_hash = cb.query_cell_with_type(CellType::StoragePhase2);
        cb.condition(callee_exists.expr(), |cb| {
            cb.account_read(
                code_address.expr(),
                AccountFieldTag::CodeHash,
                callee_code_hash.expr(),
            );
        });
        cb.condition(1.expr() - callee_exists.expr(), |cb| {
            cb.account_read(code_address, AccountFieldTag::NonExisting, 0.expr());
        });

        let is_empty_code_hash = IsEqualGadget::construct(
            cb,
            callee_code_hash.expr(),
            cb.word_rlc((*EMPTY_HASH_LE).map(|byte| byte.expr())),
        );

        // Sum up and verify gas cost.
        let gas_cost = select::expr(
            is_warm_prev.expr(),
            GasCost::WARM_ACCESS.expr(),
            GasCost::COLD_ACCOUNT_ACCESS.expr(),
        ) + has_value.clone()
            * (GasCost::CALL_WITH_VALUE.expr()
                // Only CALL opcode could invoke transfer to make empty account into non-empty.
                + is_call.expr() * (1.expr() - callee_exists.expr()) * GasCost::NEW_ACCOUNT.expr())
            + memory_expansion.gas_cost();

        // Apply EIP 150
        let gas_available = cb.curr.state.gas_left.expr() - gas_cost.clone();
        let one_64th_gas = ConstantDivisionGadget::construct(cb, gas_available.clone(), 64);
        let all_but_one_64th_gas = gas_available - one_64th_gas.quotient();
        let capped_callee_gas_left = MinMaxGadget::construct(cb, gas, all_but_one_64th_gas.clone());
        let callee_gas_left = select::expr(
            gas_is_u64.expr(),
            capped_callee_gas_left.min(),
            all_but_one_64th_gas,
        );

        // TODO: Handle precompiled

        let stack_pointer_delta =
            select::expr(is_call.expr() + is_callcode.expr(), 6.expr(), 5.expr());
        cb.condition(
            is_empty_code_hash.expr() * not::expr(is_insufficient_balance.expr()),
            |cb| {
                // Save caller's call state
                for field_tag in [
                    CallContextFieldTag::LastCalleeId,
                    CallContextFieldTag::LastCalleeReturnDataOffset,
                    CallContextFieldTag::LastCalleeReturnDataLength,
                ] {
                    cb.call_context_lookup(true.expr(), None, field_tag, 0.expr());
                }

                // For CALL opcode, it has an extra stack pop `value` and two account write for
                // `transfer` call (+3).
                //
                // For CALLCODE opcode, it has an extra stack pop `value` and one account read
                // for caller balance (+2).
                //
                // For DELEGATECALL opcode, it has two extra call context lookups for current
                // caller address and value (+2).
                //
                // No extra lookups for STATICCALL opcode.
                let rw_counter_delta = 21.expr()
                    + is_call.expr() * 3.expr()
                    + is_callcode.expr()
                    + is_delegatecall.expr() * 2.expr();
                cb.require_step_state_transition(StepStateTransition {
                    rw_counter: Delta(rw_counter_delta),
                    program_counter: Delta(1.expr()),
                    stack_pointer: Delta(stack_pointer_delta.expr()),
                    gas_left: Delta(
                        has_value.clone() * GAS_STIPEND_CALL_WITH_VALUE.expr() - gas_cost.clone(),
                    ),
                    memory_word_size: To(memory_expansion.next_memory_word_size()),
                    // For CALL opcode, `transfer` invocation has two account write.
                    reversible_write_counter: Delta(1.expr() + is_call.expr() * 2.expr()),
                    ..StepStateTransition::default()
                });
            },
        );

        // handle is_insufficient_balance step transition
        cb.condition(is_insufficient_balance.expr(), |cb| {
            // Save caller's call state
            for field_tag in [
                CallContextFieldTag::LastCalleeId,
                CallContextFieldTag::LastCalleeReturnDataOffset,
                CallContextFieldTag::LastCalleeReturnDataLength,
            ] {
                cb.call_context_lookup(true.expr(), None, field_tag, 0.expr());
            }

            cb.require_step_state_transition(StepStateTransition {
                rw_counter: Delta(22.expr()),
                program_counter: Delta(1.expr()),
                stack_pointer: Delta(stack_pointer_delta.expr()),
                gas_left: Delta(
                    has_value.clone() * GAS_STIPEND_CALL_WITH_VALUE.expr() - gas_cost.clone(),
                ),
                memory_word_size: To(memory_expansion.next_memory_word_size()),
                reversible_write_counter: Delta(1.expr()),
                ..StepStateTransition::default()
            });
        });

        cb.condition(
            (1.expr() - is_empty_code_hash.expr()) * not::expr(is_insufficient_balance.expr()),
            |cb| {
                // Save caller's call state
                for (field_tag, value) in [
                    (
                        CallContextFieldTag::ProgramCounter,
                        cb.curr.state.program_counter.expr() + 1.expr(),
                    ),
                    (
                        CallContextFieldTag::StackPointer,
                        cb.curr.state.stack_pointer.expr() + stack_pointer_delta,
                    ),
                    (
                        CallContextFieldTag::GasLeft,
                        cb.curr.state.gas_left.expr() - gas_cost - callee_gas_left.clone(),
                    ),
                    (
                        CallContextFieldTag::MemorySize,
                        memory_expansion.next_memory_word_size(),
                    ),
                    (
                        CallContextFieldTag::ReversibleWriteCounter,
                        cb.curr.state.reversible_write_counter.expr() + 1.expr(),
                    ),
                ] {
                    cb.call_context_lookup(true.expr(), None, field_tag, value);
                }

                // Setup next call's context.
                for (field_tag, value) in [
                    (CallContextFieldTag::CallerId, cb.curr.state.call_id.expr()),
                    (CallContextFieldTag::TxId, tx_id.expr()),
                    (CallContextFieldTag::Depth, depth.expr() + 1.expr()),
                    (CallContextFieldTag::CallerAddress, caller_address),
                    (CallContextFieldTag::CalleeAddress, callee_address),
                    (CallContextFieldTag::CallDataOffset, cd_address.offset()),
                    (CallContextFieldTag::CallDataLength, cd_address.length()),
                    (CallContextFieldTag::ReturnDataOffset, rd_address.offset()),
                    (CallContextFieldTag::ReturnDataLength, rd_address.length()),
                    (
                        CallContextFieldTag::Value,
                        select::expr(is_delegatecall.expr(), current_value.expr(), value.expr()),
                    ),
                    (CallContextFieldTag::IsSuccess, is_success.expr()),
                    (
                        CallContextFieldTag::IsStatic,
                        or::expr([is_static.expr(), is_staticcall.expr()]),
                    ),
                    (CallContextFieldTag::LastCalleeId, 0.expr()),
                    (CallContextFieldTag::LastCalleeReturnDataOffset, 0.expr()),
                    (CallContextFieldTag::LastCalleeReturnDataLength, 0.expr()),
                    (CallContextFieldTag::IsRoot, 0.expr()),
                    (CallContextFieldTag::IsCreate, 0.expr()),
                    (CallContextFieldTag::CodeHash, callee_code_hash.expr()),
                ] {
                    cb.call_context_lookup(
                        true.expr(),
                        Some(callee_call_id.expr()),
                        field_tag,
                        value,
                    );
                }

                // Give gas stipend if value is not zero
                let callee_gas_left =
                    callee_gas_left + has_value * GAS_STIPEND_CALL_WITH_VALUE.expr();

                // For CALL opcode, it has an extra stack pop `value` and two account write for
                // `transfer` call (+3).
                //
                // For CALLCODE opcode, it has an extra stack pop `value` and one account read
                // for caller balance (+2).
                //
                // For DELEGATECALL opcode, it has two extra call context lookups for current
                // caller address and value (+2).
                //
                // No extra lookups for STATICCALL opcode.
                let rw_counter_delta = 41.expr()
                    + is_call.expr() * 3.expr()
                    + is_callcode.expr()
                    + is_delegatecall.expr() * 2.expr();
                cb.require_step_state_transition(StepStateTransition {
                    rw_counter: Delta(rw_counter_delta),
                    call_id: To(callee_call_id.expr()),
                    is_root: To(false.expr()),
                    is_create: To(false.expr()),
                    code_hash: To(callee_code_hash.expr()),
                    gas_left: To(callee_gas_left),
                    // For CALL opcode, `transfer` invocation has two account write.
                    reversible_write_counter: To(is_call.expr() * 2.expr()),
                    ..StepStateTransition::new_context()
                });
            },
        );

        Self {
            opcode,
            is_call,
            is_callcode,
            is_delegatecall,
            is_staticcall,
            tx_id,
            reversion_info,
            current_callee_address,
            current_caller_address,
            current_value,
            is_static,
            depth,
            gas: gas_word,
            code_address: code_address_word,
            value,
            is_success,
            gas_is_u64,
            is_warm,
            is_warm_prev,
            callee_reversion_info,
            value_is_zero,
            cd_address,
            rd_address,
            memory_expansion,
            transfer,
            caller_balance_word,
            is_insufficient_balance,
            callee_exists,
            callee_code_hash,
            is_empty_code_hash,
            one_64th_gas,
            capped_callee_gas_left,
        }
    }

    fn assign_exec_step(
        &self,
        region: &mut CachedRegion<'_, '_, F>,
        offset: usize,
        block: &Block<F>,
        _: &Transaction,
        call: &Call,
        step: &ExecStep,
    ) -> Result<(), Error> {
        let opcode = step.opcode.unwrap();
        let is_call = opcode == OpcodeId::CALL;
        let is_callcode = opcode == OpcodeId::CALLCODE;
        let is_delegatecall = opcode == OpcodeId::DELEGATECALL;
        let [tx_id, is_static, depth, current_callee_address] = [
            step.rw_indices[0],
            step.rw_indices[3],
            step.rw_indices[4],
            step.rw_indices[5],
        ]
        .map(|idx| block.rws[idx].call_context_value());
        // This offset is used to change the index offset of `step.rw_indices`.
        // Since both CALL and CALLCODE have an extra stack pop `value`, and
        // opcode DELEGATECALL has two extra call context lookups - current
        // caller address and current value.
        let mut rw_offset = 0;
        let [current_caller_address, current_value] = if is_delegatecall {
            rw_offset += 2;
            [step.rw_indices[6], step.rw_indices[7]].map(|idx| block.rws[idx].call_context_value())
        } else {
            [U256::zero(), U256::zero()]
        };
        let [gas, code_address] = [
            step.rw_indices[6 + rw_offset],
            step.rw_indices[7 + rw_offset],
        ]
        .map(|idx| block.rws[idx].stack_value());
        let value = if is_call || is_callcode {
            rw_offset += 1;
            block.rws[step.rw_indices[7 + rw_offset]].stack_value()
        } else {
            U256::zero()
        };
        let [cd_offset, cd_length, rd_offset, rd_length, is_success] = [
            step.rw_indices[8 + rw_offset],
            step.rw_indices[9 + rw_offset],
            step.rw_indices[10 + rw_offset],
            step.rw_indices[11 + rw_offset],
            step.rw_indices[12 + rw_offset],
        ]
        .map(|idx| block.rws[idx].stack_value());
        let (is_warm, is_warm_prev) =
            block.rws[step.rw_indices[13 + rw_offset]].tx_access_list_value_pair();
        let [callee_rw_counter_end_of_reversion, callee_is_persistent] = [
            step.rw_indices[14 + rw_offset],
            step.rw_indices[15 + rw_offset],
        ]
        .map(|idx| block.rws[idx].call_context_value());

        // check if it is insufficient balance case.
        // get caller balance
        let (caller_balance, _) = block.rws[step.rw_indices[16 + rw_offset]].account_value_pair();
        self.caller_balance_word
            .assign(region, offset, Some(caller_balance.to_le_bytes()))?;
        self.is_insufficient_balance
            .assign(region, offset, caller_balance, value)?;

        let is_insufficient = value > caller_balance;

        // only call opcode do transfer in sucessful case.
        let (caller_balance_pair, callee_balance_pair) = if is_call & !is_insufficient {
            rw_offset += 2;
            (
                block.rws[step.rw_indices[15 + rw_offset]].account_value_pair(),
                block.rws[step.rw_indices[16 + rw_offset]].account_value_pair(),
            )
        } else {
            ((U256::zero(), U256::zero()), (U256::zero(), U256::zero()))
        };

        let (callee_code_hash, callee_exists) = match block.rws[step.rw_indices[17 + rw_offset]] {
            Rw::Account {
                field_tag: AccountFieldTag::CodeHash,
                value,
                ..
            } => (value.to_le_bytes(), true),
            Rw::Account {
                field_tag: AccountFieldTag::NonExisting,
                ..
            } => (*EMPTY_HASH_LE, false),
            _ => unreachable!(),
        };
        let callee_code_hash = region.word_rlc(U256::from_little_endian(&callee_code_hash));

        self.opcode
            .assign(region, offset, Value::known(F::from(opcode.as_u64())))?;
        self.is_call.assign(
            region,
            offset,
            F::from(opcode.as_u64()) - F::from(OpcodeId::CALL.as_u64()),
        )?;
        self.is_callcode.assign(
            region,
            offset,
            F::from(opcode.as_u64()) - F::from(OpcodeId::CALLCODE.as_u64()),
        )?;
        self.is_delegatecall.assign(
            region,
            offset,
            F::from(opcode.as_u64()) - F::from(OpcodeId::DELEGATECALL.as_u64()),
        )?;
        self.is_staticcall.assign(
            region,
            offset,
            F::from(opcode.as_u64()) - F::from(OpcodeId::STATICCALL.as_u64()),
        )?;
        self.tx_id
            .assign(region, offset, Value::known(F::from(tx_id.low_u64())))?;
        self.reversion_info.assign(
            region,
            offset,
            call.rw_counter_end_of_reversion,
            call.is_persistent,
        )?;
        self.current_callee_address.assign(
            region,
            offset,
            Value::known(
                current_callee_address
                    .to_scalar()
                    .expect("unexpected Address -> Scalar conversion failure"),
            ),
        )?;
        self.current_caller_address.assign(
            region,
            offset,
            Value::known(
                current_caller_address
                    .to_scalar()
                    .expect("unexpected Address -> Scalar conversion failure"),
            ),
        )?;
        self.current_value
            .assign(region, offset, Some(current_value.to_le_bytes()))?;
        self.is_static
            .assign(region, offset, Value::known(F::from(is_static.low_u64())))?;
        self.depth
            .assign(region, offset, Value::known(F::from(depth.low_u64())))?;
        self.gas.assign(region, offset, Some(gas.to_le_bytes()))?;
        self.code_address
            .assign(region, offset, Some(code_address.to_le_bytes()))?;
        self.value
            .assign(region, offset, Some(value.to_le_bytes()))?;
        self.is_success
            .assign(region, offset, Value::known(F::from(is_success.low_u64())))?;
        self.gas_is_u64.assign(
            region,
            offset,
            sum::value(&gas.to_le_bytes()[N_BYTES_GAS..]),
        )?;
        self.is_warm
            .assign(region, offset, Value::known(F::from(is_warm as u64)))?;
        self.is_warm_prev
            .assign(region, offset, Value::known(F::from(is_warm_prev as u64)))?;
        self.callee_reversion_info.assign(
            region,
            offset,
            callee_rw_counter_end_of_reversion.low_u64() as usize,
            callee_is_persistent.low_u64() != 0,
        )?;
        self.value_is_zero
            .assign(region, offset, sum::value(&value.to_le_bytes()))?;
        let cd_address = self
            .cd_address
            .assign(region, offset, cd_offset, cd_length)?;
        let rd_address = self
            .rd_address
            .assign(region, offset, rd_offset, rd_length)?;
        let (_, memory_expansion_gas_cost) = self.memory_expansion.assign(
            region,
            offset,
            step.memory_word_size(),
            [cd_address, rd_address],
        )?;
        // conditionally assign
        if !is_insufficient {
            self.transfer.assign(
                region,
                offset,
                caller_balance_pair,
                callee_balance_pair,
                value,
            )?;
        }

        self.callee_exists
            .assign(region, offset, Value::known(F::from(callee_exists)))?;
        self.callee_code_hash
<<<<<<< HEAD
            .assign(region, offset, callee_code_hash)?;
        self.enough_transfer_balance
            .assign(region, offset, value, caller_balance_pair.1)?;
        self.is_empty_code_hash.assign_value(
=======
            .assign(region, offset, Value::known(callee_code_hash))?;
        self.is_empty_code_hash.assign(
>>>>>>> 5bc40eb8
            region,
            offset,
            callee_code_hash,
            region.word_rlc(U256::from_little_endian(&*EMPTY_HASH_LE)),
        )?;
        let has_value = !value.is_zero() && !is_delegatecall;
        let gas_cost = if is_warm_prev {
            GasCost::WARM_ACCESS.as_u64()
        } else {
            GasCost::COLD_ACCOUNT_ACCESS.as_u64()
        } + if has_value {
            GasCost::CALL_WITH_VALUE.as_u64()
                // Only CALL opcode could invoke transfer in successful case to make empty 
                // account into non-empty.
                + if is_call && !callee_exists {
                    GasCost::NEW_ACCOUNT.as_u64()
                } else {
                    0
                }
        } else {
            0
        } + memory_expansion_gas_cost;
        let gas_available = step.gas_left - gas_cost;

        self.one_64th_gas
            .assign(region, offset, gas_available.into())?;
        self.capped_callee_gas_left.assign(
            region,
            offset,
            F::from(gas.low_u64()),
            F::from(gas_available - gas_available / 64),
        )?;
        Ok(())
    }
}

#[cfg(test)]
mod test {
    use super::*;
    use crate::evm_circuit::test::run_test_circuit_geth_data;
    use bus_mapping::circuit_input_builder::CircuitsParams;
    use eth_types::evm_types::OpcodeId;
    use eth_types::geth_types::{Account, GethData};
    use eth_types::{address, bytecode, Address, ToWord, Word};
    use halo2_proofs::halo2curves::bn256::Fr;
    use itertools::Itertools;
    use mock::TestContext;
    use std::default::Default;

    const TEST_CALL_OPCODES: &[OpcodeId] = &[
        OpcodeId::CALL,
        OpcodeId::CALLCODE,
        OpcodeId::DELEGATECALL,
        OpcodeId::STATICCALL,
    ];

    #[test]
    fn callop_insufficient_balance() {
        let stacks = [Stack {
            // this value is bigger than caller's balance
            value: Word::from(11).pow(18.into()),
            ..Default::default()
        }];

        let callees = [callee(bytecode! {}), callee(bytecode! { STOP })];
        // only call, callcode will encounter insufficient balance error.
        let test_opcodes: &[OpcodeId] = &[OpcodeId::CALL, OpcodeId::CALLCODE];

        for ((opcode, stack), callee) in test_opcodes
            .iter()
            .cartesian_product(stacks.into_iter())
            .cartesian_product(callees.into_iter())
        {
            test_ok(caller_for_insufficient_balance(opcode, stack), callee);
        }
    }

    #[test]
    fn callop_nested() {
        for opcode in TEST_CALL_OPCODES {
            test_nested(opcode);
        }
    }

    #[test]
    fn callop_recursive() {
        for opcode in TEST_CALL_OPCODES {
            test_recursive(opcode);
        }
    }

    #[test]
    fn callop_simple() {
        let stacks = [
            // With nothing
            Stack::default(),
            // With value
            Stack {
                value: Word::from(10).pow(18.into()),
                ..Default::default()
            },
            // With gas
            Stack {
                gas: 100,
                ..Default::default()
            },
            Stack {
                gas: 100000,
                ..Default::default()
            },
            // With memory expansion
            Stack {
                cd_offset: 64,
                cd_length: 320,
                rd_offset: 0,
                rd_length: 32,
                ..Default::default()
            },
            Stack {
                cd_offset: 0,
                cd_length: 32,
                rd_offset: 64,
                rd_length: 320,
                ..Default::default()
            },
            Stack {
                cd_offset: 0xFFFFFF,
                cd_length: 0,
                rd_offset: 0xFFFFFF,
                rd_length: 0,
                ..Default::default()
            },
            // With memory expansion and value
            Stack {
                cd_offset: 64,
                cd_length: 320,
                rd_offset: 0,
                rd_length: 32,
                value: Word::from(10).pow(18.into()),
                ..Default::default()
            },
        ];
        let callees = [callee(bytecode! {}), callee(bytecode! { STOP })];

        for ((opcode, stack), callee) in TEST_CALL_OPCODES
            .iter()
            .cartesian_product(stacks.into_iter())
            .cartesian_product(callees.into_iter())
        {
            test_ok(caller(opcode, stack, true), callee);
        }
    }

    #[derive(Clone, Copy, Debug, Default)]
    struct Stack {
        gas: u64,
        value: Word,
        cd_offset: u64,
        cd_length: u64,
        rd_offset: u64,
        rd_length: u64,
    }

    fn callee(code: bytecode::Bytecode) -> Account {
        let code = code.to_vec();
        let is_empty = code.is_empty();
        Account {
            address: Address::repeat_byte(0xff),
            code: code.into(),
            nonce: if is_empty { 0 } else { 1 }.into(),
            balance: if is_empty { 0 } else { 0xdeadbeefu64 }.into(),
            ..Default::default()
        }
    }

    fn caller(opcode: &OpcodeId, stack: Stack, caller_is_success: bool) -> Account {
        let is_call_or_callcode = opcode == &OpcodeId::CALL || opcode == &OpcodeId::CALLCODE;
        let terminator = if caller_is_success {
            OpcodeId::RETURN
        } else {
            OpcodeId::REVERT
        };

        // Call twice for testing both cold and warm access
        let mut bytecode = bytecode! {
            PUSH32(Word::from(stack.rd_length))
            PUSH32(Word::from(stack.rd_offset))
            PUSH32(Word::from(stack.cd_length))
            PUSH32(Word::from(stack.cd_offset))
        };
        if is_call_or_callcode {
            bytecode.push(32, stack.value);
        }
        bytecode.append(&bytecode! {
            PUSH32(Address::repeat_byte(0xff).to_word())
            PUSH32(Word::from(stack.gas))
            .write_op(*opcode)
            PUSH32(Word::from(stack.rd_length))
            PUSH32(Word::from(stack.rd_offset))
            PUSH32(Word::from(stack.cd_length))
            PUSH32(Word::from(stack.cd_offset))
        });
        if is_call_or_callcode {
            bytecode.push(32, stack.value);
        }
        bytecode.append(&bytecode! {
            PUSH32(Address::repeat_byte(0xff).to_word())
            PUSH32(Word::from(stack.gas))
            .write_op(*opcode)
            PUSH1(0)
            PUSH1(0)
            .write_op(terminator)
        });

        Account {
            address: Address::repeat_byte(0xfe),
            balance: Word::from(10).pow(20.into()),
            code: bytecode.to_vec().into(),
            ..Default::default()
        }
    }

    fn caller_for_insufficient_balance(opcode: &OpcodeId, stack: Stack) -> Account {
        let is_call_or_callcode = opcode == &OpcodeId::CALL || opcode == &OpcodeId::CALLCODE;
        let terminator = OpcodeId::STOP;

        let mut bytecode = bytecode! {
            PUSH32(Word::from(stack.rd_length))
            PUSH32(Word::from(stack.rd_offset))
            PUSH32(Word::from(stack.cd_length))
            PUSH32(Word::from(stack.cd_offset))
        };
        if is_call_or_callcode {
            bytecode.push(32, stack.value);
        }
        bytecode.append(&bytecode! {
            PUSH32(Address::repeat_byte(0xff).to_word())
            PUSH32(Word::from(stack.gas))
            .write_op(*opcode)
            .write_op(terminator)
        });

        Account {
            address: Address::repeat_byte(0xfe),
            balance: Word::from(10).pow(18.into()),
            code: bytecode.to_vec().into(),
            ..Default::default()
        }
    }

    fn test_nested(opcode: &OpcodeId) {
        let callers = [
            caller(
                opcode,
                Stack {
                    gas: 100000,
                    ..Default::default()
                },
                true,
            ),
            caller(
                opcode,
                Stack {
                    gas: 100000,
                    ..Default::default()
                },
                false,
            ),
        ];
        let callees = [
            // Success
            callee(bytecode! { PUSH1(0) PUSH1(0) RETURN }),
            // Failure
            callee(bytecode! { PUSH1(0) PUSH1(0) REVERT }),
        ];

        for (caller, callee) in callers.into_iter().cartesian_product(callees.into_iter()) {
            test_ok(caller, callee);
        }
    }

    #[test]
    fn callop_base() {
        test_ok(
            caller(&OpcodeId::CALL, Stack::default(), true),
            callee(bytecode! {}),
        );
        // use crate::evm_circuit::util::print_op_count;
        // print_op_count();
    }

    fn test_ok(caller: Account, callee: Account) {
        let block: GethData = TestContext::<3, 1>::new(
            None,
            |accs| {
                accs[0]
                    .address(address!("0x000000000000000000000000000000000000cafe"))
                    .balance(Word::from(10u64.pow(19)));
                accs[1]
                    .address(caller.address)
                    .code(caller.code)
                    .nonce(caller.nonce)
                    .balance(caller.balance);
                accs[2]
                    .address(callee.address)
                    .code(callee.code)
                    .nonce(callee.nonce)
                    .balance(callee.balance);
            },
            |mut txs, accs| {
                txs[0]
                    .from(accs[0].address)
                    .to(accs[1].address)
                    .gas(100000.into())
                    // Set a non-zero value could test if DELEGATECALL use value of current call.
                    .value(1000.into());
            },
            |block, _tx| block.number(0xcafeu64),
        )
        .unwrap()
        .into();
        assert_eq!(
            run_test_circuit_geth_data::<Fr>(
                block,
                CircuitsParams {
                    max_rws: 4500,
                    ..Default::default()
                }
            ),
            Ok(())
        );
    }

    fn test_recursive(opcode: &OpcodeId) {
        let is_call_or_callcode = opcode == &OpcodeId::CALL || opcode == &OpcodeId::CALLCODE;
        let mut caller_bytecode = bytecode! {
            PUSH1(0)
            PUSH1(0)
            PUSH1(0)
            PUSH1(0)
        };
        if is_call_or_callcode {
            caller_bytecode.push(1, U256::zero());
        }
        caller_bytecode.append(&bytecode! {
            PUSH32(Address::repeat_byte(0xff).to_word())
            PUSH2(if is_call_or_callcode {10000} else {10032})
            .write_op(*opcode)
            STOP
        });
        // The following bytecode calls itself recursively if gas_left is greater than
        // 100, and halts with REVERT if gas_left is odd, otherwise just halts
        // with STOP.
        let mut callee_bytecode = bytecode! {
            GAS
            PUSH1(100)
            GT
            PUSH1(if is_call_or_callcode {43} else {41}) // jump dest
            JUMPI

            PUSH1(0)
            PUSH1(0)
            PUSH1(0)
            PUSH1(0)
        };

        if is_call_or_callcode {
            callee_bytecode.push(1, U256::zero());
        }

        callee_bytecode.append(&bytecode! {
            PUSH20(Address::repeat_byte(0xff).to_word())
            PUSH1(if is_call_or_callcode {132} else {129}) // gas
            GAS
            SUB
            .write_op(*opcode)

            JUMPDEST // 41 for static_call, 43 for call
            GAS
            PUSH1(1)
            AND
            PUSH1(if is_call_or_callcode {56} else {54})
            JUMPI

            PUSH1(0)
            PUSH1(0)
            REVERT

            // 56 or 54 for call or static_call
            JUMPDEST
            STOP
        });
        test_ok(
            Account {
                address: Address::repeat_byte(0xfe),
                balance: Word::from(10).pow(20.into()),
                code: caller_bytecode.into(),
                ..Default::default()
            },
            callee(callee_bytecode),
        );
    }
}<|MERGE_RESOLUTION|>--- conflicted
+++ resolved
@@ -10,13 +10,9 @@
     ConstantDivisionGadget, IsEqualGadget, IsZeroGadget, LtWordGadget, MinMaxGadget,
 };
 use crate::evm_circuit::util::memory_gadget::{MemoryAddressGadget, MemoryExpansionGadget};
-<<<<<<< HEAD
-use crate::evm_circuit::util::{from_bytes, or, select, sum, CachedRegion, Cell, CellType, Word};
-=======
 use crate::evm_circuit::util::{
-    from_bytes, not, or, select, sum, CachedRegion, Cell, RandomLinearCombination, Word,
+    from_bytes, not, or, select, sum, CachedRegion, Cell, Word, CellType,
 };
->>>>>>> 5bc40eb8
 use crate::evm_circuit::witness::{Block, Call, ExecStep, Rw, Transaction};
 use crate::table::{AccountFieldTag, CallContextFieldTag};
 use crate::util::Expr;
@@ -104,7 +100,7 @@
         let rd_length = cb.query_word_rlc();
         let is_success = cb.query_bool();
 
-        let caller_balance_word = cb.query_word();
+        let caller_balance_word = cb.query_word_rlc();
         // Use rw_counter of the step which triggers next call as its call_id.
         let callee_call_id = cb.curr.state.rw_counter.clone();
 
@@ -693,15 +689,8 @@
         self.callee_exists
             .assign(region, offset, Value::known(F::from(callee_exists)))?;
         self.callee_code_hash
-<<<<<<< HEAD
             .assign(region, offset, callee_code_hash)?;
-        self.enough_transfer_balance
-            .assign(region, offset, value, caller_balance_pair.1)?;
         self.is_empty_code_hash.assign_value(
-=======
-            .assign(region, offset, Value::known(callee_code_hash))?;
-        self.is_empty_code_hash.assign(
->>>>>>> 5bc40eb8
             region,
             offset,
             callee_code_hash,
