use crate::{
    evm_circuit::{
        execution::ExecutionGadget,
        param::N_BYTES_PROGRAM_COUNTER,
        step::ExecutionState,
        util::{
            common_gadget::RestoreContextGadget,
            constraint_builder::{
                ConstraintBuilder, StepStateTransition,
                Transition::{Delta, Same},
            },
            from_bytes,
            math_gadget::{IsEqualGadget, IsZeroGadget, LtGadget},
            CachedRegion, Cell, RandomLinearCombination,
        },
        witness::{Block, Call, ExecStep, Transaction},
    },
    table::CallContextFieldTag,
    util::Expr,
};
use eth_types::{evm_types::OpcodeId, Field, ToLittleEndian, Word};

use halo2_proofs::{circuit::Value, plonk::Error};

#[derive(Clone, Debug)]
pub(crate) struct ErrorInvalidJumpGadget<F> {
    opcode: Cell<F>,
    destination: RandomLinearCombination<F, N_BYTES_PROGRAM_COUNTER>,
    code_length: Cell<F>,
    value: Cell<F>,
    is_code: Cell<F>,
    within_range: LtGadget<F, N_BYTES_PROGRAM_COUNTER>,
    is_jump_dest: IsEqualGadget<F>,
    is_jumpi: IsEqualGadget<F>,
    phase2_condition: Cell<F>,
    is_condition_zero: IsZeroGadget<F>,
    rw_counter_end_of_reversion: Cell<F>,
    restore_context: RestoreContextGadget<F>,
}

impl<F: Field> ExecutionGadget<F> for ErrorInvalidJumpGadget<F> {
    const NAME: &'static str = "ErrorInvalidJump";

    const EXECUTION_STATE: ExecutionState = ExecutionState::ErrorInvalidJump;

    fn configure(cb: &mut ConstraintBuilder<F>) -> Self {
        let destination = cb.query_word_rlc();
        let opcode = cb.query_cell();
        let value = cb.query_cell();
        let is_code = cb.query_cell();
<<<<<<< HEAD
=======
        let rw_counter_end_of_reversion = cb.query_cell();
>>>>>>> 82e4c9ab
        let phase2_condition = cb.query_cell_phase2();

        cb.require_in_set(
            "ErrorInvalidJump only happend in JUMP or JUMPI",
            opcode.expr(),
            vec![OpcodeId::JUMP.expr(), OpcodeId::JUMPI.expr()],
        );

        let is_jumpi = IsEqualGadget::construct(cb, opcode.expr(), OpcodeId::JUMPI.expr());

        // initialize is_jump_dest
        let is_jump_dest = IsEqualGadget::construct(cb, value.expr(), OpcodeId::JUMPDEST.expr());

        // first default this condition, if use will re-construct with real condition
        // value
        let is_condition_zero = IsZeroGadget::construct(cb, phase2_condition.expr());

        // Pop the value from the stack
        cb.stack_pop(destination.expr());

        cb.condition(is_jumpi.expr(), |cb| {
            cb.stack_pop(phase2_condition.expr());
            // if condition is zero, jump will not happen, so constrain condition not zero
            cb.require_zero("condition is not zero", is_condition_zero.expr());
        });

        // look up bytecode length
        let code_length = cb.query_cell();
        cb.bytecode_length(cb.curr.state.code_hash.expr(), code_length.expr());
        let dest_value = from_bytes::expr(&destination.cells);

        let within_range = LtGadget::construct(cb, dest_value.expr(), code_length.expr());
        //if not out of range, check `dest` is invalid
        cb.condition(within_range.expr(), |cb| {
            // if not out of range, Lookup real value
            cb.bytecode_lookup(
                cb.curr.state.code_hash.expr(),
                dest_value.clone(),
                is_code.expr(),
                value.expr(),
            );
            cb.require_zero(
                "is_code is false or not JUMPDEST",
                is_code.expr() * is_jump_dest.expr(),
            );
        });

        cb.call_context_lookup(false.expr(), None, CallContextFieldTag::IsSuccess, 0.expr());

        cb.call_context_lookup(
            false.expr(),
            None,
            CallContextFieldTag::RwCounterEndOfReversion,
            rw_counter_end_of_reversion.expr(),
        );

        // Go to EndTx only when is_root
        let is_to_end_tx = cb.next.execution_state_selector([ExecutionState::EndTx]);
        cb.require_equal(
            "Go to EndTx only when is_root",
            cb.curr.state.is_root.expr(),
            is_to_end_tx,
        );

        // When it's a root call
        cb.condition(cb.curr.state.is_root.expr(), |cb| {
            // Do step state transition
            cb.require_step_state_transition(StepStateTransition {
                call_id: Same,
                rw_counter: Delta(
                    3.expr() + is_jumpi.expr() + cb.curr.state.reversible_write_counter.expr(),
                ),

                ..StepStateTransition::any()
            });
        });

        // When it's an internal call, need to restore caller's state as finishing this
        // call. Restore caller state to next StepState
        let restore_context = cb.condition(1.expr() - cb.curr.state.is_root.expr(), |cb| {
            RestoreContextGadget::construct(
                cb,
                0.expr(),
                0.expr(),
                0.expr(),
                0.expr(),
                0.expr(),
                0.expr(),
            )
        });

        // constrain RwCounterEndOfReversion
        let rw_counter_end_of_step =
            cb.curr.state.rw_counter.expr() + cb.rw_counter_offset() - 1.expr();
        cb.require_equal(
            "rw_counter_end_of_reversion = rw_counter_end_of_step + reversible_counter",
            rw_counter_end_of_reversion.expr(),
            rw_counter_end_of_step + cb.curr.state.reversible_write_counter.expr(),
        );

        Self {
            opcode,
            destination,
            code_length,
            value,
            is_code,
            within_range,
            is_jump_dest,
            is_jumpi,
            phase2_condition,
            is_condition_zero,
            rw_counter_end_of_reversion,
            restore_context,
        }
    }

    fn assign_exec_step(
        &self,
        region: &mut CachedRegion<'_, '_, F>,
        offset: usize,
        block: &Block<F>,
        _: &Transaction,
        call: &Call,
        step: &ExecStep,
    ) -> Result<(), Error> {
        let opcode = step.opcode.unwrap();
        let is_jumpi = opcode == OpcodeId::JUMPI;

        self.opcode
            .assign(region, offset, Value::known(F::from(opcode.as_u64())))?;
        let destination = block.rws[step.rw_indices[0]].stack_value();
        let condition = if is_jumpi {
            block.rws[step.rw_indices[1]].stack_value()
        } else {
            Word::zero()
        };
        let condition_rlc = region.word_rlc(condition);
        self.destination.assign(
            region,
            offset,
            Some(
                destination.to_le_bytes()[..N_BYTES_PROGRAM_COUNTER]
                    .try_into()
                    .unwrap(),
            ),
        )?;

        let code = block
            .bytecodes
            .get(&call.code_hash)
            .expect("could not find current environment's bytecode");
        let code_length = code.bytes.len() as u64;
        self.code_length
            .assign(region, offset, Value::known(F::from(code_length)))?;

        // set default value in case can not find value, is_code from bytecode table
        let mut code_pair = [0u8, 0u8];
        if destination.as_u64() < code_length {
            // get real value from bytecode table
            code_pair = code.get(destination.as_usize());
        }

        self.value
            .assign(region, offset, Value::known(F::from(code_pair[0] as u64)))?;
        self.is_code
            .assign(region, offset, Value::known(F::from(code_pair[1] as u64)))?;
        self.is_jump_dest.assign(
            region,
            offset,
            F::from(code_pair[0] as u64),
            F::from(OpcodeId::JUMPDEST.as_u64()),
        )?;

        self.within_range.assign(
            region,
            offset,
            F::from(destination.as_u64()),
            F::from(code_length),
        )?;

        self.is_jumpi.assign(
            region,
            offset,
            F::from(opcode.as_u64()),
            F::from(OpcodeId::JUMPI.as_u64()),
        )?;

        self.phase2_condition
            .assign(region, offset, condition_rlc)?;
        self.is_condition_zero
            .assign_value(region, offset, condition_rlc)?;

        self.rw_counter_end_of_reversion.assign(
            region,
            offset,
            Value::known(F::from(call.rw_counter_end_of_reversion as u64)),
        )?;
        self.restore_context
            .assign(region, offset, block, call, step, 3 + is_jumpi as usize)?;
        Ok(())
    }
}

#[cfg(test)]
mod test {
    use crate::evm_circuit::test::run_test_circuit;
    use crate::evm_circuit::witness::block_convert;
    use crate::test_util::run_test_circuits;
    use eth_types::bytecode::Bytecode;
    use eth_types::evm_types::OpcodeId;
    use eth_types::geth_types::Account;
    use eth_types::{address, bytecode, Address, ToWord, Word};
    use halo2_proofs::halo2curves::bn256::Fr;
    use mock::TestContext;

    fn test_invalid_jump(destination: usize, out_of_range: bool) {
        let mut bytecode = bytecode! {
            PUSH32(if out_of_range { destination + 10} else { destination })
            JUMP
        };

        // incorrect assigning for invalid jump
        for _ in 0..(destination - 33) {
            bytecode.write(0, false);
        }
        bytecode.append(&bytecode! {
            JUMPDEST
            STOP
        });

        assert_eq!(
            run_test_circuits(
                TestContext::<2, 1>::simple_ctx_with_bytecode(bytecode).unwrap(),
                None
            ),
            Ok(())
        );
    }

    #[test]
    fn invalid_jump_err() {
        test_invalid_jump(34, false);
    }

    #[test]
    fn invalid_jump_outofrange() {
        test_invalid_jump(40, true);
    }

    #[test]
    fn invalid_jump_internal() {
        // test jump error in internal call
        test_internal_jump_error(false);
        // test jumpi error in internal call
        test_internal_jump_error(true);
    }

    // internal call test
    struct Stack {
        gas: u64,
        value: Word,
        cd_offset: u64,
        cd_length: u64,
        rd_offset: u64,
        rd_length: u64,
    }

    fn callee(code: Bytecode) -> Account {
        let code = code.to_vec();
        let is_empty = code.is_empty();
        Account {
            address: Address::repeat_byte(0xff),
            code: code.into(),
            nonce: if is_empty { 0 } else { 1 }.into(),
            balance: if is_empty { 0 } else { 0xdeadbeefu64 }.into(),
            ..Default::default()
        }
    }

    fn caller(opcode: OpcodeId, stack: Stack, caller_is_success: bool) -> Account {
        let is_call = opcode == OpcodeId::CALL;
        let terminator = if caller_is_success {
            OpcodeId::RETURN
        } else {
            OpcodeId::REVERT
        };

        // Call twice for testing both cold and warm access
        let mut bytecode = bytecode! {
            PUSH32(Word::from(stack.rd_length))
            PUSH32(Word::from(stack.rd_offset))
            PUSH32(Word::from(stack.cd_length))
            PUSH32(Word::from(stack.cd_offset))
        };
        if is_call {
            bytecode.push(32, stack.value);
        }
        bytecode.append(&bytecode! {
            PUSH32(Address::repeat_byte(0xff).to_word())
            PUSH32(Word::from(stack.gas))
            .write_op(opcode)
            PUSH32(Word::from(stack.rd_length))
            PUSH32(Word::from(stack.rd_offset))
            PUSH32(Word::from(stack.cd_length))
            PUSH32(Word::from(stack.cd_offset))
        });
        if is_call {
            bytecode.push(32, stack.value);
        }
        bytecode.append(&bytecode! {
            PUSH32(Address::repeat_byte(0xff).to_word())
            PUSH32(Word::from(stack.gas))
            .write_op(opcode)
            PUSH1(0)
            PUSH1(0)
            .write_op(terminator)
        });

        Account {
            address: Address::repeat_byte(0xfe),
            balance: Word::from(10).pow(20.into()),
            code: bytecode.to_vec().into(),
            ..Default::default()
        }
    }

    // jump or jumpi error happen in internal call
    fn test_internal_jump_error(is_jumpi: bool) {
        let mut caller_bytecode = bytecode! {
            PUSH1(0)
            PUSH1(0)
            PUSH1(0)
            PUSH1(0)
            PUSH1(0)
        };

        caller_bytecode.append(&bytecode! {
            PUSH32(Address::repeat_byte(0xff).to_word())
            PUSH2(10000)
            CALL
            STOP
        });

        let opcode = if is_jumpi {
            OpcodeId::JUMPI
        } else {
            OpcodeId::JUMP
        };

        let mut callee_bytecode = bytecode! {
            PUSH1(1) //  work as condition if is_jumpi
            PUSH1(42) // jump dest 45
            .write_op(opcode)

            PUSH1(0)
            PUSH1(0)
            PUSH1(0)
            PUSH1(0)
            PUSH1(0)
        };

        callee_bytecode.append(&bytecode! {
            PUSH20(Address::repeat_byte(0xff).to_word())
            PUSH1(132) // gas

            JUMPDEST
            GAS
            PUSH1(1)
            AND
            PUSH1(56)
            JUMPI

            PUSH1(0)
            PUSH1(0)
            REVERT

            JUMPDEST
            STOP
        });
        test_ok(
            Account {
                address: Address::repeat_byte(0xfe),
                balance: Word::from(10).pow(20.into()),
                code: caller_bytecode.into(),
                ..Default::default()
            },
            callee(callee_bytecode),
        );
    }

    fn test_ok(caller: Account, callee: Account) {
        let block = TestContext::<3, 1>::new(
            None,
            |accs| {
                accs[0]
                    .address(address!("0x000000000000000000000000000000000000cafe"))
                    .balance(Word::from(10u64.pow(19)));
                accs[1]
                    .address(caller.address)
                    .code(caller.code)
                    .nonce(caller.nonce)
                    .balance(caller.balance);
                accs[2]
                    .address(callee.address)
                    .code(callee.code)
                    .nonce(callee.nonce)
                    .balance(callee.balance);
            },
            |mut txs, accs| {
                txs[0]
                    .from(accs[0].address)
                    .to(accs[1].address)
                    .gas(100000.into());
            },
            |block, _tx| block.number(0xcafeu64),
        )
        .unwrap()
        .into();
        let block_data = bus_mapping::mock::BlockData::new_from_geth_data(block);
        let mut builder = block_data.new_circuit_input_builder();
        builder
            .handle_block(&block_data.eth_block, &block_data.geth_traces)
            .unwrap();
        let block = block_convert::<Fr>(&builder.block, &builder.code_db).unwrap();
        assert_eq!(run_test_circuit(block), Ok(()));
    }

    fn test_invalid_jumpi(destination: usize) {
        let mut bytecode = bytecode! {
            PUSH32(destination)
            PUSH32(100) // condition
            JUMPI
        };

        // incorrect assigning for invalid jump
        for _ in 0..(destination - 33) {
            bytecode.write(0, false);
        }
        bytecode.append(&bytecode! {
            JUMPDEST
            STOP
        });

        assert_eq!(
            run_test_circuits(
                TestContext::<2, 1>::simple_ctx_with_bytecode(bytecode).unwrap(),
                None
            ),
            Ok(())
        );
    }

    #[test]
    fn invalid_jumpi_err_root() {
        test_invalid_jumpi(34);
    }
}<|MERGE_RESOLUTION|>--- conflicted
+++ resolved
@@ -48,10 +48,7 @@
         let opcode = cb.query_cell();
         let value = cb.query_cell();
         let is_code = cb.query_cell();
-<<<<<<< HEAD
-=======
         let rw_counter_end_of_reversion = cb.query_cell();
->>>>>>> 82e4c9ab
         let phase2_condition = cb.query_cell_phase2();
 
         cb.require_in_set(
