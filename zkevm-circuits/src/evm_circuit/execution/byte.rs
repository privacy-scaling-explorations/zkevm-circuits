use crate::{
    evm_circuit::{
        execution::ExecutionGadget,
        step::ExecutionState,
        util::{
            common_gadget::SameContextGadget,
            constraint_builder::{
                ConstraintBuilder, StepStateTransition, Transition::Delta,
            },
            math_gadget::{IsEqualGadget, IsZeroGadget},
            sum, Word,
        },
        witness::{Block, Call, ExecStep, Transaction},
    },
    util::Expr,
};
use array_init::array_init;
use eth_types::ToLittleEndian;
use halo2::{arithmetic::FieldExt, circuit::Region, plonk::Error};

#[derive(Clone, Debug)]
pub(crate) struct ByteGadget<F> {
    same_context: SameContextGadget<F>,
    index: Word<F>,
    value: Word<F>,
    is_msb_sum_zero: IsZeroGadget<F>,
    is_byte_selected: [IsEqualGadget<F>; 32],
}

impl<F: FieldExt> ExecutionGadget<F> for ByteGadget<F> {
    const NAME: &'static str = "BYTE";

    const EXECUTION_STATE: ExecutionState = ExecutionState::BYTE;

    fn configure(cb: &mut ConstraintBuilder<F>) -> Self {
        let index = cb.query_word();
        let value = cb.query_word();

        // If any of the non-LSB bytes of the index word are non-zero we never
        // need to copy any bytes. So just sum all the non-LSB byte
        // values here and then check if it's non-zero so we can use
        // that as an additional condition when to copy the byte value.
        let is_msb_sum_zero =
            IsZeroGadget::construct(cb, sum::expr(&index.cells[1..32]));

        // Now we just need to check that `result[0]` is the sum of all copied
        // bytes. We go byte by byte and check if `idx == index[0]`.
        // If they are equal (at most once) we add the byte value to the sum,
        // else we add 0. The additional condition for this is that none
        // of the non-LSB bytes are non-zero (see above). At the end
        // this sum needs to equal `result[0]`.
        let is_byte_selected = array_init(|idx| {
            // Check if this byte is selected looking only at the LSB of the
            // index word
            IsEqualGadget::construct(
                cb,
                index.cells[0].expr(),
                (31 - idx).expr(),
            )
        });

        // Sum all possible selected bytes
        let selected_byte = value
            .cells
            .iter()
            .zip(is_byte_selected.iter())
            .fold(0.expr(), |acc, (cell, is_selected)| {
                acc + is_selected.expr() * is_msb_sum_zero.expr() * cell.expr()
            });

        // Pop the byte index and the value from the stack,
        // push the selected byte on the stack
        // We can push the selected byte here directly because
        // it only uses the LSB of a word.
        cb.stack_pop(index.expr());
        cb.stack_pop(value.expr());
        cb.stack_push(selected_byte);

        // State transition
        let step_state_transition = StepStateTransition {
            rw_counter: Delta(3.expr()),
            program_counter: Delta(1.expr()),
            stack_pointer: Delta(1.expr()),
            ..Default::default()
        };
        let opcode = cb.query_cell();
        let same_context = SameContextGadget::construct(
            cb,
            opcode,
            step_state_transition,
            None,
        );

        Self {
            same_context,
            index,
            value,
            is_msb_sum_zero,
            is_byte_selected,
        }
    }

    fn assign_exec_step(
        &self,
        region: &mut Region<'_, F>,
        offset: usize,
        block: &Block<F>,
        _: &Transaction<F>,
        _: &Call<F>,
        step: &ExecStep,
    ) -> Result<(), Error> {
        self.same_context.assign_exec_step(region, offset, step)?;

        // Inputs/Outputs
        let index = block.rws[step.rw_indices[0]].stack_value().to_le_bytes();
        let value = block.rws[step.rw_indices[1]].stack_value().to_le_bytes();
        self.index.assign(region, offset, Some(index))?;
        self.value.assign(region, offset, Some(value))?;

        // Set `is_msb_sum_zero`
        self.is_msb_sum_zero.assign(
            region,
            offset,
            sum::value(&index[1..32]),
        )?;

        // Set `is_byte_selected`
        for i in 0..32 {
            self.is_byte_selected[i].assign(
                region,
                offset,
                F::from(index[0] as u64),
                F::from((31 - i) as u64),
            )?;
        }

        Ok(())
    }
}

#[cfg(test)]
mod test {
<<<<<<< HEAD
    use crate::evm_circuit::{
        test::{rand_word, run_test_circuit_incomplete_fixed_table},
        witness,
    };
    use bus_mapping::bytecode;
    use eth_types::Word;
=======
    use crate::{evm_circuit::test::rand_word, test_util::run_test_circuits};
    use bus_mapping::{bytecode, eth_types::Word};
>>>>>>> efb92cad

    fn test_ok(index: Word, value: Word) {
        let bytecode = bytecode! {
            PUSH32(value)
            PUSH32(index)
            #[start]
            BYTE
            STOP
        };
        assert_eq!(run_test_circuits(bytecode), Ok(()));
    }

    #[test]
    fn byte_gadget_simple() {
        // Select byte 29 (MSB is at 0)
        test_ok(29.into(), 0x030201.into());
        // Select byte 256
        test_ok(256.into(), 0x030201.into());
    }

    #[test]
    fn byte_gadget_rand() {
        let index = rand_word();
        let value = rand_word();
        test_ok(index, value);
        test_ok(index % 32, value);
    }

    #[test]
    #[ignore]
    fn byte_gadget_exhaustive() {
        let value = Word::from_big_endian(&(1..33).collect::<Vec<_>>()[..]);
        for idx in 0..33 {
            test_ok(idx.into(), value);
        }
    }
}<|MERGE_RESOLUTION|>--- conflicted
+++ resolved
@@ -140,17 +140,9 @@
 
 #[cfg(test)]
 mod test {
-<<<<<<< HEAD
-    use crate::evm_circuit::{
-        test::{rand_word, run_test_circuit_incomplete_fixed_table},
-        witness,
-    };
+    use crate::{evm_circuit::test::rand_word, test_util::run_test_circuits};
     use bus_mapping::bytecode;
     use eth_types::Word;
-=======
-    use crate::{evm_circuit::test::rand_word, test_util::run_test_circuits};
-    use bus_mapping::{bytecode, eth_types::Word};
->>>>>>> efb92cad
 
     fn test_ok(index: Word, value: Word) {
         let bytecode = bytecode! {
