--- conflicted
+++ resolved
@@ -7,17 +7,13 @@
     ConstraintBuilder, ReversionInfo, StepStateTransition,
 };
 use crate::evm_circuit::util::{
-    from_bytes, select, CachedRegion, Cell, RandomLinearCombination, Word,
+    from_bytes, select, CachedRegion, Cell, Word,
 };
 use crate::evm_circuit::witness::{Block, Call, ExecStep, Rw, Transaction};
 use crate::table::{AccountFieldTag, CallContextFieldTag};
 use crate::util::Expr;
 use eth_types::evm_types::GasCost;
-<<<<<<< HEAD
-use eth_types::{Field, ToAddress};
-=======
 use eth_types::{Field, ToLittleEndian};
->>>>>>> 4be31995
 use halo2_proofs::circuit::Value;
 use halo2_proofs::plonk::Error;
 
@@ -38,14 +34,9 @@
     const EXECUTION_STATE: ExecutionState = ExecutionState::BALANCE;
 
     fn configure(cb: &mut ConstraintBuilder<F>) -> Self {
-<<<<<<< HEAD
-        let address = cb.query_word_rlc();
-        cb.stack_pop(address.expr());
-=======
-        let address_word = cb.query_word();
+        let address_word = cb.query_word_rlc();
         let address = from_bytes::expr(&address_word.cells[..N_BYTES_ACCOUNT_ADDRESS]);
         cb.stack_pop(address_word.expr());
->>>>>>> 4be31995
 
         let tx_id = cb.call_context(None, CallContextFieldTag::TxId);
         let mut reversion_info = cb.reversion_info_read(None);
