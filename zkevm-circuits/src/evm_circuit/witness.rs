#![allow(missing_docs)]
use crate::evm_circuit::{
    param::{N_BYTES_WORD, STACK_CAPACITY},
    step::ExecutionState,
    table::{
        AccountFieldTag, BlockContextFieldTag, CallContextFieldTag, RwTableTag, TxContextFieldTag,
    },
    util::RandomLinearCombination,
};
use bus_mapping::circuit_input_builder::{self, ExecError, OogError};
use bus_mapping::operation::{self, AccountField, CallContextField};
use eth_types::evm_types::OpcodeId;
use eth_types::{Address, ToLittleEndian, ToScalar, ToWord, Word};
use halo2::arithmetic::{BaseExt, FieldExt};
use pairing::bn256::Fr as Fp;
use sha3::{Digest, Keccak256};
use std::{collections::HashMap, convert::TryInto};

#[derive(Debug, Default, Clone)]
pub struct Block<F> {
    /// The randomness for random linear combination
    pub randomness: F,
    /// Transactions in the block
    pub txs: Vec<Transaction>,
    /// Read write events in the RwTable
    pub rws: RwMap,
    /// Bytecode used in the block
    pub bytecodes: Vec<Bytecode>,
    /// The block context
    pub context: BlockContext,
}

#[derive(Debug, Default, Clone)]
pub struct BlockContext {
    /// The address of the miner for the block
    pub coinbase: Address,
    /// The gas limit of the block
    pub gas_limit: u64,
    /// The number of the block
    pub number: Word,
    /// The timestamp of the block
    pub timestamp: Word,
    /// The difficulty of the blcok
    pub difficulty: Word,
    /// The base fee, the minimum amount of gas fee for a transaction
    pub base_fee: Word,
    /// The hash of previous blocks
    pub history_hashes: Vec<Word>,
}

impl BlockContext {
    pub fn table_assignments<F: FieldExt>(&self, randomness: F) -> Vec<[F; 3]> {
        [
            vec![
                [
                    F::from(BlockContextFieldTag::Coinbase as u64),
                    F::zero(),
                    self.coinbase.to_scalar().unwrap(),
                ],
                [
                    F::from(BlockContextFieldTag::GasLimit as u64),
                    F::zero(),
                    F::from(self.gas_limit),
                ],
                [
                    F::from(BlockContextFieldTag::Number as u64),
                    F::zero(),
                    RandomLinearCombination::random_linear_combine(
                        self.number.to_le_bytes(),
                        randomness,
                    ),
                ],
                [
                    F::from(BlockContextFieldTag::Timestamp as u64),
                    F::zero(),
                    self.timestamp.to_scalar().unwrap(),
                ],
                [
                    F::from(BlockContextFieldTag::Difficulty as u64),
                    F::zero(),
                    RandomLinearCombination::random_linear_combine(
                        self.difficulty.to_le_bytes(),
                        randomness,
                    ),
                ],
                [
                    F::from(BlockContextFieldTag::BaseFee as u64),
                    F::zero(),
                    RandomLinearCombination::random_linear_combine(
                        self.base_fee.to_le_bytes(),
                        randomness,
                    ),
                ],
            ],
            self.history_hashes
                .iter()
                .enumerate()
                .map(|(idx, hash)| {
                    [
                        F::from(BlockContextFieldTag::BlockHash as u64),
                        (self.number - idx - 1).to_scalar().unwrap(),
                        RandomLinearCombination::random_linear_combine(
                            hash.to_le_bytes(),
                            randomness,
                        ),
                    ]
                })
                .collect(),
        ]
        .concat()
    }
}

#[derive(Debug, Default, Clone)]
pub struct Transaction {
    /// The transaction identifier in the block
    pub id: usize,
    /// The sender account nonce of the transaction
    pub nonce: u64,
    /// The gas limit of the transaction
    pub gas: u64,
    /// The gas price
    pub gas_price: Word,
    /// The caller address
    pub caller_address: Address,
    /// The callee address
    pub callee_address: Address,
    /// Whether it's a create transaction
    pub is_create: bool,
    /// The ether amount of the transaction
    pub value: Word,
    /// The call data
    pub call_data: Vec<u8>,
    /// The call data length
    pub call_data_length: usize,
    /// The gas cost for transaction call data
    pub call_data_gas_cost: u64,
    /// The calls made in the transaction
    pub calls: Vec<Call>,
    /// The steps executioned in the transaction
    pub steps: Vec<ExecStep>,
}

impl Transaction {
    pub fn table_assignments<F: FieldExt>(&self, randomness: F) -> Vec<[F; 4]> {
        [
            vec![
                [
                    F::from(self.id as u64),
                    F::from(TxContextFieldTag::Nonce as u64),
                    F::zero(),
                    F::from(self.nonce),
                ],
                [
                    F::from(self.id as u64),
                    F::from(TxContextFieldTag::Gas as u64),
                    F::zero(),
                    F::from(self.gas),
                ],
                [
                    F::from(self.id as u64),
                    F::from(TxContextFieldTag::GasPrice as u64),
                    F::zero(),
                    RandomLinearCombination::random_linear_combine(
                        self.gas_price.to_le_bytes(),
                        randomness,
                    ),
                ],
                [
                    F::from(self.id as u64),
                    F::from(TxContextFieldTag::CallerAddress as u64),
                    F::zero(),
                    self.caller_address.to_scalar().unwrap(),
                ],
                [
                    F::from(self.id as u64),
                    F::from(TxContextFieldTag::CalleeAddress as u64),
                    F::zero(),
                    self.callee_address.to_scalar().unwrap(),
                ],
                [
                    F::from(self.id as u64),
                    F::from(TxContextFieldTag::IsCreate as u64),
                    F::zero(),
                    F::from(self.is_create as u64),
                ],
                [
                    F::from(self.id as u64),
                    F::from(TxContextFieldTag::Value as u64),
                    F::zero(),
                    RandomLinearCombination::random_linear_combine(
                        self.value.to_le_bytes(),
                        randomness,
                    ),
                ],
                [
                    F::from(self.id as u64),
                    F::from(TxContextFieldTag::CallDataLength as u64),
                    F::zero(),
                    F::from(self.call_data_length as u64),
                ],
                [
                    F::from(self.id as u64),
                    F::from(TxContextFieldTag::CallDataGasCost as u64),
                    F::zero(),
                    F::from(self.call_data_gas_cost),
                ],
            ],
            self.call_data
                .iter()
                .enumerate()
                .map(|(idx, byte)| {
                    [
                        F::from(self.id as u64),
                        F::from(TxContextFieldTag::CallData as u64),
                        F::from(idx as u64),
                        F::from(*byte as u64),
                    ]
                })
                .collect(),
        ]
        .concat()
    }
}

#[derive(Debug, Clone)]
pub enum CodeSource {
    Account(Word),
}

impl Default for CodeSource {
    fn default() -> Self {
        Self::Account(0.into())
    }
}

#[derive(Debug, Default, Clone)]
pub struct Call {
    /// The unique identifier of call in the whole proof, using the
    /// `rw_counter` at the call step.
    pub id: usize,
    /// Indicate if the call is the root call
    pub is_root: bool,
    /// Indicate if the call is a create call
    pub is_create: bool,
    /// The identifier of current executed bytecode
    pub code_source: CodeSource,
    /// The `rw_counter` at the end of reversion of a call if it has
    /// `is_persistent == false`
    pub rw_counter_end_of_reversion: usize,
    /// The call index of caller
    pub caller_id: usize,
    /// The depth in the call stack
    pub depth: usize,
    /// The caller address
    pub caller_address: Address,
    /// The callee address
    pub callee_address: Address,
    /// The call data offset in the memory
    pub call_data_offset: u64,
    /// The length of call data
    pub call_data_length: u64,
    /// The return data offset in the memory
    pub return_data_offset: u64,
    /// The length of return data
    pub return_data_length: u64,
    /// The ether amount of the transaction
    pub value: Word,
    /// Indicate if this call halts successfully.
    pub is_success: bool,
    /// Indicate if this call and all its caller have `is_success == true`
    pub is_persistent: bool,
    /// Indicate if it's a static call
    pub is_static: bool,
}

#[derive(Clone, Debug)]
pub enum StepAuxiliaryData {
    CopyToMemory {
        src_addr: u64,
        dst_addr: u64,
        bytes_left: u64,
        src_addr_end: u64,
        from_tx: bool,
        selectors: Vec<u8>,
    },
}

#[derive(Clone, Debug, Default)]
pub struct ExecStep {
    /// The index in the Transaction calls
    pub call_index: usize,
    /// The indices in the RW trace incurred in this step
    pub rw_indices: Vec<(RwTableTag, usize)>,
    /// The execution state for the step
    pub execution_state: ExecutionState,
    /// The Read/Write counter before the step
    pub rw_counter: usize,
    /// The program counter
    pub program_counter: u64,
    /// The stack pointer
    pub stack_pointer: usize,
    /// The amount of gas left
    pub gas_left: u64,
    /// The gas cost in this step
    pub gas_cost: u64,
    /// The memory size in bytes
    pub memory_size: u64,
    /// The counter for state writes
    pub state_write_counter: usize,
    /// The opcode corresponds to the step
    pub opcode: Option<OpcodeId>,
    /// Step auxiliary data
    pub aux_data: Option<StepAuxiliaryData>,
}

impl ExecStep {
    pub fn memory_word_size(&self) -> u64 {
        // EVM always pads the memory size to word size
        // https://github.com/ethereum/go-ethereum/blob/master/core/vm/interpreter.go#L212-L216
        // Thus, the memory size must be a multiple of 32 bytes.
        assert_eq!(self.memory_size % N_BYTES_WORD as u64, 0);
        self.memory_size / N_BYTES_WORD as u64
    }
}

#[derive(Debug, Clone)]
pub struct Bytecode {
    pub hash: Word,
    pub bytes: Vec<u8>,
}

impl Bytecode {
    pub fn new(bytes: Vec<u8>) -> Self {
        let hash = Word::from_big_endian(Keccak256::digest(&bytes).as_slice());
        Self { hash, bytes }
    }

    pub fn table_assignments<'a, F: FieldExt>(
        &'a self,
        randomness: F,
    ) -> impl Iterator<Item = [F; 4]> + '_ {
        struct BytecodeIterator<'a, F> {
            idx: usize,
            push_data_left: usize,
            hash: F,
            bytes: &'a [u8],
        }

        impl<'a, F: FieldExt> Iterator for BytecodeIterator<'a, F> {
            type Item = [F; 4];

            fn next(&mut self) -> Option<Self::Item> {
                if self.idx == self.bytes.len() {
                    return None;
                }

                let idx = self.idx;
                let byte = self.bytes[self.idx];
                let mut is_code = true;

                if self.push_data_left > 0 {
                    is_code = false;
                    self.push_data_left -= 1;
                } else if (OpcodeId::PUSH1.as_u8()..=OpcodeId::PUSH32.as_u8()).contains(&byte) {
                    self.push_data_left = byte as usize - (OpcodeId::PUSH1.as_u8() - 1) as usize;
                }

                self.idx += 1;

                Some([
                    self.hash,
                    F::from(idx as u64),
                    F::from(byte as u64),
                    F::from(is_code as u64),
                ])
            }
        }

        BytecodeIterator {
            idx: 0,
            push_data_left: 0,
            hash: RandomLinearCombination::random_linear_combine(
                self.hash.to_le_bytes(),
                randomness,
            ),
            bytes: &self.bytes,
        }
    }
}

#[derive(Debug, Default, Clone)]
pub struct RwMap(pub HashMap<RwTableTag, Vec<Rw>>);

impl std::ops::Index<(RwTableTag, usize)> for RwMap {
    type Output = Rw;

    fn index(&self, (tag, idx): (RwTableTag, usize)) -> &Self::Output {
        &self.0.get(&tag).unwrap()[idx]
    }
}

impl RwMap {
    /// These "sorted_xx" methods are used in state circuit
    pub fn sorted_memory_rw(&self) -> Vec<Rw> {
        let mut sorted = self.0[&RwTableTag::Memory].clone();
        sorted.sort_by_key(|x| match x {
            Rw::Memory {
                call_id,
                memory_address,
                ..
            } => (*call_id, *memory_address),
            _ => panic!("invalid memory rw"),
        });
        sorted
    }

    pub fn sorted_stack_rw(&self) -> Vec<Rw> {
        let mut sorted = self.0[&RwTableTag::Stack].clone();
        sorted.sort_by_key(|x| match x {
            Rw::Stack {
                call_id,
                stack_pointer,
                ..
            } => (*call_id, *stack_pointer),
            _ => panic!("invalid stack rw"),
        });
        sorted
    }

    pub fn sorted_storage_rw(&self) -> Vec<Rw> {
        let mut sorted = self.0[&RwTableTag::AccountStorage].clone();
        sorted.sort_by_key(|x| match x {
            Rw::AccountStorage {
                account_address,
                storage_key,
                ..
            } => (*account_address, *storage_key),
            _ => panic!("invalid storage rw"),
        });
        sorted
    }
}

#[derive(Clone, Debug)]
pub enum Rw {
    TxAccessListAccount {
        rw_counter: usize,
        is_write: bool,
        tx_id: usize,
        account_address: Address,
        value: bool,
        value_prev: bool,
    },
    TxAccessListAccountStorage {
        rw_counter: usize,
        is_write: bool,
        tx_id: usize,
        account_address: Address,
        storage_key: Word,
        value: bool,
        value_prev: bool,
    },
    TxRefund {
        rw_counter: usize,
        is_write: bool,
        tx_id: usize,
        value: Word,
        value_prev: Word,
    },
    Account {
        rw_counter: usize,
        is_write: bool,
        account_address: Address,
        field_tag: AccountFieldTag,
        value: Word,
        value_prev: Word,
    },
    AccountStorage {
        rw_counter: usize,
        is_write: bool,
        account_address: Address,
        storage_key: Word,
        value: Word,
        value_prev: Word,
    },
    AccountDestructed {
        rw_counter: usize,
        is_write: bool,
        tx_id: usize,
        account_address: Address,
        value: bool,
        value_prev: bool,
    },
    CallContext {
        rw_counter: usize,
        is_write: bool,
        call_id: usize,
        field_tag: CallContextFieldTag,
        value: Word,
    },
    Stack {
        rw_counter: usize,
        is_write: bool,
        call_id: usize,
        stack_pointer: usize,
        value: Word,
    },
    Memory {
        rw_counter: usize,
        is_write: bool,
        call_id: usize,
        memory_address: u64,
        byte: u8,
    },
}
#[derive(Default)]
pub struct RwRow<F: FieldExt> {
    pub rw_counter: F,
    pub is_write: F,
    pub tag: F,
    pub key2: F,
    pub key3: F,
    pub key4: F,
    pub value: F,
    pub value_prev: F,
    pub aux1: F,
    pub aux2: F,
}

impl<F: FieldExt> From<[F; 10]> for RwRow<F> {
    fn from(row: [F; 10]) -> Self {
        Self {
            rw_counter: row[0],
            is_write: row[1],
            tag: row[2],
            key2: row[3],
            key3: row[4],
            key4: row[5],
            value: row[6],
            value_prev: row[7],
            aux1: row[8],
            aux2: row[9],
        }
    }
}

impl Rw {
    pub fn tx_access_list_value_pair(&self) -> (bool, bool) {
        match self {
            Self::TxAccessListAccount {
                value, value_prev, ..
            } => (*value, *value_prev),
            Self::TxAccessListAccountStorage {
                value, value_prev, ..
            } => (*value, *value_prev),
            _ => unreachable!(),
        }
    }

    pub fn account_value_pair(&self) -> (Word, Word) {
        match self {
            Self::Account {
                value, value_prev, ..
            } => (*value, *value_prev),
            _ => unreachable!(),
        }
    }

    pub fn call_context_value(&self) -> Word {
        match self {
            Self::CallContext { value, .. } => *value,
            _ => unreachable!(),
        }
    }

    pub fn stack_value(&self) -> Word {
        match self {
            Self::Stack { value, .. } => *value,
            _ => unreachable!(),
        }
    }

<<<<<<< HEAD
    pub fn table_assignment<F: FieldExt>(&self, randomness: F) -> RwRow<F> {
=======
    pub fn memory_value(&self) -> u8 {
        match self {
            Self::Memory { byte, .. } => *byte,
            _ => unreachable!(),
        }
    }

    pub fn table_assignment<F: FieldExt>(&self, randomness: F) -> [F; 10] {
>>>>>>> e213e88d
        match self {
            Self::TxAccessListAccount {
                rw_counter,
                is_write,
                tx_id,
                account_address,
                value,
                value_prev,
            } => [
                F::from(*rw_counter as u64),
                F::from(*is_write as u64),
                F::from(RwTableTag::TxAccessListAccount as u64),
                F::from(*tx_id as u64),
                account_address.to_scalar().unwrap(),
                F::zero(),
                F::from(*value as u64),
                F::from(*value_prev as u64),
                F::zero(),
                F::zero(),
            ]
            .into(),
            Self::TxAccessListAccountStorage {
                rw_counter,
                is_write,
                tx_id,
                account_address,
                storage_key,
                value,
                value_prev,
            } => [
                F::from(*rw_counter as u64),
                F::from(*is_write as u64),
                F::from(RwTableTag::TxAccessListAccount as u64),
                F::from(*tx_id as u64),
                account_address.to_scalar().unwrap(),
                RandomLinearCombination::random_linear_combine(
                    storage_key.to_le_bytes(),
                    randomness,
                ),
                F::from(*value as u64),
                F::from(*value_prev as u64),
                F::zero(),
                F::zero(),
            ]
            .into(),
            Self::Account {
                rw_counter,
                is_write,
                account_address,
                field_tag,
                value,
                value_prev,
            } => {
                let to_scalar = |value: &Word| match field_tag {
                    AccountFieldTag::Nonce => value.to_scalar().unwrap(),
                    _ => RandomLinearCombination::random_linear_combine(
                        value.to_le_bytes(),
                        randomness,
                    ),
                };
                [
                    F::from(*rw_counter as u64),
                    F::from(*is_write as u64),
                    F::from(RwTableTag::Account as u64),
                    account_address.to_scalar().unwrap(),
                    F::from(*field_tag as u64),
                    F::zero(),
                    to_scalar(value),
                    to_scalar(value_prev),
                    F::zero(),
                    F::zero(),
                ]
                .into()
            }
            Self::CallContext {
                rw_counter,
                is_write,
                call_id,
                field_tag,
                value,
            } => [
                F::from(*rw_counter as u64),
                F::from(*is_write as u64),
                F::from(RwTableTag::CallContext as u64),
                F::from(*call_id as u64),
                F::from(*field_tag as u64),
                F::zero(),
                match field_tag {
                    CallContextFieldTag::CodeSource | CallContextFieldTag::Value => {
                        RandomLinearCombination::random_linear_combine(
                            value.to_le_bytes(),
                            randomness,
                        )
                    }
                    CallContextFieldTag::IsSuccess => value.to_scalar().unwrap(),
                    _ => F::from(value.low_u64()),
                },
                F::zero(),
                F::zero(),
                F::zero(),
            ]
            .into(),
            Self::Stack {
                rw_counter,
                is_write,
                call_id,
                stack_pointer,
                value,
            } => [
                F::from(*rw_counter as u64),
                F::from(*is_write as u64),
                F::from(RwTableTag::Stack as u64),
                F::from(*call_id as u64),
                F::from(*stack_pointer as u64),
                F::zero(),
                RandomLinearCombination::random_linear_combine(value.to_le_bytes(), randomness),
                F::zero(),
                F::zero(),
                F::zero(),
            ]
            .into(),
            Self::Memory {
                rw_counter,
                is_write,
                call_id,
                memory_address,
                byte,
            } => [
                F::from(*rw_counter as u64),
                F::from(*is_write as u64),
                F::from(RwTableTag::Memory as u64),
                F::from(*call_id as u64),
                F::from(*memory_address),
                F::zero(),
                F::from(*byte as u64),
                F::zero(),
                F::zero(),
                F::zero(),
            ]
            .into(),
            Self::AccountStorage {
                rw_counter,
                is_write,
                account_address,
                storage_key,
                value,
                value_prev,
            } => [
                F::from(*rw_counter as u64),
                F::from(*is_write as u64),
                F::from(RwTableTag::AccountStorage as u64),
                account_address.to_scalar().unwrap(),
                RandomLinearCombination::random_linear_combine(
                    storage_key.to_le_bytes(),
                    randomness,
                ),
                F::zero(),
                RandomLinearCombination::random_linear_combine(value.to_le_bytes(), randomness),
                RandomLinearCombination::random_linear_combine(
                    value_prev.to_le_bytes(),
                    randomness,
                ),
                F::zero(), // TODO: txid
                F::zero(), // TODO: committed_value
            ]
            .into(),
            _ => unimplemented!(),
        }
    }
}

impl From<&circuit_input_builder::Block> for BlockContext {
    fn from(block: &circuit_input_builder::Block) -> Self {
        Self {
            coinbase: block.coinbase,
            gas_limit: block.gas_limit,
            number: block.number,
            timestamp: block.timestamp,
            difficulty: block.difficulty,
            base_fee: block.base_fee,
            history_hashes: block.history_hashes.clone(),
        }
    }
}

impl From<&operation::OperationContainer> for RwMap {
    fn from(container: &operation::OperationContainer) -> Self {
        let mut rws = HashMap::default();

        rws.insert(
            RwTableTag::TxAccessListAccount,
            container
                .tx_access_list_account
                .iter()
                .map(|op| Rw::TxAccessListAccount {
                    rw_counter: op.rwc().into(),
                    is_write: true,
                    tx_id: op.op().tx_id,
                    account_address: op.op().address,
                    value: op.op().value,
                    value_prev: op.op().value_prev,
                })
                .collect(),
        );
        rws.insert(
            RwTableTag::TxAccessListAccountStorage,
            container
                .tx_access_list_account_storage
                .iter()
                .map(|op| Rw::TxAccessListAccountStorage {
                    rw_counter: op.rwc().into(),
                    is_write: true,
                    tx_id: op.op().tx_id,
                    account_address: op.op().address,
                    storage_key: op.op().key,
                    value: op.op().value,
                    value_prev: op.op().value_prev,
                })
                .collect(),
        );
        rws.insert(
            RwTableTag::TxRefund,
            container
                .tx_refund
                .iter()
                .map(|op| Rw::TxRefund {
                    rw_counter: op.rwc().into(),
                    is_write: op.rw().is_write(),
                    tx_id: op.op().tx_id,
                    value: op.op().value,
                    value_prev: op.op().value_prev,
                })
                .collect(),
        );
        rws.insert(
            RwTableTag::Account,
            container
                .account
                .iter()
                .map(|op| Rw::Account {
                    rw_counter: op.rwc().into(),
                    is_write: op.rw().is_write(),
                    account_address: op.op().address,
                    field_tag: match op.op().field {
                        AccountField::Nonce => AccountFieldTag::Nonce,
                        AccountField::Balance => AccountFieldTag::Balance,
                        AccountField::CodeHash => AccountFieldTag::CodeHash,
                    },
                    value: op.op().value,
                    value_prev: op.op().value_prev,
                })
                .collect(),
        );
        rws.insert(
            RwTableTag::AccountStorage,
            container
                .storage
                .iter()
                .map(|op| Rw::AccountStorage {
                    rw_counter: op.rwc().into(),
                    is_write: op.rw().is_write(),
                    account_address: op.op().address,
                    storage_key: op.op().key,
                    value: op.op().value,
                    value_prev: op.op().value_prev,
                })
                .collect(),
        );
        rws.insert(
            RwTableTag::AccountDestructed,
            container
                .account_destructed
                .iter()
                .map(|op| Rw::AccountDestructed {
                    rw_counter: op.rwc().into(),
                    is_write: true,
                    tx_id: op.op().tx_id,
                    account_address: op.op().address,
                    value: op.op().value,
                    value_prev: op.op().value_prev,
                })
                .collect(),
        );
        rws.insert(
            RwTableTag::CallContext,
            container
                .call_context
                .iter()
                .map(|op| Rw::CallContext {
                    rw_counter: op.rwc().into(),
                    is_write: op.rw().is_write(),
                    call_id: op.op().call_id,
                    field_tag: match op.op().field {
                        CallContextField::RwCounterEndOfReversion => {
                            CallContextFieldTag::RwCounterEndOfReversion
                        }
                        CallContextField::CallerId => CallContextFieldTag::CallerId,
                        CallContextField::TxId => CallContextFieldTag::TxId,
                        CallContextField::Depth => CallContextFieldTag::Depth,
                        CallContextField::CallerAddress => CallContextFieldTag::CallerAddress,
                        CallContextField::CalleeAddress => CallContextFieldTag::CalleeAddress,
                        CallContextField::CallDataOffset => CallContextFieldTag::CallDataOffset,
                        CallContextField::CallDataLength => CallContextFieldTag::CallDataLength,
                        CallContextField::ReturnDataOffset => CallContextFieldTag::ReturnDataOffset,
                        CallContextField::ReturnDataLength => CallContextFieldTag::ReturnDataLength,
                        CallContextField::Value => CallContextFieldTag::Value,
                        CallContextField::IsSuccess => CallContextFieldTag::IsSuccess,
                        CallContextField::IsPersistent => CallContextFieldTag::IsPersistent,
                        CallContextField::IsStatic => CallContextFieldTag::IsStatic,
                        CallContextField::IsRoot => CallContextFieldTag::IsRoot,
                        CallContextField::IsCreate => CallContextFieldTag::IsCreate,
                        CallContextField::CodeSource => CallContextFieldTag::CodeSource,
                        CallContextField::ProgramCounter => CallContextFieldTag::ProgramCounter,
                        CallContextField::StackPointer => CallContextFieldTag::StackPointer,
                        CallContextField::GasLeft => CallContextFieldTag::GasLeft,
                        CallContextField::MemorySize => CallContextFieldTag::MemorySize,
                        CallContextField::StateWriteCounter => {
                            CallContextFieldTag::StateWriteCounter
                        }
                    },
                    value: op.op().value,
                })
                .collect(),
        );
        rws.insert(
            RwTableTag::Stack,
            container
                .stack
                .iter()
                .map(|op| Rw::Stack {
                    rw_counter: op.rwc().into(),
                    is_write: op.rw().is_write(),
                    call_id: op.op().call_id(),
                    stack_pointer: usize::from(*op.op().address()),
                    value: *op.op().value(),
                })
                .collect(),
        );
        rws.insert(
            RwTableTag::Memory,
            container
                .memory
                .iter()
                .map(|op| Rw::Memory {
                    rw_counter: op.rwc().into(),
                    is_write: op.rw().is_write(),
                    call_id: op.op().call_id(),
                    memory_address: u64::from_le_bytes(
                        op.op().address().to_le_bytes()[..8].try_into().unwrap(),
                    ),
                    byte: op.op().value(),
                })
                .collect(),
        );

        Self(rws)
    }
}

impl From<&ExecError> for ExecutionState {
    fn from(error: &ExecError) -> Self {
        match error {
            ExecError::Reverted => ExecutionState::ErrorReverted,
            ExecError::InvalidOpcode => ExecutionState::ErrorInvalidOpcode,
            ExecError::StackOverflow => ExecutionState::ErrorStackOverflow,
            ExecError::StackUnderflow => ExecutionState::ErrorStackUnderflow,
            ExecError::WriteProtection => ExecutionState::ErrorWriteProtection,
            ExecError::Depth => ExecutionState::ErrorDepth,
            ExecError::InsufficientBalance => ExecutionState::ErrorInsufficientBalance,
            ExecError::ContractAddressCollision => ExecutionState::ErrorContractAddressCollision,
            ExecError::InvalidCreationCode => ExecutionState::ErrorInvalidCreationCode,
            ExecError::InvalidJump => ExecutionState::ErrorInvalidJump,
            ExecError::ReturnDataOutOfBounds => ExecutionState::ErrorReturnDataOutOfBound,
            ExecError::CodeStoreOutOfGas => ExecutionState::ErrorOutOfGasCodeStore,
            ExecError::MaxCodeSizeExceeded => ExecutionState::ErrorMaxCodeSizeExceeded,
            ExecError::OutOfGas(oog_error) => match oog_error {
                OogError::Constant => ExecutionState::ErrorOutOfGasConstant,
                OogError::PureMemory => ExecutionState::ErrorOutOfGasPureMemory,
                OogError::Sha3 => ExecutionState::ErrorOutOfGasSHA3,
                OogError::CallDataCopy => ExecutionState::ErrorOutOfGasCALLDATACOPY,
                OogError::CodeCopy => ExecutionState::ErrorOutOfGasCODECOPY,
                OogError::ExtCodeCopy => ExecutionState::ErrorOutOfGasEXTCODECOPY,
                OogError::ReturnDataCopy => ExecutionState::ErrorOutOfGasRETURNDATACOPY,
                OogError::Log => ExecutionState::ErrorOutOfGasLOG,
                OogError::Call => ExecutionState::ErrorOutOfGasCALL,
                OogError::CallCode => ExecutionState::ErrorOutOfGasCALLCODE,
                OogError::DelegateCall => ExecutionState::ErrorOutOfGasDELEGATECALL,
                OogError::Create2 => ExecutionState::ErrorOutOfGasCREATE2,
                OogError::StaticCall => ExecutionState::ErrorOutOfGasSTATICCALL,
            },
        }
    }
}

impl From<&bus_mapping::circuit_input_builder::ExecStep> for ExecutionState {
    fn from(step: &bus_mapping::circuit_input_builder::ExecStep) -> Self {
        if let Some(error) = step.error.as_ref() {
            return error.into();
        }
        if step.op.is_dup() {
            return ExecutionState::DUP;
        }
        if step.op.is_push() {
            return ExecutionState::PUSH;
        }
        if step.op.is_swap() {
            return ExecutionState::SWAP;
        }
        match step.op {
            OpcodeId::ADD => ExecutionState::ADD,
            OpcodeId::MUL => ExecutionState::MUL,
            OpcodeId::SUB => ExecutionState::ADD,
            OpcodeId::EQ | OpcodeId::LT | OpcodeId::GT => ExecutionState::CMP,
            OpcodeId::SLT | OpcodeId::SGT => ExecutionState::SCMP,
            OpcodeId::SIGNEXTEND => ExecutionState::SIGNEXTEND,
            OpcodeId::STOP => ExecutionState::STOP,
            OpcodeId::AND => ExecutionState::BITWISE,
            OpcodeId::XOR => ExecutionState::BITWISE,
            OpcodeId::OR => ExecutionState::BITWISE,
            OpcodeId::POP => ExecutionState::POP,
            OpcodeId::PUSH32 => ExecutionState::PUSH,
            OpcodeId::BYTE => ExecutionState::BYTE,
            OpcodeId::MLOAD => ExecutionState::MEMORY,
            OpcodeId::MSTORE => ExecutionState::MEMORY,
            OpcodeId::MSTORE8 => ExecutionState::MEMORY,
            OpcodeId::JUMPDEST => ExecutionState::JUMPDEST,
            OpcodeId::JUMP => ExecutionState::JUMP,
            OpcodeId::JUMPI => ExecutionState::JUMPI,
            OpcodeId::PC => ExecutionState::PC,
            OpcodeId::MSIZE => ExecutionState::MSIZE,
            OpcodeId::CALLER => ExecutionState::CALLER,
            OpcodeId::CALLVALUE => ExecutionState::CALLVALUE,
            OpcodeId::COINBASE => ExecutionState::COINBASE,
            OpcodeId::TIMESTAMP => ExecutionState::TIMESTAMP,
            OpcodeId::GAS => ExecutionState::GAS,
            _ => unimplemented!("unimplemented opcode {:?}", step.op),
        }
    }
}

impl From<&eth_types::bytecode::Bytecode> for Bytecode {
    fn from(b: &eth_types::bytecode::Bytecode) -> Self {
        Bytecode::new(b.to_vec())
    }
}

fn step_convert(step: &circuit_input_builder::ExecStep) -> ExecStep {
    ExecStep {
        call_index: step.call_index,
        rw_indices: step
            .bus_mapping_instance
            .iter()
            .map(|x| {
                let tag = match x.target() {
                    operation::Target::Memory => RwTableTag::Memory,
                    operation::Target::Stack => RwTableTag::Stack,
                    operation::Target::Storage => RwTableTag::AccountStorage,
                    operation::Target::TxAccessListAccount => RwTableTag::TxAccessListAccount,
                    operation::Target::TxAccessListAccountStorage => {
                        RwTableTag::TxAccessListAccountStorage
                    }
                    operation::Target::TxRefund => RwTableTag::TxRefund,
                    operation::Target::Account => RwTableTag::Account,
                    operation::Target::AccountDestructed => RwTableTag::AccountDestructed,
                    operation::Target::CallContext => RwTableTag::CallContext,
                };
                (tag, x.as_usize())
            })
            .collect(),
        execution_state: ExecutionState::from(step),
        rw_counter: usize::from(step.rwc),
        program_counter: usize::from(step.pc) as u64,
        stack_pointer: STACK_CAPACITY - step.stack_size,
        gas_left: step.gas_left.0,
        gas_cost: step.gas_cost.as_u64(),
        opcode: Some(step.op),
        memory_size: step.memory_size as u64,
        state_write_counter: step.swc,
        aux_data: Default::default(),
    }
}

fn tx_convert(tx: &circuit_input_builder::Transaction) -> Transaction {
    Transaction {
        id: 1,
        nonce: tx.nonce,
        gas: tx.gas,
        gas_price: tx.gas_price,
        caller_address: tx.from,
        callee_address: tx.to,
        is_create: tx.is_create(),
        value: tx.value,
        call_data: tx.input.clone(),
        call_data_length: tx.input.len(),
        call_data_gas_cost: tx
            .input
            .iter()
            .fold(0, |acc, byte| acc + if *byte == 0 { 4 } else { 16 }),
        calls: tx
            .calls()
            .iter()
            .map(|call| Call {
                id: call.call_id,
                is_root: call.is_root,
                is_create: call.is_create(),
                code_source: match call.code_source {
                    circuit_input_builder::CodeSource::Address(_) => {
                        CodeSource::Account(call.code_hash.to_word())
                    }
                    _ => unimplemented!(),
                },
                rw_counter_end_of_reversion: call.rw_counter_end_of_reversion,
                caller_id: call.caller_id,
                depth: call.depth,
                caller_address: call.caller_address,
                callee_address: call.address,
                call_data_offset: call.call_data_offset,
                call_data_length: call.call_data_length,
                return_data_offset: call.return_data_offset,
                return_data_length: call.return_data_length,
                value: call.value,
                is_success: call.is_success,
                is_persistent: call.is_persistent,
                is_static: call.is_static,
            })
            .collect(),
        steps: tx.steps().iter().map(step_convert).collect(),
    }
}
pub fn block_convert(
    block: &circuit_input_builder::Block,
    code_db: &bus_mapping::state_db::CodeDB,
) -> Block<Fp> {
    Block {
        randomness: Fp::rand(),
        context: block.into(),
        rws: RwMap::from(&block.container),
        txs: block.txs().iter().map(tx_convert).collect(),
        bytecodes: block
            .txs()
            .iter()
            .flat_map(|tx| {
                tx.calls()
                    .iter()
                    .map(|call| Bytecode::new(code_db.0.get(&call.code_hash).unwrap().to_vec()))
            })
            .collect(),
    }
}<|MERGE_RESOLUTION|>--- conflicted
+++ resolved
@@ -581,9 +581,6 @@
         }
     }
 
-<<<<<<< HEAD
-    pub fn table_assignment<F: FieldExt>(&self, randomness: F) -> RwRow<F> {
-=======
     pub fn memory_value(&self) -> u8 {
         match self {
             Self::Memory { byte, .. } => *byte,
@@ -591,8 +588,7 @@
         }
     }
 
-    pub fn table_assignment<F: FieldExt>(&self, randomness: F) -> [F; 10] {
->>>>>>> e213e88d
+    pub fn table_assignment<F: FieldExt>(&self, randomness: F) -> RwRow<F> {
         match self {
             Self::TxAccessListAccount {
                 rw_counter,
