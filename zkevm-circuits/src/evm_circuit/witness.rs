#![allow(missing_docs)]
use crate::{
    evm_circuit::{
        param::{N_BYTES_WORD, STACK_CAPACITY},
        step::ExecutionState,
        util::RandomLinearCombination,
    },
    table::{
        AccountFieldTag, BlockContextFieldTag, BytecodeFieldTag, CallContextFieldTag, RwTableTag,
        TxContextFieldTag, TxLogFieldTag, TxReceiptFieldTag,
    },
};

use bus_mapping::{
    circuit_input_builder::{self, CopyEvent},
    error::{ExecError, OogError},
    operation::{self, AccountField, CallContextField, TxLogField, TxReceiptField},
};

use eth_types::{evm_types::OpcodeId, ToWord};
use eth_types::{Address, Field, ToLittleEndian, ToScalar, Word};
use eth_types::{ToAddress, U256};
use halo2_proofs::arithmetic::{BaseExt, FieldExt};
use halo2_proofs::pairing::bn256::Fr;
use itertools::Itertools;
use sha3::{Digest, Keccak256};
use std::{collections::HashMap, iter};

#[derive(Debug, Default, Clone)]
pub struct Block<F> {
    /// The randomness for random linear combination
    pub randomness: F,
    /// Transactions in the block
    pub txs: Vec<Transaction>,
    /// Read write events in the RwTable
    pub rws: RwMap,
    /// Bytecode used in the block
    pub bytecodes: HashMap<Word, Bytecode>,
    /// The block context
    pub context: BlockContext,
    /// Copy events for the EVM circuit's copy table.
    pub copy_events: Vec<CopyEvent>,
}

#[derive(Debug, Default, Clone)]
pub struct BlockContext {
    /// The address of the miner for the block
    pub coinbase: Address,
    /// The gas limit of the block
    pub gas_limit: u64,
    /// The number of the block
    pub number: Word,
    /// The timestamp of the block
    pub timestamp: Word,
    /// The difficulty of the blcok
    pub difficulty: Word,
    /// The base fee, the minimum amount of gas fee for a transaction
    pub base_fee: Word,
    /// The hash of previous blocks
    pub history_hashes: Vec<Word>,
    /// The chain id
    pub chain_id: Word,
}

impl BlockContext {
    pub fn table_assignments<F: Field>(&self, randomness: F) -> Vec<[F; 3]> {
        [
            vec![
                [
                    F::from(BlockContextFieldTag::Coinbase as u64),
                    F::zero(),
                    self.coinbase.to_scalar().unwrap(),
                ],
                [
                    F::from(BlockContextFieldTag::Timestamp as u64),
                    F::zero(),
                    self.timestamp.to_scalar().unwrap(),
                ],
                [
                    F::from(BlockContextFieldTag::Number as u64),
                    F::zero(),
                    self.number.to_scalar().unwrap(),
                ],
                [
                    F::from(BlockContextFieldTag::Difficulty as u64),
                    F::zero(),
                    RandomLinearCombination::random_linear_combine(
                        self.difficulty.to_le_bytes(),
                        randomness,
                    ),
                ],
                [
                    F::from(BlockContextFieldTag::GasLimit as u64),
                    F::zero(),
                    F::from(self.gas_limit),
                ],
                [
                    F::from(BlockContextFieldTag::BaseFee as u64),
                    F::zero(),
                    RandomLinearCombination::random_linear_combine(
                        self.base_fee.to_le_bytes(),
                        randomness,
                    ),
                ],
                [
                    F::from(BlockContextFieldTag::ChainId as u64),
                    F::zero(),
                    RandomLinearCombination::random_linear_combine(
                        self.chain_id.to_le_bytes(),
                        randomness,
                    ),
                ],
            ],
            self.history_hashes
                .iter()
                .enumerate()
                .map(|(idx, hash)| {
                    [
                        F::from(BlockContextFieldTag::BlockHash as u64),
                        (self.number - idx - 1).to_scalar().unwrap(),
                        RandomLinearCombination::random_linear_combine(
                            hash.to_le_bytes(),
                            randomness,
                        ),
                    ]
                })
                .collect(),
        ]
        .concat()
    }
}

#[derive(Debug, Default, Clone)]
pub struct Transaction {
    /// The transaction identifier in the block
    pub id: usize,
    /// The sender account nonce of the transaction
    pub nonce: u64,
    /// The gas limit of the transaction
    pub gas: u64,
    /// The gas price
    pub gas_price: Word,
    /// The caller address
    pub caller_address: Address,
    /// The callee address
    pub callee_address: Address,
    /// Whether it's a create transaction
    pub is_create: bool,
    /// The ether amount of the transaction
    pub value: Word,
    /// The call data
    pub call_data: Vec<u8>,
    /// The call data length
    pub call_data_length: usize,
    /// The gas cost for transaction call data
    pub call_data_gas_cost: u64,
    /// The calls made in the transaction
    pub calls: Vec<Call>,
    /// The steps executioned in the transaction
    pub steps: Vec<ExecStep>,
}

impl Transaction {
    pub fn table_assignments<F: Field>(&self, randomness: F) -> Vec<[F; 4]> {
        [
            vec![
                [
                    F::from(self.id as u64),
                    F::from(TxContextFieldTag::Nonce as u64),
                    F::zero(),
                    F::from(self.nonce),
                ],
                [
                    F::from(self.id as u64),
                    F::from(TxContextFieldTag::Gas as u64),
                    F::zero(),
                    F::from(self.gas),
                ],
                [
                    F::from(self.id as u64),
                    F::from(TxContextFieldTag::GasPrice as u64),
                    F::zero(),
                    RandomLinearCombination::random_linear_combine(
                        self.gas_price.to_le_bytes(),
                        randomness,
                    ),
                ],
                [
                    F::from(self.id as u64),
                    F::from(TxContextFieldTag::CallerAddress as u64),
                    F::zero(),
                    self.caller_address.to_scalar().unwrap(),
                ],
                [
                    F::from(self.id as u64),
                    F::from(TxContextFieldTag::CalleeAddress as u64),
                    F::zero(),
                    self.callee_address.to_scalar().unwrap(),
                ],
                [
                    F::from(self.id as u64),
                    F::from(TxContextFieldTag::IsCreate as u64),
                    F::zero(),
                    F::from(self.is_create as u64),
                ],
                [
                    F::from(self.id as u64),
                    F::from(TxContextFieldTag::Value as u64),
                    F::zero(),
                    RandomLinearCombination::random_linear_combine(
                        self.value.to_le_bytes(),
                        randomness,
                    ),
                ],
                [
                    F::from(self.id as u64),
                    F::from(TxContextFieldTag::CallDataLength as u64),
                    F::zero(),
                    F::from(self.call_data_length as u64),
                ],
                [
                    F::from(self.id as u64),
                    F::from(TxContextFieldTag::CallDataGasCost as u64),
                    F::zero(),
                    F::from(self.call_data_gas_cost),
                ],
            ],
            self.call_data
                .iter()
                .enumerate()
                .map(|(idx, byte)| {
                    [
                        F::from(self.id as u64),
                        F::from(TxContextFieldTag::CallData as u64),
                        F::from(idx as u64),
                        F::from(*byte as u64),
                    ]
                })
                .collect(),
        ]
        .concat()
    }
}

#[derive(Debug, Default, Clone)]
pub struct Call {
    /// The unique identifier of call in the whole proof, using the
    /// `rw_counter` at the call step.
    pub id: usize,
    /// Indicate if the call is the root call
    pub is_root: bool,
    /// Indicate if the call is a create call
    pub is_create: bool,
    /// The identifier of current executed bytecode
    pub code_hash: Word,
    /// The `rw_counter` at the end of reversion of a call if it has
    /// `is_persistent == false`
    pub rw_counter_end_of_reversion: usize,
    /// The call index of caller
    pub caller_id: usize,
    /// The depth in the call stack
    pub depth: usize,
    /// The caller address
    pub caller_address: Address,
    /// The callee address
    pub callee_address: Address,
    /// The call data offset in the memory
    pub call_data_offset: u64,
    /// The length of call data
    pub call_data_length: u64,
    /// The return data offset in the memory
    pub return_data_offset: u64,
    /// The length of return data
    pub return_data_length: u64,
    /// The ether amount of the transaction
    pub value: Word,
    /// Indicate if this call halts successfully.
    pub is_success: bool,
    /// Indicate if this call and all its caller have `is_success == true`
    pub is_persistent: bool,
    /// Indicate if it's a static call
    pub is_static: bool,
}

#[derive(Clone, Debug, Default)]
pub struct ExecStep {
    /// The index in the Transaction calls
    pub call_index: usize,
    /// The indices in the RW trace incurred in this step
    pub rw_indices: Vec<(RwTableTag, usize)>,
    /// The execution state for the step
    pub execution_state: ExecutionState,
    /// The Read/Write counter before the step
    pub rw_counter: usize,
    /// The program counter
    pub program_counter: u64,
    /// The stack pointer
    pub stack_pointer: usize,
    /// The amount of gas left
    pub gas_left: u64,
    /// The gas cost in this step
    pub gas_cost: u64,
    /// The memory size in bytes
    pub memory_size: u64,
    /// The counter for reversible writes
    pub reversible_write_counter: usize,
    /// The counter for log index within tx
    pub log_id: usize,
    /// The opcode corresponds to the step
    pub opcode: Option<OpcodeId>,
}

impl ExecStep {
    pub fn memory_word_size(&self) -> u64 {
        // EVM always pads the memory size to word size
        // https://github.com/ethereum/go-ethereum/blob/master/core/vm/interpreter.go#L212-L216
        // Thus, the memory size must be a multiple of 32 bytes.
        assert_eq!(self.memory_size % N_BYTES_WORD as u64, 0);
        self.memory_size / N_BYTES_WORD as u64
    }
}

#[derive(Clone, Debug)]
pub struct Bytecode {
    pub hash: Word,
    pub bytes: Vec<u8>,
}

impl Bytecode {
    pub fn new(bytes: Vec<u8>) -> Self {
        let hash = Word::from_big_endian(Keccak256::digest(&bytes).as_slice());
        Self { hash, bytes }
    }

    pub fn table_assignments<F: FieldExt>(&self, randomness: F) -> Vec<[F; 5]> {
        let n = 1 + self.bytes.len();
        let mut rows = Vec::with_capacity(n);
        let hash =
            RandomLinearCombination::random_linear_combine(self.hash.to_le_bytes(), randomness);

        rows.push([
            hash,
            F::from(BytecodeFieldTag::Length as u64),
            F::zero(),
            F::zero(),
            F::from(self.bytes.len() as u64),
        ]);

        let mut push_data_left = 0;
        for (idx, byte) in self.bytes.iter().enumerate() {
            let mut is_code = true;
            if push_data_left > 0 {
                is_code = false;
                push_data_left -= 1;
            } else if (OpcodeId::PUSH1.as_u8()..=OpcodeId::PUSH32.as_u8()).contains(byte) {
                push_data_left = *byte as usize - (OpcodeId::PUSH1.as_u8() - 1) as usize;
            }
            rows.push([
                hash,
                F::from(BytecodeFieldTag::Byte as u64),
                F::from(idx as u64),
                F::from(is_code as u64),
                F::from(*byte as u64),
            ])
        }
        rows
    }
}

#[derive(Debug, Default, Clone)]
pub struct RwMap(pub HashMap<RwTableTag, Vec<Rw>>);

impl std::ops::Index<(RwTableTag, usize)> for RwMap {
    type Output = Rw;

    fn index(&self, (tag, idx): (RwTableTag, usize)) -> &Self::Output {
        &self.0.get(&tag).unwrap()[idx]
    }
}

#[derive(Clone, Copy, Debug)]
pub enum Rw {
    Start {
        rw_counter: usize,
    },
    TxAccessListAccount {
        rw_counter: usize,
        is_write: bool,
        tx_id: usize,
        account_address: Address,
        is_warm: bool,
        is_warm_prev: bool,
    },
    TxAccessListAccountStorage {
        rw_counter: usize,
        is_write: bool,
        tx_id: usize,
        account_address: Address,
        storage_key: Word,
        is_warm: bool,
        is_warm_prev: bool,
    },
    TxRefund {
        rw_counter: usize,
        is_write: bool,
        tx_id: usize,
        value: u64,
        value_prev: u64,
    },
    Account {
        rw_counter: usize,
        is_write: bool,
        account_address: Address,
        field_tag: AccountFieldTag,
        value: Word,
        value_prev: Word,
    },
    AccountStorage {
        rw_counter: usize,
        is_write: bool,
        account_address: Address,
        storage_key: Word,
        value: Word,
        value_prev: Word,
        tx_id: usize,
        committed_value: Word,
    },
    AccountDestructed {
        rw_counter: usize,
        is_write: bool,
        tx_id: usize,
        account_address: Address,
        is_destructed: bool,
        is_destructed_prev: bool,
    },
    CallContext {
        rw_counter: usize,
        is_write: bool,
        call_id: usize,
        field_tag: CallContextFieldTag,
        value: Word,
    },
    Stack {
        rw_counter: usize,
        is_write: bool,
        call_id: usize,
        stack_pointer: usize,
        value: Word,
    },
    Memory {
        rw_counter: usize,
        is_write: bool,
        call_id: usize,
        memory_address: u64,
        byte: u8,
    },
    TxLog {
        rw_counter: usize,
        is_write: bool,
        tx_id: usize,
        log_id: u64, // pack this can index together into address?
        field_tag: TxLogFieldTag,
        // topic index (0..4) if field_tag is TxLogFieldTag:Topic
        // byte index if field_tag is TxLogFieldTag:Data
        // 0 for other field tags
        index: usize,

        // when it is topic field, value can be word type
        value: Word,
    },
    TxReceipt {
        rw_counter: usize,
        is_write: bool,
        tx_id: usize,
        field_tag: TxReceiptFieldTag,
        value: u64,
    },
}
#[derive(Default, Clone, Copy)]
pub struct RwRow<F: FieldExt> {
    pub rw_counter: F,
    pub is_write: F,
    pub tag: F,
    pub key1: F,
    pub key2: F,
    pub key3: F,
    pub key4: F,
    pub value: F,
    pub value_prev: F,
    pub aux1: F,
    pub aux2: F,
}

impl<F: FieldExt> From<[F; 11]> for RwRow<F> {
    fn from(row: [F; 11]) -> Self {
        Self {
            rw_counter: row[0],
            is_write: row[1],
            tag: row[2],
            key1: row[3],
            key2: row[4],
            key3: row[5],
            key4: row[6],
            value: row[7],
            value_prev: row[8],
            aux1: row[9],
            aux2: row[10],
        }
    }
}

impl Rw {
    pub fn tx_access_list_value_pair(&self) -> (bool, bool) {
        match self {
            Self::TxAccessListAccount {
                is_warm,
                is_warm_prev,
                ..
            } => (*is_warm, *is_warm_prev),
            Self::TxAccessListAccountStorage {
                is_warm,
                is_warm_prev,
                ..
            } => (*is_warm, *is_warm_prev),
            _ => unreachable!(),
        }
    }

    pub fn tx_refund_value_pair(&self) -> (u64, u64) {
        match self {
            Self::TxRefund {
                value, value_prev, ..
            } => (*value, *value_prev),
            _ => unreachable!(),
        }
    }

    pub fn account_value_pair(&self) -> (Word, Word) {
        match self {
            Self::Account {
                value, value_prev, ..
            } => (*value, *value_prev),
            _ => unreachable!(),
        }
    }

    pub fn aux_pair(&self) -> (usize, Word) {
        match self {
            Self::AccountStorage {
                tx_id,
                committed_value,
                ..
            } => (*tx_id, *committed_value),
            _ => unreachable!(),
        }
    }

    pub fn storage_value_aux(&self) -> (Word, Word, usize, Word) {
        match self {
            Self::AccountStorage {
                value,
                value_prev,
                tx_id,
                committed_value,
                ..
            } => (*value, *value_prev, *tx_id, *committed_value),
            _ => unreachable!(),
        }
    }

    pub fn call_context_value(&self) -> Word {
        match self {
            Self::CallContext { value, .. } => *value,
            _ => unreachable!(),
        }
    }

    pub fn stack_value(&self) -> Word {
        match self {
            Self::Stack { value, .. } => *value,
            _ => unreachable!(),
        }
    }

    pub fn log_value(&self) -> Word {
        match self {
            Self::TxLog { value, .. } => *value,
            _ => unreachable!(),
        }
    }

    pub fn receipt_value(&self) -> u64 {
        match self {
            Self::TxReceipt { value, .. } => *value,
            _ => unreachable!(),
        }
    }

    pub fn memory_value(&self) -> u8 {
        match self {
            Self::Memory { byte, .. } => *byte,
            _ => unreachable!(),
        }
    }

    pub fn table_assignment<F: Field>(&self, randomness: F) -> RwRow<F> {
        RwRow {
            rw_counter: F::from(self.rw_counter() as u64),
            is_write: F::from(self.is_write() as u64),
            tag: F::from(self.tag() as u64),
            key1: F::from(self.id().unwrap_or_default() as u64),
            key2: self.address().unwrap_or_default().to_scalar().unwrap(),
            key3: F::from(self.field_tag().unwrap_or_default() as u64),
            key4: RandomLinearCombination::random_linear_combine(
                self.storage_key().unwrap_or_default().to_le_bytes(),
                randomness,
            ),
            value: self.value_assignment(randomness),
            value_prev: self.value_prev_assignment(randomness).unwrap_or_default(),
            aux1: F::zero(), // only used for AccountStorage::tx_id, which moved to key1.
            aux2: self
                .committed_value_assignment(randomness)
                .unwrap_or_default(),
        }
    }

    pub fn rw_counter(&self) -> usize {
        match self {
            Self::Start { rw_counter }
            | Self::Memory { rw_counter, .. }
            | Self::Stack { rw_counter, .. }
            | Self::AccountStorage { rw_counter, .. }
            | Self::TxAccessListAccount { rw_counter, .. }
            | Self::TxAccessListAccountStorage { rw_counter, .. }
            | Self::TxRefund { rw_counter, .. }
            | Self::Account { rw_counter, .. }
            | Self::AccountDestructed { rw_counter, .. }
            | Self::CallContext { rw_counter, .. }
            | Self::TxLog { rw_counter, .. }
            | Self::TxReceipt { rw_counter, .. } => *rw_counter,
        }
    }

    pub fn is_write(&self) -> bool {
        match self {
            Self::Start { .. } => false,
            Self::Memory { is_write, .. }
            | Self::Stack { is_write, .. }
            | Self::AccountStorage { is_write, .. }
            | Self::TxAccessListAccount { is_write, .. }
            | Self::TxAccessListAccountStorage { is_write, .. }
            | Self::TxRefund { is_write, .. }
            | Self::Account { is_write, .. }
            | Self::AccountDestructed { is_write, .. }
            | Self::CallContext { is_write, .. }
            | Self::TxLog { is_write, .. }
            | Self::TxReceipt { is_write, .. } => *is_write,
        }
    }

    pub fn tag(&self) -> RwTableTag {
        match self {
            Self::Start { .. } => RwTableTag::Start,
            Self::Memory { .. } => RwTableTag::Memory,
            Self::Stack { .. } => RwTableTag::Stack,
            Self::AccountStorage { .. } => RwTableTag::AccountStorage,
            Self::TxAccessListAccount { .. } => RwTableTag::TxAccessListAccount,
            Self::TxAccessListAccountStorage { .. } => RwTableTag::TxAccessListAccountStorage,
            Self::TxRefund { .. } => RwTableTag::TxRefund,
            Self::Account { .. } => RwTableTag::Account,
            Self::AccountDestructed { .. } => RwTableTag::AccountDestructed,
            Self::CallContext { .. } => RwTableTag::CallContext,
            Self::TxLog { .. } => RwTableTag::TxLog,
            Self::TxReceipt { .. } => RwTableTag::TxReceipt,
        }
    }

    pub fn id(&self) -> Option<usize> {
        match self {
            Self::AccountStorage { tx_id, .. }
            | Self::TxAccessListAccount { tx_id, .. }
            | Self::TxAccessListAccountStorage { tx_id, .. }
            | Self::TxRefund { tx_id, .. }
            | Self::TxLog { tx_id, .. }
            | Self::TxReceipt { tx_id, .. } => Some(*tx_id),
            Self::CallContext { call_id, .. }
            | Self::Stack { call_id, .. }
            | Self::Memory { call_id, .. } => Some(*call_id),
            Self::Start { .. } | Self::Account { .. } | Self::AccountDestructed { .. } => None,
        }
    }

    pub fn address(&self) -> Option<Address> {
        match self {
            Self::TxAccessListAccount {
                account_address, ..
            }
            | Self::TxAccessListAccountStorage {
                account_address, ..
            }
            | Self::Account {
                account_address, ..
            }
            | Self::AccountStorage {
                account_address, ..
            }
            | Self::AccountDestructed {
                account_address, ..
            } => Some(*account_address),
            Self::Memory { memory_address, .. } => Some(U256::from(*memory_address).to_address()),
            Self::Stack { stack_pointer, .. } => {
                Some(U256::from(*stack_pointer as u64).to_address())
            }
            Self::TxLog {
                log_id,
                field_tag,
                index,
                ..
            } => {
                // make field_tag fit into one limb (16 bits)
                Some(
                    (U256::from(*index as u64)
                        + (U256::from(*field_tag as u64) << 32)
                        + (U256::from(*log_id) << 48))
                        .to_address(),
                )
            }
            Self::Start { .. }
            | Self::CallContext { .. }
            | Self::TxRefund { .. }
            | Self::TxReceipt { .. } => None,
        }
    }

    pub fn field_tag(&self) -> Option<u64> {
        match self {
            Self::Account { field_tag, .. } => Some(*field_tag as u64),
            Self::CallContext { field_tag, .. } => Some(*field_tag as u64),
            Self::TxReceipt { field_tag, .. } => Some(*field_tag as u64),
            Self::Start { .. }
            | Self::Memory { .. }
            | Self::Stack { .. }
            | Self::AccountStorage { .. }
            | Self::TxAccessListAccount { .. }
            | Self::TxAccessListAccountStorage { .. }
            | Self::TxRefund { .. }
            | Self::TxLog { .. }
            | Self::AccountDestructed { .. } => None,
        }
    }

    pub fn storage_key(&self) -> Option<Word> {
        match self {
            Self::AccountStorage { storage_key, .. }
            | Self::TxAccessListAccountStorage { storage_key, .. } => Some(*storage_key),
            Self::Start { .. }
            | Self::CallContext { .. }
            | Self::Stack { .. }
            | Self::Memory { .. }
            | Self::TxRefund { .. }
            | Self::Account { .. }
            | Self::TxAccessListAccount { .. }
            | Self::AccountDestructed { .. }
            | Self::TxLog { .. }
            | Self::TxReceipt { .. } => None,
        }
    }

    pub fn value_assignment<F: Field>(&self, randomness: F) -> F {
        match self {
            Self::Start { .. } => F::zero(),
            Self::CallContext {
                field_tag, value, ..
            } => {
                match field_tag {
                    // Only these two tags have values that may not fit into a scalar, so we need to
                    // RLC.
                    CallContextFieldTag::CodeHash | CallContextFieldTag::Value => {
                        RandomLinearCombination::random_linear_combine(
                            value.to_le_bytes(),
                            randomness,
                        )
                    }
                    _ => value.to_scalar().unwrap(),
                }
            }
            Self::Account {
                value, field_tag, ..
            } => match field_tag {
                AccountFieldTag::CodeHash | AccountFieldTag::Balance => {
                    RandomLinearCombination::random_linear_combine(value.to_le_bytes(), randomness)
                }
                AccountFieldTag::Nonce => value.to_scalar().unwrap(),
            },
            Self::AccountStorage { value, .. } | Self::Stack { value, .. } => {
                RandomLinearCombination::random_linear_combine(value.to_le_bytes(), randomness)
            }

            Self::TxLog {
                field_tag, value, ..
            } => match field_tag {
                TxLogFieldTag::Topic => {
                    RandomLinearCombination::random_linear_combine(value.to_le_bytes(), randomness)
                }
                _ => value.to_scalar().unwrap(),
            },

            Self::TxAccessListAccount { is_warm, .. }
            | Self::TxAccessListAccountStorage { is_warm, .. } => F::from(*is_warm as u64),
            Self::AccountDestructed { is_destructed, .. } => F::from(*is_destructed as u64),
            Self::Memory { byte, .. } => F::from(u64::from(*byte)),
            Self::TxRefund { value, .. } | Self::TxReceipt { value, .. } => F::from(*value),
        }
    }

    pub fn value_prev_assignment<F: Field>(&self, randomness: F) -> Option<F> {
        match self {
            Self::Account {
                value_prev,
                field_tag,
                ..
            } => Some(match field_tag {
                AccountFieldTag::CodeHash | AccountFieldTag::Balance => {
                    RandomLinearCombination::random_linear_combine(
                        value_prev.to_le_bytes(),
                        randomness,
                    )
                }
                AccountFieldTag::Nonce => value_prev.to_scalar().unwrap(),
            }),
            Self::AccountStorage { value_prev, .. } => {
                Some(RandomLinearCombination::random_linear_combine(
                    value_prev.to_le_bytes(),
                    randomness,
                ))
            }
            Self::TxAccessListAccount { is_warm_prev, .. }
            | Self::TxAccessListAccountStorage { is_warm_prev, .. } => {
                Some(F::from(*is_warm_prev as u64))
            }
            Self::AccountDestructed {
                is_destructed_prev, ..
            } => Some(F::from(*is_destructed_prev as u64)),
            Self::TxRefund { value_prev, .. } => Some(F::from(*value_prev)),
            Self::Start { .. }
            | Self::Stack { .. }
            | Self::Memory { .. }
            | Self::CallContext { .. }
            | Self::TxLog { .. }
            | Self::TxReceipt { .. } => None,
        }
    }

    fn committed_value_assignment<F: Field>(&self, randomness: F) -> Option<F> {
        match self {
            Self::AccountStorage {
                committed_value, ..
            } => Some(RandomLinearCombination::random_linear_combine(
                committed_value.to_le_bytes(),
                randomness,
            )),
            _ => None,
        }
    }
}

impl From<&circuit_input_builder::Block> for BlockContext {
    fn from(block: &circuit_input_builder::Block) -> Self {
        Self {
            coinbase: block.coinbase,
            gas_limit: block.gas_limit,
            number: block.number,
            timestamp: block.timestamp,
            difficulty: block.difficulty,
            base_fee: block.base_fee,
            history_hashes: block.history_hashes.clone(),
            chain_id: block.chain_id,
        }
    }
}

impl From<&operation::OperationContainer> for RwMap {
    fn from(container: &operation::OperationContainer) -> Self {
        let mut rws = HashMap::default();

        rws.insert(
            RwTableTag::TxAccessListAccount,
            container
                .tx_access_list_account
                .iter()
                .map(|op| Rw::TxAccessListAccount {
                    rw_counter: op.rwc().into(),
                    is_write: true,
                    tx_id: op.op().tx_id,
                    account_address: op.op().address,
                    is_warm: op.op().is_warm,
                    is_warm_prev: op.op().is_warm_prev,
                })
                .collect(),
        );
        rws.insert(
            RwTableTag::TxAccessListAccountStorage,
            container
                .tx_access_list_account_storage
                .iter()
                .map(|op| Rw::TxAccessListAccountStorage {
                    rw_counter: op.rwc().into(),
                    is_write: true,
                    tx_id: op.op().tx_id,
                    account_address: op.op().address,
                    storage_key: op.op().key,
                    is_warm: op.op().is_warm,
                    is_warm_prev: op.op().is_warm_prev,
                })
                .collect(),
        );
        rws.insert(
            RwTableTag::TxRefund,
            container
                .tx_refund
                .iter()
                .map(|op| Rw::TxRefund {
                    rw_counter: op.rwc().into(),
                    is_write: op.rw().is_write(),
                    tx_id: op.op().tx_id,
                    value: op.op().value,
                    value_prev: op.op().value_prev,
                })
                .collect(),
        );
        rws.insert(
            RwTableTag::Account,
            container
                .account
                .iter()
                .map(|op| Rw::Account {
                    rw_counter: op.rwc().into(),
                    is_write: op.rw().is_write(),
                    account_address: op.op().address,
                    field_tag: match op.op().field {
                        AccountField::Nonce => AccountFieldTag::Nonce,
                        AccountField::Balance => AccountFieldTag::Balance,
                        AccountField::CodeHash => AccountFieldTag::CodeHash,
                    },
                    value: op.op().value,
                    value_prev: op.op().value_prev,
                })
                .collect(),
        );
        rws.insert(
            RwTableTag::AccountStorage,
            container
                .storage
                .iter()
                .map(|op| Rw::AccountStorage {
                    rw_counter: op.rwc().into(),
                    is_write: op.rw().is_write(),
                    account_address: op.op().address,
                    storage_key: op.op().key,
                    value: op.op().value,
                    value_prev: op.op().value_prev,
                    tx_id: op.op().tx_id,
                    committed_value: op.op().committed_value,
                })
                .collect(),
        );
        rws.insert(
            RwTableTag::AccountDestructed,
            container
                .account_destructed
                .iter()
                .map(|op| Rw::AccountDestructed {
                    rw_counter: op.rwc().into(),
                    is_write: true,
                    tx_id: op.op().tx_id,
                    account_address: op.op().address,
                    is_destructed: op.op().is_destructed,
                    is_destructed_prev: op.op().is_destructed_prev,
                })
                .collect(),
        );
        rws.insert(
            RwTableTag::CallContext,
            container
                .call_context
                .iter()
                .map(|op| Rw::CallContext {
                    rw_counter: op.rwc().into(),
                    is_write: op.rw().is_write(),
                    call_id: op.op().call_id,
                    field_tag: match op.op().field {
                        CallContextField::RwCounterEndOfReversion => {
                            CallContextFieldTag::RwCounterEndOfReversion
                        }
                        CallContextField::CallerId => CallContextFieldTag::CallerId,
                        CallContextField::TxId => CallContextFieldTag::TxId,
                        CallContextField::Depth => CallContextFieldTag::Depth,
                        CallContextField::CallerAddress => CallContextFieldTag::CallerAddress,
                        CallContextField::CalleeAddress => CallContextFieldTag::CalleeAddress,
                        CallContextField::CallDataOffset => CallContextFieldTag::CallDataOffset,
                        CallContextField::CallDataLength => CallContextFieldTag::CallDataLength,
                        CallContextField::ReturnDataOffset => CallContextFieldTag::ReturnDataOffset,
                        CallContextField::ReturnDataLength => CallContextFieldTag::ReturnDataLength,
                        CallContextField::Value => CallContextFieldTag::Value,
                        CallContextField::IsSuccess => CallContextFieldTag::IsSuccess,
                        CallContextField::IsPersistent => CallContextFieldTag::IsPersistent,
                        CallContextField::IsStatic => CallContextFieldTag::IsStatic,
                        CallContextField::LastCalleeId => CallContextFieldTag::LastCalleeId,
                        CallContextField::LastCalleeReturnDataOffset => {
                            CallContextFieldTag::LastCalleeReturnDataOffset
                        }
                        CallContextField::LastCalleeReturnDataLength => {
                            CallContextFieldTag::LastCalleeReturnDataLength
                        }
                        CallContextField::IsRoot => CallContextFieldTag::IsRoot,
                        CallContextField::IsCreate => CallContextFieldTag::IsCreate,
                        CallContextField::CodeHash => CallContextFieldTag::CodeHash,
                        CallContextField::ProgramCounter => CallContextFieldTag::ProgramCounter,
                        CallContextField::StackPointer => CallContextFieldTag::StackPointer,
                        CallContextField::GasLeft => CallContextFieldTag::GasLeft,
                        CallContextField::MemorySize => CallContextFieldTag::MemorySize,
                        CallContextField::ReversibleWriteCounter => {
                            CallContextFieldTag::ReversibleWriteCounter
                        }
                    },
                    value: op.op().value,
                })
                .collect(),
        );
        rws.insert(
            RwTableTag::Stack,
            container
                .stack
                .iter()
                .map(|op| Rw::Stack {
                    rw_counter: op.rwc().into(),
                    is_write: op.rw().is_write(),
                    call_id: op.op().call_id(),
                    stack_pointer: usize::from(*op.op().address()),
                    value: *op.op().value(),
                })
                .collect(),
        );
        rws.insert(
            RwTableTag::Memory,
            container
                .memory
                .iter()
                .map(|op| Rw::Memory {
                    rw_counter: op.rwc().into(),
                    is_write: op.rw().is_write(),
                    call_id: op.op().call_id(),
                    memory_address: u64::from_le_bytes(
                        op.op().address().to_le_bytes()[..8].try_into().unwrap(),
                    ),
                    byte: op.op().value(),
                })
                .collect(),
        );
        rws.insert(
            RwTableTag::TxLog,
            container
                .tx_log
                .iter()
                .map(|op| Rw::TxLog {
                    rw_counter: op.rwc().into(),
                    is_write: op.rw().is_write(),
                    tx_id: op.op().tx_id,
                    log_id: op.op().log_id as u64,
                    field_tag: match op.op().field {
                        TxLogField::Address => TxLogFieldTag::Address,
                        TxLogField::Topic => TxLogFieldTag::Topic,
                        TxLogField::Data => TxLogFieldTag::Data,
                    },
                    index: op.op().index,
                    value: op.op().value,
                })
                .collect(),
        );
        rws.insert(
            RwTableTag::TxReceipt,
            container
                .tx_receipt
                .iter()
                .map(|op| Rw::TxReceipt {
                    rw_counter: op.rwc().into(),
                    is_write: op.rw().is_write(),
                    tx_id: op.op().tx_id,
                    field_tag: match op.op().field {
                        TxReceiptField::PostStateOrStatus => TxReceiptFieldTag::PostStateOrStatus,
                        TxReceiptField::LogLength => TxReceiptFieldTag::LogLength,
                        TxReceiptField::CumulativeGasUsed => TxReceiptFieldTag::CumulativeGasUsed,
                    },
                    value: op.op().value,
                })
                .collect(),
        );

        Self(rws)
    }
}

impl From<&ExecError> for ExecutionState {
    fn from(error: &ExecError) -> Self {
        match error {
            ExecError::InvalidOpcode => ExecutionState::ErrorInvalidOpcode,
            ExecError::StackOverflow => ExecutionState::ErrorStackOverflow,
            ExecError::StackUnderflow => ExecutionState::ErrorStackUnderflow,
            ExecError::WriteProtection => ExecutionState::ErrorWriteProtection,
            ExecError::Depth => ExecutionState::ErrorDepth,
            ExecError::InsufficientBalance => ExecutionState::ErrorInsufficientBalance,
            ExecError::ContractAddressCollision => ExecutionState::ErrorContractAddressCollision,
            ExecError::InvalidCreationCode => ExecutionState::ErrorInvalidCreationCode,
            ExecError::InvalidJump => ExecutionState::ErrorInvalidJump,
            ExecError::ReturnDataOutOfBounds => ExecutionState::ErrorReturnDataOutOfBound,
            ExecError::CodeStoreOutOfGas => ExecutionState::ErrorOutOfGasCodeStore,
            ExecError::MaxCodeSizeExceeded => ExecutionState::ErrorMaxCodeSizeExceeded,
            ExecError::OutOfGas(oog_error) => match oog_error {
                OogError::Constant => ExecutionState::ErrorOutOfGasConstant,
                OogError::StaticMemoryExpansion => {
                    ExecutionState::ErrorOutOfGasStaticMemoryExpansion
                }
                OogError::DynamicMemoryExpansion => {
                    ExecutionState::ErrorOutOfGasDynamicMemoryExpansion
                }
                OogError::MemoryCopy => ExecutionState::ErrorOutOfGasMemoryCopy,
                OogError::AccountAccess => ExecutionState::ErrorOutOfGasAccountAccess,
                OogError::CodeStore => ExecutionState::ErrorOutOfGasCodeStore,
                OogError::Log => ExecutionState::ErrorOutOfGasLOG,
                OogError::Exp => ExecutionState::ErrorOutOfGasEXP,
                OogError::Sha3 => ExecutionState::ErrorOutOfGasSHA3,
                OogError::ExtCodeCopy => ExecutionState::ErrorOutOfGasEXTCODECOPY,
                OogError::Sload => ExecutionState::ErrorOutOfGasSLOAD,
                OogError::Sstore => ExecutionState::ErrorOutOfGasSSTORE,
                OogError::Call => ExecutionState::ErrorOutOfGasCALL,
                OogError::CallCode => ExecutionState::ErrorOutOfGasCALLCODE,
                OogError::DelegateCall => ExecutionState::ErrorOutOfGasDELEGATECALL,
                OogError::Create2 => ExecutionState::ErrorOutOfGasCREATE2,
                OogError::StaticCall => ExecutionState::ErrorOutOfGasSTATICCALL,
                OogError::SelfDestruct => ExecutionState::ErrorOutOfGasSELFDESTRUCT,
            },
        }
    }
}

impl From<&circuit_input_builder::ExecStep> for ExecutionState {
    fn from(step: &circuit_input_builder::ExecStep) -> Self {
        if let Some(error) = step.error.as_ref() {
            return error.into();
        }
        match step.exec_state {
            circuit_input_builder::ExecState::Op(op) => {
                if op.is_dup() {
                    return ExecutionState::DUP;
                }
                if op.is_push() {
                    return ExecutionState::PUSH;
                }
                if op.is_swap() {
                    return ExecutionState::SWAP;
                }
                if op.is_log() {
                    return ExecutionState::LOG;
                }

                macro_rules! dummy {
                    ($name:expr) => {{
                        log::warn!("{:?} is implemented with DummyGadget", $name);
                        $name
                    }};
                }

                match op {
                    OpcodeId::ADD | OpcodeId::SUB => ExecutionState::ADD_SUB,
                    OpcodeId::ADDMOD => ExecutionState::ADDMOD,
                    OpcodeId::MUL | OpcodeId::DIV | OpcodeId::MOD => ExecutionState::MUL_DIV_MOD,
                    OpcodeId::MULMOD => ExecutionState::MULMOD,
                    OpcodeId::SDIV | OpcodeId::SMOD => ExecutionState::SDIV_SMOD,
                    OpcodeId::SHL | OpcodeId::SHR => ExecutionState::SHL_SHR,
                    OpcodeId::EQ | OpcodeId::LT | OpcodeId::GT => ExecutionState::CMP,
                    OpcodeId::SLT | OpcodeId::SGT => ExecutionState::SCMP,
                    OpcodeId::SIGNEXTEND => ExecutionState::SIGNEXTEND,
                    OpcodeId::STOP => ExecutionState::STOP,
                    OpcodeId::AND => ExecutionState::BITWISE,
                    OpcodeId::XOR => ExecutionState::BITWISE,
                    OpcodeId::OR => ExecutionState::BITWISE,
                    OpcodeId::NOT => ExecutionState::NOT,
                    OpcodeId::POP => ExecutionState::POP,
                    OpcodeId::PUSH32 => ExecutionState::PUSH,
                    OpcodeId::BYTE => ExecutionState::BYTE,
                    OpcodeId::MLOAD => ExecutionState::MEMORY,
                    OpcodeId::MSTORE => ExecutionState::MEMORY,
                    OpcodeId::MSTORE8 => ExecutionState::MEMORY,
                    OpcodeId::JUMPDEST => ExecutionState::JUMPDEST,
                    OpcodeId::JUMP => ExecutionState::JUMP,
                    OpcodeId::JUMPI => ExecutionState::JUMPI,
                    OpcodeId::GASPRICE => ExecutionState::GASPRICE,
                    OpcodeId::PC => ExecutionState::PC,
                    OpcodeId::MSIZE => ExecutionState::MSIZE,
                    OpcodeId::CALLER => ExecutionState::CALLER,
                    OpcodeId::CALLVALUE => ExecutionState::CALLVALUE,
                    OpcodeId::EXTCODEHASH => ExecutionState::EXTCODEHASH,
                    OpcodeId::TIMESTAMP | OpcodeId::NUMBER | OpcodeId::GASLIMIT => {
                        ExecutionState::BLOCKCTXU64
                    }
                    OpcodeId::COINBASE => ExecutionState::BLOCKCTXU160,
                    OpcodeId::DIFFICULTY | OpcodeId::BASEFEE => ExecutionState::BLOCKCTXU256,
                    OpcodeId::GAS => ExecutionState::GAS,
                    OpcodeId::SELFBALANCE => ExecutionState::SELFBALANCE,
                    OpcodeId::SHA3 => ExecutionState::SHA3,
<<<<<<< HEAD
=======
                    OpcodeId::SHR => ExecutionState::SHR,
>>>>>>> 4d10c295
                    OpcodeId::SLOAD => ExecutionState::SLOAD,
                    OpcodeId::SSTORE => ExecutionState::SSTORE,
                    OpcodeId::CALLDATASIZE => ExecutionState::CALLDATASIZE,
                    OpcodeId::CALLDATACOPY => ExecutionState::CALLDATACOPY,
                    OpcodeId::CHAINID => ExecutionState::CHAINID,
                    OpcodeId::ISZERO => ExecutionState::ISZERO,
                    OpcodeId::CALL => ExecutionState::CALL,
                    OpcodeId::ORIGIN => ExecutionState::ORIGIN,
                    OpcodeId::CODECOPY => ExecutionState::CODECOPY,
                    OpcodeId::CALLDATALOAD => ExecutionState::CALLDATALOAD,
                    OpcodeId::CODESIZE => ExecutionState::CODESIZE,
                    OpcodeId::RETURN | OpcodeId::REVERT => ExecutionState::RETURN,
                    // dummy ops
                    OpcodeId::ADDRESS => dummy!(ExecutionState::ADDRESS),
                    OpcodeId::BALANCE => dummy!(ExecutionState::BALANCE),
                    OpcodeId::BLOCKHASH => dummy!(ExecutionState::BLOCKHASH),
                    OpcodeId::EXP => dummy!(ExecutionState::EXP),
                    OpcodeId::SAR => dummy!(ExecutionState::SAR),
                    OpcodeId::EXTCODESIZE => dummy!(ExecutionState::EXTCODESIZE),
                    OpcodeId::EXTCODECOPY => dummy!(ExecutionState::EXTCODECOPY),
                    OpcodeId::RETURNDATASIZE => dummy!(ExecutionState::RETURNDATASIZE),
                    OpcodeId::RETURNDATACOPY => dummy!(ExecutionState::RETURNDATACOPY),
                    OpcodeId::CREATE => dummy!(ExecutionState::CREATE),
                    OpcodeId::CALLCODE => dummy!(ExecutionState::CALLCODE),
                    OpcodeId::DELEGATECALL => dummy!(ExecutionState::DELEGATECALL),
                    OpcodeId::CREATE2 => dummy!(ExecutionState::CREATE2),
                    OpcodeId::STATICCALL => dummy!(ExecutionState::STATICCALL),
                    OpcodeId::SELFDESTRUCT => dummy!(ExecutionState::SELFDESTRUCT),
                    _ => unimplemented!("unimplemented opcode {:?}", op),
                }
            }
            circuit_input_builder::ExecState::BeginTx => ExecutionState::BeginTx,
            circuit_input_builder::ExecState::EndTx => ExecutionState::EndTx,
        }
    }
}

impl From<&eth_types::bytecode::Bytecode> for Bytecode {
    fn from(b: &eth_types::bytecode::Bytecode) -> Self {
        Bytecode::new(b.to_vec())
    }
}

fn step_convert(step: &circuit_input_builder::ExecStep) -> ExecStep {
    ExecStep {
        call_index: step.call_index,
        rw_indices: step
            .bus_mapping_instance
            .iter()
            .map(|x| {
                let tag = match x.target() {
                    operation::Target::Memory => RwTableTag::Memory,
                    operation::Target::Stack => RwTableTag::Stack,
                    operation::Target::Storage => RwTableTag::AccountStorage,
                    operation::Target::TxAccessListAccount => RwTableTag::TxAccessListAccount,
                    operation::Target::TxAccessListAccountStorage => {
                        RwTableTag::TxAccessListAccountStorage
                    }
                    operation::Target::TxRefund => RwTableTag::TxRefund,
                    operation::Target::Account => RwTableTag::Account,
                    operation::Target::AccountDestructed => RwTableTag::AccountDestructed,
                    operation::Target::CallContext => RwTableTag::CallContext,
                    operation::Target::TxReceipt => RwTableTag::TxReceipt,
                    operation::Target::TxLog => RwTableTag::TxLog,
                };
                (tag, x.as_usize())
            })
            .collect(),
        execution_state: ExecutionState::from(step),
        rw_counter: usize::from(step.rwc),
        program_counter: usize::from(step.pc) as u64,
        stack_pointer: STACK_CAPACITY - step.stack_size,
        gas_left: step.gas_left.0,
        gas_cost: step.gas_cost.as_u64(),
        opcode: match step.exec_state {
            circuit_input_builder::ExecState::Op(op) => Some(op),
            _ => None,
        },
        memory_size: step.memory_size as u64,
        reversible_write_counter: step.reversible_write_counter,
        log_id: step.log_id,
    }
}

fn tx_convert(tx: &circuit_input_builder::Transaction, id: usize, is_last_tx: bool) -> Transaction {
    Transaction {
        id,
        nonce: tx.nonce,
        gas: tx.gas,
        gas_price: tx.gas_price,
        caller_address: tx.from,
        callee_address: tx.to,
        is_create: tx.is_create(),
        value: tx.value,
        call_data: tx.input.clone(),
        call_data_length: tx.input.len(),
        call_data_gas_cost: tx
            .input
            .iter()
            .fold(0, |acc, byte| acc + if *byte == 0 { 4 } else { 16 }),
        calls: tx
            .calls()
            .iter()
            .map(|call| Call {
                id: call.call_id,
                is_root: call.is_root,
                is_create: call.is_create(),
                code_hash: call.code_hash.to_word(),
                rw_counter_end_of_reversion: call.rw_counter_end_of_reversion,
                caller_id: call.caller_id,
                depth: call.depth,
                caller_address: call.caller_address,
                callee_address: call.address,
                call_data_offset: call.call_data_offset,
                call_data_length: call.call_data_length,
                return_data_offset: call.return_data_offset,
                return_data_length: call.return_data_length,
                value: call.value,
                is_success: call.is_success,
                is_persistent: call.is_persistent,
                is_static: call.is_static,
            })
            .collect(),
        steps: tx
            .steps()
            .iter()
            .map(step_convert)
            .chain(
                (if is_last_tx {
                    Some(iter::once(ExecStep {
                        // if it is the first tx,  less 1 rw lookup, refer to end_tx gadget
                        rw_counter: tx.steps().last().unwrap().rwc.0 + 9 - (id == 1) as usize,
                        execution_state: ExecutionState::EndBlock,
                        ..Default::default()
                    }))
                } else {
                    None
                })
                .into_iter()
                .flatten(),
            )
            .collect(),
    }
}

pub fn block_convert(
    block: &circuit_input_builder::Block,
    code_db: &bus_mapping::state_db::CodeDB,
) -> Block<Fr> {
    Block {
        randomness: Fr::rand(),
        context: block.into(),
        rws: RwMap::from(&block.container),
        txs: block
            .txs()
            .iter()
            .enumerate()
            .map(|(idx, tx)| tx_convert(tx, idx + 1, idx + 1 == block.txs().len()))
            .collect(),
        bytecodes: block
            .txs()
            .iter()
            .flat_map(|tx| {
                tx.calls()
                    .iter()
                    .map(|call| call.code_hash)
                    .unique()
                    .into_iter()
                    .map(|code_hash| {
                        let bytecode = Bytecode::new(code_db.0.get(&code_hash).unwrap().to_vec());
                        (bytecode.hash, bytecode)
                    })
            })
            .collect(),
        copy_events: block.copy_events.clone(),
    }
}<|MERGE_RESOLUTION|>--- conflicted
+++ resolved
@@ -1176,7 +1176,6 @@
                     OpcodeId::MUL | OpcodeId::DIV | OpcodeId::MOD => ExecutionState::MUL_DIV_MOD,
                     OpcodeId::MULMOD => ExecutionState::MULMOD,
                     OpcodeId::SDIV | OpcodeId::SMOD => ExecutionState::SDIV_SMOD,
-                    OpcodeId::SHL | OpcodeId::SHR => ExecutionState::SHL_SHR,
                     OpcodeId::EQ | OpcodeId::LT | OpcodeId::GT => ExecutionState::CMP,
                     OpcodeId::SLT | OpcodeId::SGT => ExecutionState::SCMP,
                     OpcodeId::SIGNEXTEND => ExecutionState::SIGNEXTEND,
@@ -1208,10 +1207,7 @@
                     OpcodeId::GAS => ExecutionState::GAS,
                     OpcodeId::SELFBALANCE => ExecutionState::SELFBALANCE,
                     OpcodeId::SHA3 => ExecutionState::SHA3,
-<<<<<<< HEAD
-=======
-                    OpcodeId::SHR => ExecutionState::SHR,
->>>>>>> 4d10c295
+                    OpcodeId::SHL | OpcodeId::SHR => ExecutionState::SHL_SHR,
                     OpcodeId::SLOAD => ExecutionState::SLOAD,
                     OpcodeId::SSTORE => ExecutionState::SSTORE,
                     OpcodeId::CALLDATASIZE => ExecutionState::CALLDATASIZE,
