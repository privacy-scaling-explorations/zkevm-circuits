#![allow(missing_docs)]
use crate::evm_circuit::{
    param::{N_BYTES_WORD, STACK_CAPACITY},
    step::ExecutionState,
    table::{
        AccountFieldTag, BlockContextFieldTag, CallContextFieldTag, RwTableTag, TxContextFieldTag,
    },
    util::RandomLinearCombination,
};
<<<<<<< HEAD
use bus_mapping::circuit_input_builder::{ExecError, OogError};
use eth_types::evm_types::OpcodeId;
use eth_types::{Address, ToLittleEndian, ToScalar, ToWord, Word};
use halo2::arithmetic::FieldExt;
=======
use bus_mapping::{
    circuit_input_builder,
    operation::{self, AccountField, CallContextField},
};
use eth_types::{evm_types::OpcodeId, Address, ToLittleEndian, ToScalar, ToWord, Word};
use halo2::arithmetic::{BaseExt, FieldExt};
>>>>>>> 6aa67058
use pairing::bn256::Fr as Fp;
use sha3::{Digest, Keccak256};
use std::{collections::HashMap, convert::TryInto};

#[derive(Debug, Default)]
pub struct Block<F> {
    /// The randomness for random linear combination
    pub randomness: F,
    /// Transactions in the block
    pub txs: Vec<Transaction>,
    /// Read write events in the RwTable
    pub rws: RwMap,
    /// Bytecode used in the block
    pub bytecodes: Vec<Bytecode>,
    /// The block context
    pub context: BlockContext,
}

#[derive(Debug, Default)]
pub struct BlockContext {
    /// The address of the miner for the block
    pub coinbase: Address,
    /// The gas limit of the block
    pub gas_limit: u64,
    /// The number of the block
    pub number: Word,
    /// The timestamp of the block
    pub timestamp: Word,
    /// The difficulty of the blcok
    pub difficulty: Word,
    /// The base fee, the minimum amount of gas fee for a transaction
    pub base_fee: Word,
    /// The hash of previous blocks
    pub history_hashes: Vec<Word>,
}

impl BlockContext {
    pub fn table_assignments<F: FieldExt>(&self, randomness: F) -> Vec<[F; 3]> {
        [
            vec![
                [
                    F::from(BlockContextFieldTag::Coinbase as u64),
                    F::zero(),
                    self.coinbase.to_scalar().unwrap(),
                ],
                [
                    F::from(BlockContextFieldTag::GasLimit as u64),
                    F::zero(),
                    F::from(self.gas_limit),
                ],
                [
                    F::from(BlockContextFieldTag::Number as u64),
                    F::zero(),
                    RandomLinearCombination::random_linear_combine(
                        self.number.to_le_bytes(),
                        randomness,
                    ),
                ],
                [
                    F::from(BlockContextFieldTag::Timestamp as u64),
                    F::zero(),
                    self.timestamp.to_scalar().unwrap(),
                ],
                [
                    F::from(BlockContextFieldTag::Difficulty as u64),
                    F::zero(),
                    RandomLinearCombination::random_linear_combine(
                        self.difficulty.to_le_bytes(),
                        randomness,
                    ),
                ],
                [
                    F::from(BlockContextFieldTag::BaseFee as u64),
                    F::zero(),
                    RandomLinearCombination::random_linear_combine(
                        self.base_fee.to_le_bytes(),
                        randomness,
                    ),
                ],
            ],
            self.history_hashes
                .iter()
                .enumerate()
                .map(|(idx, hash)| {
                    [
                        F::from(BlockContextFieldTag::BlockHash as u64),
                        (self.number - idx - 1).to_scalar().unwrap(),
                        RandomLinearCombination::random_linear_combine(
                            hash.to_le_bytes(),
                            randomness,
                        ),
                    ]
                })
                .collect(),
        ]
        .concat()
    }
}

#[derive(Debug, Default)]
pub struct Transaction {
    /// The transaction identifier in the block
    pub id: usize,
    /// The sender account nonce of the transaction
    pub nonce: u64,
    /// The gas limit of the transaction
    pub gas: u64,
    /// The gas price
    pub gas_price: Word,
    /// The caller address
    pub caller_address: Address,
    /// The callee address
    pub callee_address: Address,
    /// Whether it's a create transaction
    pub is_create: bool,
    /// The ether amount of the transaction
    pub value: Word,
    /// The call data
    pub call_data: Vec<u8>,
    /// The call data length
    pub call_data_length: usize,
    /// The gas cost for transaction call data
    pub call_data_gas_cost: u64,
    /// The calls made in the transaction
    pub calls: Vec<Call>,
    /// The steps executioned in the transaction
    pub steps: Vec<ExecStep>,
}

impl Transaction {
    pub fn table_assignments<F: FieldExt>(&self, randomness: F) -> Vec<[F; 4]> {
        [
            vec![
                [
                    F::from(self.id as u64),
                    F::from(TxContextFieldTag::Nonce as u64),
                    F::zero(),
                    F::from(self.nonce),
                ],
                [
                    F::from(self.id as u64),
                    F::from(TxContextFieldTag::Gas as u64),
                    F::zero(),
                    F::from(self.gas),
                ],
                [
                    F::from(self.id as u64),
                    F::from(TxContextFieldTag::GasPrice as u64),
                    F::zero(),
                    RandomLinearCombination::random_linear_combine(
                        self.gas_price.to_le_bytes(),
                        randomness,
                    ),
                ],
                [
                    F::from(self.id as u64),
                    F::from(TxContextFieldTag::CallerAddress as u64),
                    F::zero(),
                    self.caller_address.to_scalar().unwrap(),
                ],
                [
                    F::from(self.id as u64),
                    F::from(TxContextFieldTag::CalleeAddress as u64),
                    F::zero(),
                    self.callee_address.to_scalar().unwrap(),
                ],
                [
                    F::from(self.id as u64),
                    F::from(TxContextFieldTag::IsCreate as u64),
                    F::zero(),
                    F::from(self.is_create as u64),
                ],
                [
                    F::from(self.id as u64),
                    F::from(TxContextFieldTag::Value as u64),
                    F::zero(),
                    RandomLinearCombination::random_linear_combine(
                        self.value.to_le_bytes(),
                        randomness,
                    ),
                ],
                [
                    F::from(self.id as u64),
                    F::from(TxContextFieldTag::CallDataLength as u64),
                    F::zero(),
                    F::from(self.call_data_length as u64),
                ],
                [
                    F::from(self.id as u64),
                    F::from(TxContextFieldTag::CallDataGasCost as u64),
                    F::zero(),
                    F::from(self.call_data_gas_cost),
                ],
            ],
            self.call_data
                .iter()
                .enumerate()
                .map(|(idx, byte)| {
                    [
                        F::from(self.id as u64),
                        F::from(TxContextFieldTag::CallData as u64),
                        F::from(idx as u64),
                        F::from(*byte as u64),
                    ]
                })
                .collect(),
        ]
        .concat()
    }
}

#[derive(Debug)]
pub enum CodeSource {
    Account(Word),
}

impl Default for CodeSource {
    fn default() -> Self {
        Self::Account(0.into())
    }
}

#[derive(Debug, Default)]
pub struct Call {
    /// The unique identifier of call in the whole proof, using the
    /// `rw_counter` at the call step.
    pub id: usize,
    /// Indicate if the call is the root call
    pub is_root: bool,
    /// Indicate if the call is a create call
    pub is_create: bool,
    /// The identifier of current executed bytecode
    pub code_source: CodeSource,
    /// The `rw_counter` at the end of reversion of a call if it has
    /// `is_persistent == false`
    pub rw_counter_end_of_reversion: usize,
    /// The call index of caller
    pub caller_id: usize,
    /// The depth in the call stack
    pub depth: usize,
    /// The caller address
    pub caller_address: Address,
    /// The callee address
    pub callee_address: Address,
    /// The call data offset in the memory
    pub call_data_offset: u64,
    /// The length of call data
    pub call_data_length: u64,
    /// The return data offset in the memory
    pub return_data_offset: u64,
    /// The length of return data
    pub return_data_length: u64,
    /// The ether amount of the transaction
    pub value: Word,
    /// Indicate if this call halts successfully.
    pub is_success: bool,
    /// Indicate if this call and all its caller have `is_success == true`
    pub is_persistent: bool,
    /// Indicate if it's a static call
    pub is_static: bool,
}

#[derive(Clone, Debug, Default)]
pub struct ExecStep {
    /// The index in the Transaction calls
    pub call_index: usize,
    /// The indices in the RW trace incurred in this step
    pub rw_indices: Vec<(RwTableTag, usize)>,
    /// The execution state for the step
    pub execution_state: ExecutionState,
    /// The Read/Write counter before the step
    pub rw_counter: usize,
    /// The program counter
    pub program_counter: u64,
    /// The stack pointer
    pub stack_pointer: usize,
    /// The amount of gas left
    pub gas_left: u64,
    /// The gas cost in this step
    pub gas_cost: u64,
    /// The memory size in bytes
    pub memory_size: u64,
    /// The counter for state writes
    pub state_write_counter: usize,
    /// The opcode corresponds to the step
    pub opcode: Option<OpcodeId>,
}

impl ExecStep {
    pub fn memory_word_size(&self) -> u64 {
        // EVM always pads the memory size to word size
        // https://github.com/ethereum/go-ethereum/blob/master/core/vm/interpreter.go#L212-L216
        // Thus, the memory size must be a multiple of 32 bytes.
        assert_eq!(self.memory_size % N_BYTES_WORD as u64, 0);
        self.memory_size / N_BYTES_WORD as u64
    }
}

#[derive(Debug)]
pub struct Bytecode {
    pub hash: Word,
    pub bytes: Vec<u8>,
}

impl Bytecode {
    pub fn new(bytes: Vec<u8>) -> Self {
        let hash = Word::from_big_endian(Keccak256::digest(&bytes).as_slice());
        Self { hash, bytes }
    }

    pub fn table_assignments<'a, F: FieldExt>(
        &'a self,
        randomness: F,
    ) -> impl Iterator<Item = [F; 4]> + '_ {
        struct BytecodeIterator<'a, F> {
            idx: usize,
            push_data_left: usize,
            hash: F,
            bytes: &'a [u8],
        }

        impl<'a, F: FieldExt> Iterator for BytecodeIterator<'a, F> {
            type Item = [F; 4];

            fn next(&mut self) -> Option<Self::Item> {
                if self.idx == self.bytes.len() {
                    return None;
                }

                let idx = self.idx;
                let byte = self.bytes[self.idx];
                let mut is_code = true;

                if self.push_data_left > 0 {
                    is_code = false;
                    self.push_data_left -= 1;
                } else if (OpcodeId::PUSH1.as_u8()..=OpcodeId::PUSH32.as_u8()).contains(&byte) {
                    self.push_data_left = byte as usize - (OpcodeId::PUSH1.as_u8() - 1) as usize;
                }

                self.idx += 1;

                Some([
                    self.hash,
                    F::from(idx as u64),
                    F::from(byte as u64),
                    F::from(is_code as u64),
                ])
            }
        }

        BytecodeIterator {
            idx: 0,
            push_data_left: 0,
            hash: RandomLinearCombination::random_linear_combine(
                self.hash.to_le_bytes(),
                randomness,
            ),
            bytes: &self.bytes,
        }
    }
}

#[derive(Debug, Default)]
pub struct RwMap(pub HashMap<RwTableTag, Vec<Rw>>);

impl std::ops::Index<(RwTableTag, usize)> for RwMap {
    type Output = Rw;

    fn index(&self, (tag, idx): (RwTableTag, usize)) -> &Self::Output {
        &self.0.get(&tag).unwrap()[idx]
    }
}

#[derive(Clone, Debug)]
pub enum Rw {
    TxAccessListAccount {
        rw_counter: usize,
        is_write: bool,
        tx_id: usize,
        account_address: Address,
        value: bool,
        value_prev: bool,
    },
    TxAccessListAccountStorage {
        rw_counter: usize,
        is_write: bool,
        tx_id: usize,
        account_address: Address,
        storage_key: Word,
        value: bool,
        value_prev: bool,
    },
    TxRefund {
        rw_counter: usize,
        is_write: bool,
        tx_id: usize,
        value: Word,
        value_prev: Word,
    },
    Account {
        rw_counter: usize,
        is_write: bool,
        account_address: Address,
        field_tag: AccountFieldTag,
        value: Word,
        value_prev: Word,
    },
    AccountStorage {
        rw_counter: usize,
        is_write: bool,
        account_address: Address,
        storage_key: Word,
        value: Word,
        value_prev: Word,
    },
    AccountDestructed {
        rw_counter: usize,
        is_write: bool,
        tx_id: usize,
        account_address: Address,
        value: bool,
        value_prev: bool,
    },
    CallContext {
        rw_counter: usize,
        is_write: bool,
        call_id: usize,
        field_tag: CallContextFieldTag,
        value: Word,
    },
    Stack {
        rw_counter: usize,
        is_write: bool,
        call_id: usize,
        stack_pointer: usize,
        value: Word,
    },
    Memory {
        rw_counter: usize,
        is_write: bool,
        call_id: usize,
        memory_address: u64,
        byte: u8,
    },
}

impl Rw {
    pub fn tx_access_list_value_pair(&self) -> (bool, bool) {
        match self {
            Self::TxAccessListAccount {
                value, value_prev, ..
            } => (*value, *value_prev),
            Self::TxAccessListAccountStorage {
                value, value_prev, ..
            } => (*value, *value_prev),
            _ => unreachable!(),
        }
    }

    pub fn account_value_pair(&self) -> (Word, Word) {
        match self {
            Self::Account {
                value, value_prev, ..
            } => (*value, *value_prev),
            _ => unreachable!(),
        }
    }

    pub fn call_context_value(&self) -> Word {
        match self {
            Self::CallContext { value, .. } => *value,
            _ => unreachable!(),
        }
    }

    pub fn stack_value(&self) -> Word {
        match self {
            Self::Stack { value, .. } => *value,
            _ => unreachable!(),
        }
    }

    pub fn table_assignment<F: FieldExt>(&self, randomness: F) -> [F; 10] {
        match self {
            Self::TxAccessListAccount {
                rw_counter,
                is_write,
                tx_id,
                account_address,
                value,
                value_prev,
            } => [
                F::from(*rw_counter as u64),
                F::from(*is_write as u64),
                F::from(RwTableTag::TxAccessListAccount as u64),
                F::from(*tx_id as u64),
                account_address.to_scalar().unwrap(),
                F::zero(),
                F::from(*value as u64),
                F::from(*value_prev as u64),
                F::zero(),
                F::zero(),
            ],
            Self::TxAccessListAccountStorage {
                rw_counter,
                is_write,
                tx_id,
                account_address,
                storage_key,
                value,
                value_prev,
            } => [
                F::from(*rw_counter as u64),
                F::from(*is_write as u64),
                F::from(RwTableTag::TxAccessListAccount as u64),
                F::from(*tx_id as u64),
                account_address.to_scalar().unwrap(),
                RandomLinearCombination::random_linear_combine(
                    storage_key.to_le_bytes(),
                    randomness,
                ),
                F::from(*value as u64),
                F::from(*value_prev as u64),
                F::zero(),
                F::zero(),
            ],
            Self::Account {
                rw_counter,
                is_write,
                account_address,
                field_tag,
                value,
                value_prev,
            } => {
                let to_scalar = |value: &Word| match field_tag {
                    AccountFieldTag::Nonce => value.to_scalar().unwrap(),
                    _ => RandomLinearCombination::random_linear_combine(
                        value.to_le_bytes(),
                        randomness,
                    ),
                };
                [
                    F::from(*rw_counter as u64),
                    F::from(*is_write as u64),
                    F::from(RwTableTag::Account as u64),
                    account_address.to_scalar().unwrap(),
                    F::from(*field_tag as u64),
                    F::zero(),
                    to_scalar(value),
                    to_scalar(value_prev),
                    F::zero(),
                    F::zero(),
                ]
            }
            Self::CallContext {
                rw_counter,
                is_write,
                call_id,
                field_tag,
                value,
            } => [
                F::from(*rw_counter as u64),
                F::from(*is_write as u64),
                F::from(RwTableTag::CallContext as u64),
                F::from(*call_id as u64),
                F::from(*field_tag as u64),
                F::zero(),
                match field_tag {
                    CallContextFieldTag::CodeSource | CallContextFieldTag::Value => {
                        RandomLinearCombination::random_linear_combine(
                            value.to_le_bytes(),
                            randomness,
                        )
                    }
                    CallContextFieldTag::CallerAddress
                    | CallContextFieldTag::CalleeAddress
                    | CallContextFieldTag::IsSuccess => value.to_scalar().unwrap(),
                    _ => F::from(value.low_u64()),
                },
                F::zero(),
                F::zero(),
                F::zero(),
            ],
            Self::Stack {
                rw_counter,
                is_write,
                call_id,
                stack_pointer,
                value,
            } => [
                F::from(*rw_counter as u64),
                F::from(*is_write as u64),
                F::from(RwTableTag::Stack as u64),
                F::from(*call_id as u64),
                F::from(*stack_pointer as u64),
                F::zero(),
                RandomLinearCombination::random_linear_combine(value.to_le_bytes(), randomness),
                F::zero(),
                F::zero(),
                F::zero(),
            ],
            Self::Memory {
                rw_counter,
                is_write,
                call_id,
                memory_address,
                byte,
            } => [
                F::from(*rw_counter as u64),
                F::from(*is_write as u64),
                F::from(RwTableTag::Memory as u64),
                F::from(*call_id as u64),
                F::from(*memory_address),
                F::zero(),
                F::from(*byte as u64),
                F::zero(),
                F::zero(),
                F::zero(),
            ],
            _ => unimplemented!(),
        }
    }
}

<<<<<<< HEAD
impl From<&ExecError> for ExecutionState {
    fn from(error: &ExecError) -> Self {
        match error {
            ExecError::ExecutionReverted => ExecutionState::ErrorReverted,
            ExecError::InvalidOpcode => ExecutionState::ErrorInvalidOpcode,
            ExecError::StackOverflow => ExecutionState::ErrorStackOverflow,
            ExecError::StackUnderflow => ExecutionState::ErrorStackUnderflow,
            ExecError::WriteProtection => ExecutionState::ErrorWriteProtection,
            ExecError::Depth => ExecutionState::ErrorDepth,
            ExecError::InsufficientBalance => ExecutionState::ErrorInsufficientBalance,
            ExecError::ContractAddressCollision => ExecutionState::ErrorContractAddressCollision,
            ExecError::InvalidCode => ExecutionState::ErrorInvalidCreationCode,
            ExecError::InvalidJump => ExecutionState::ErrorInvalidJump,
            ExecError::ReturnDataOutOfBounds => ExecutionState::ErrorReturnDataOutOfBound,
            ExecError::CodeStoreOutOfGas => ExecutionState::ErrorOutOfGasCodeStore,
            ExecError::MaxCodeSizeExceeded => ExecutionState::ErrorMaxCodeSizeExceeded,
            ExecError::OutOfGas(oog_error) => match oog_error {
                OogError::Constant => ExecutionState::ErrorOutOfGasConstant,
                OogError::PureMemory => ExecutionState::ErrorOutOfGasPureMemory,
                OogError::Sha3 => ExecutionState::ErrorOutOfGasSHA3,
                OogError::CallDataCopy => ExecutionState::ErrorOutOfGasCALLDATACOPY,
                OogError::CodeCopy => ExecutionState::ErrorOutOfGasCODECOPY,
                OogError::ExtCodeCopy => ExecutionState::ErrorOutOfGasEXTCODECOPY,
                OogError::ReturnDataCopy => ExecutionState::ErrorOutOfGasRETURNDATACOPY,
                OogError::Log => ExecutionState::ErrorOutOfGasLOG,
                OogError::Call => ExecutionState::ErrorOutOfGasCALL,
                OogError::CallCode => ExecutionState::ErrorOutOfGasCALLCODE,
                OogError::DelegateCall => ExecutionState::ErrorOutOfGasDELEGATECALL,
                OogError::Create2 => ExecutionState::ErrorOutOfGasCREATE2,
                OogError::StaticCall => ExecutionState::ErrorOutOfGasSTATICCALL,
            },
        }
    }
}

impl From<&bus_mapping::circuit_input_builder::ExecStep> for ExecutionState {
    fn from(step: &bus_mapping::circuit_input_builder::ExecStep) -> Self {
        if let Some(error) = step.error.as_ref() {
            return error.into();
        }
=======
impl From<&circuit_input_builder::Block> for BlockContext {
    fn from(block: &circuit_input_builder::Block) -> Self {
        Self {
            coinbase: block.coinbase,
            gas_limit: block.gas_limit,
            number: block.number,
            timestamp: block.timestamp,
            difficulty: block.difficulty,
            base_fee: block.base_fee,
            history_hashes: block.history_hashes.clone(),
        }
    }
}

impl From<&operation::OperationContainer> for RwMap {
    fn from(container: &operation::OperationContainer) -> Self {
        let mut rws = HashMap::default();

        rws.insert(
            RwTableTag::TxAccessListAccount,
            container
                .tx_access_list_account
                .iter()
                .map(|op| Rw::TxAccessListAccount {
                    rw_counter: op.rwc().into(),
                    is_write: true,
                    tx_id: op.op().tx_id,
                    account_address: op.op().address,
                    value: op.op().value,
                    value_prev: op.op().value_prev,
                })
                .collect(),
        );
        rws.insert(
            RwTableTag::TxAccessListAccountStorage,
            container
                .tx_access_list_account_storage
                .iter()
                .map(|op| Rw::TxAccessListAccountStorage {
                    rw_counter: op.rwc().into(),
                    is_write: true,
                    tx_id: op.op().tx_id,
                    account_address: op.op().address,
                    storage_key: op.op().key,
                    value: op.op().value,
                    value_prev: op.op().value_prev,
                })
                .collect(),
        );
        rws.insert(
            RwTableTag::TxRefund,
            container
                .tx_refund
                .iter()
                .map(|op| Rw::TxRefund {
                    rw_counter: op.rwc().into(),
                    is_write: op.rw().is_write(),
                    tx_id: op.op().tx_id,
                    value: op.op().value,
                    value_prev: op.op().value_prev,
                })
                .collect(),
        );
        rws.insert(
            RwTableTag::Account,
            container
                .account
                .iter()
                .map(|op| Rw::Account {
                    rw_counter: op.rwc().into(),
                    is_write: op.rw().is_write(),
                    account_address: op.op().address,
                    field_tag: match op.op().field {
                        AccountField::Nonce => AccountFieldTag::Nonce,
                        AccountField::Balance => AccountFieldTag::Balance,
                        AccountField::CodeHash => AccountFieldTag::CodeHash,
                    },
                    value: op.op().value,
                    value_prev: op.op().value_prev,
                })
                .collect(),
        );
        rws.insert(
            RwTableTag::AccountStorage,
            container
                .storage
                .iter()
                .map(|op| Rw::AccountStorage {
                    rw_counter: op.rwc().into(),
                    is_write: op.rw().is_write(),
                    account_address: op.op().address,
                    storage_key: op.op().key,
                    value: op.op().value,
                    value_prev: op.op().value_prev,
                })
                .collect(),
        );
        rws.insert(
            RwTableTag::AccountDestructed,
            container
                .account_destructed
                .iter()
                .map(|op| Rw::AccountDestructed {
                    rw_counter: op.rwc().into(),
                    is_write: true,
                    tx_id: op.op().tx_id,
                    account_address: op.op().address,
                    value: op.op().value,
                    value_prev: op.op().value_prev,
                })
                .collect(),
        );
        rws.insert(
            RwTableTag::CallContext,
            container
                .call_context
                .iter()
                .map(|op| Rw::CallContext {
                    rw_counter: op.rwc().into(),
                    is_write: op.rw().is_write(),
                    call_id: op.op().call_id,
                    field_tag: match op.op().field {
                        CallContextField::RwCounterEndOfReversion => {
                            CallContextFieldTag::RwCounterEndOfReversion
                        }
                        CallContextField::CallerId => CallContextFieldTag::CallerId,
                        CallContextField::TxId => CallContextFieldTag::TxId,
                        CallContextField::Depth => CallContextFieldTag::Depth,
                        CallContextField::CallerAddress => CallContextFieldTag::CallerAddress,
                        CallContextField::CalleeAddress => CallContextFieldTag::CalleeAddress,
                        CallContextField::CallDataOffset => CallContextFieldTag::CallDataOffset,
                        CallContextField::CallDataLength => CallContextFieldTag::CallDataLength,
                        CallContextField::ReturnDataOffset => CallContextFieldTag::ReturnDataOffset,
                        CallContextField::ReturnDataLength => CallContextFieldTag::ReturnDataLength,
                        CallContextField::Value => CallContextFieldTag::Value,
                        CallContextField::IsSuccess => CallContextFieldTag::IsSuccess,
                        CallContextField::IsPersistent => CallContextFieldTag::IsPersistent,
                        CallContextField::IsStatic => CallContextFieldTag::IsStatic,
                        CallContextField::IsRoot => CallContextFieldTag::IsRoot,
                        CallContextField::IsCreate => CallContextFieldTag::IsCreate,
                        CallContextField::CodeSource => CallContextFieldTag::CodeSource,
                        CallContextField::ProgramCounter => CallContextFieldTag::ProgramCounter,
                        CallContextField::StackPointer => CallContextFieldTag::StackPointer,
                        CallContextField::GasLeft => CallContextFieldTag::GasLeft,
                        CallContextField::MemorySize => CallContextFieldTag::MemorySize,
                        CallContextField::StateWriteCounter => {
                            CallContextFieldTag::StateWriteCounter
                        }
                    },
                    value: op.op().value,
                })
                .collect(),
        );
        rws.insert(
            RwTableTag::Stack,
            container
                .stack
                .iter()
                .map(|op| Rw::Stack {
                    rw_counter: op.rwc().into(),
                    is_write: op.rw().is_write(),
                    call_id: op.op().call_id(),
                    stack_pointer: usize::from(*op.op().address()),
                    value: *op.op().value(),
                })
                .collect(),
        );
        rws.insert(
            RwTableTag::Memory,
            container
                .memory
                .iter()
                .map(|op| Rw::Memory {
                    rw_counter: op.rwc().into(),
                    is_write: op.rw().is_write(),
                    call_id: op.op().call_id(),
                    memory_address: u64::from_le_bytes(
                        op.op().address().to_le_bytes()[..8].try_into().unwrap(),
                    ),
                    byte: op.op().value(),
                })
                .collect(),
        );

        Self(rws)
    }
}

impl From<&circuit_input_builder::ExecStep> for ExecutionState {
    fn from(step: &circuit_input_builder::ExecStep) -> Self {
        // TODO: error reporting. (errors are defined in
        // circuit_input_builder.rs)
        debug_assert!(step.error.is_none());
>>>>>>> 6aa67058
        if step.op.is_dup() {
            return ExecutionState::DUP;
        }
        if step.op.is_push() {
            return ExecutionState::PUSH;
        }
        if step.op.is_swap() {
            return ExecutionState::SWAP;
        }
        match step.op {
            OpcodeId::ADD => ExecutionState::ADD,
            OpcodeId::MUL => ExecutionState::MUL,
            OpcodeId::SUB => ExecutionState::ADD,
            OpcodeId::EQ | OpcodeId::LT | OpcodeId::GT => ExecutionState::CMP,
            OpcodeId::SLT | OpcodeId::SGT => ExecutionState::SCMP,
            OpcodeId::SIGNEXTEND => ExecutionState::SIGNEXTEND,
            OpcodeId::STOP => ExecutionState::STOP,
            OpcodeId::AND => ExecutionState::BITWISE,
            OpcodeId::XOR => ExecutionState::BITWISE,
            OpcodeId::OR => ExecutionState::BITWISE,
            OpcodeId::POP => ExecutionState::POP,
            OpcodeId::PUSH32 => ExecutionState::PUSH,
            OpcodeId::BYTE => ExecutionState::BYTE,
            OpcodeId::MLOAD => ExecutionState::MEMORY,
            OpcodeId::MSTORE => ExecutionState::MEMORY,
            OpcodeId::MSTORE8 => ExecutionState::MEMORY,
            OpcodeId::JUMPDEST => ExecutionState::JUMPDEST,
            OpcodeId::JUMP => ExecutionState::JUMP,
            OpcodeId::JUMPI => ExecutionState::JUMPI,
            OpcodeId::PC => ExecutionState::PC,
            OpcodeId::MSIZE => ExecutionState::MSIZE,
            OpcodeId::CALLER => ExecutionState::CALLER,
            OpcodeId::CALLVALUE => ExecutionState::CALLVALUE,
            OpcodeId::COINBASE => ExecutionState::COINBASE,
            OpcodeId::TIMESTAMP => ExecutionState::TIMESTAMP,
            OpcodeId::GAS => ExecutionState::GAS,
            _ => unimplemented!("unimplemented opcode {:?}", step.op),
        }
    }
}

impl From<&eth_types::bytecode::Bytecode> for Bytecode {
    fn from(b: &eth_types::bytecode::Bytecode) -> Self {
        Bytecode::new(b.to_vec())
    }
}

fn step_convert(step: &circuit_input_builder::ExecStep) -> ExecStep {
    ExecStep {
        call_index: step.call_index,
        rw_indices: step
            .bus_mapping_instance
            .iter()
            .map(|x| {
                let tag = match x.target() {
                    operation::Target::Memory => RwTableTag::Memory,
                    operation::Target::Stack => RwTableTag::Stack,
                    operation::Target::Storage => RwTableTag::AccountStorage,
                    operation::Target::TxAccessListAccount => RwTableTag::TxAccessListAccount,
                    operation::Target::TxAccessListAccountStorage => {
                        RwTableTag::TxAccessListAccountStorage
                    }
                    operation::Target::TxRefund => RwTableTag::TxRefund,
                    operation::Target::Account => RwTableTag::Account,
                    operation::Target::AccountDestructed => RwTableTag::AccountDestructed,
                    operation::Target::CallContext => RwTableTag::CallContext,
                };
                (tag, x.as_usize())
            })
            .collect(),
        execution_state: ExecutionState::from(step),
        rw_counter: usize::from(step.rwc),
        program_counter: usize::from(step.pc) as u64,
        stack_pointer: STACK_CAPACITY - step.stack_size,
        gas_left: step.gas_left.0,
        gas_cost: step.gas_cost.as_u64(),
        opcode: Some(step.op),
        memory_size: step.memory_size as u64,
        state_write_counter: step.swc,
    }
}

fn tx_convert(tx: &circuit_input_builder::Transaction) -> Transaction {
    Transaction {
        id: 1,
        nonce: tx.nonce,
        gas: tx.gas,
        gas_price: tx.gas_price,
        caller_address: tx.from,
        callee_address: tx.to,
        is_create: tx.is_create(),
        value: tx.value,
        call_data: tx.input.clone(),
        call_data_length: tx.input.len(),
        call_data_gas_cost: tx
            .input
            .iter()
            .fold(0, |acc, byte| acc + if *byte == 0 { 4 } else { 16 }),
        calls: tx
            .calls()
            .iter()
            .map(|call| Call {
                id: call.call_id,
                is_root: call.is_root,
                is_create: call.is_create(),
                code_source: match call.code_source {
                    circuit_input_builder::CodeSource::Address(_) => {
                        CodeSource::Account(call.code_hash.to_word())
                    }
                    _ => unimplemented!(),
                },
                rw_counter_end_of_reversion: call.rw_counter_end_of_reversion,
                caller_id: call.caller_id,
                depth: call.depth,
                caller_address: call.caller_address,
                callee_address: call.address,
                call_data_offset: call.call_data_offset,
                call_data_length: call.call_data_length,
                return_data_offset: call.return_data_offset,
                return_data_length: call.return_data_length,
                value: call.value,
                is_success: call.is_success,
                is_persistent: call.is_persistent,
                is_static: call.is_static,
            })
            .collect(),
        steps: tx.steps().iter().map(step_convert).collect(),
    }
}

pub fn block_convert(
    block: &circuit_input_builder::Block,
    code_db: &bus_mapping::state_db::CodeDB,
) -> Block<Fp> {
    Block {
        randomness: Fp::rand(),
        context: block.into(),
        rws: RwMap::from(&block.container),
        txs: block.txs().iter().map(tx_convert).collect(),
        bytecodes: block
            .txs()
            .iter()
            .flat_map(|tx| {
                tx.calls()
                    .iter()
                    .map(|call| Bytecode::new(code_db.0.get(&call.code_hash).unwrap().to_vec()))
            })
            .collect(),
    }
}<|MERGE_RESOLUTION|>--- conflicted
+++ resolved
@@ -7,19 +7,11 @@
     },
     util::RandomLinearCombination,
 };
-<<<<<<< HEAD
-use bus_mapping::circuit_input_builder::{ExecError, OogError};
+use bus_mapping::circuit_input_builder::{self, ExecError, OogError};
+use bus_mapping::operation::{self, AccountField, CallContextField};
 use eth_types::evm_types::OpcodeId;
 use eth_types::{Address, ToLittleEndian, ToScalar, ToWord, Word};
-use halo2::arithmetic::FieldExt;
-=======
-use bus_mapping::{
-    circuit_input_builder,
-    operation::{self, AccountField, CallContextField},
-};
-use eth_types::{evm_types::OpcodeId, Address, ToLittleEndian, ToScalar, ToWord, Word};
 use halo2::arithmetic::{BaseExt, FieldExt};
->>>>>>> 6aa67058
 use pairing::bn256::Fr as Fp;
 use sha3::{Digest, Keccak256};
 use std::{collections::HashMap, convert::TryInto};
@@ -645,48 +637,6 @@
     }
 }
 
-<<<<<<< HEAD
-impl From<&ExecError> for ExecutionState {
-    fn from(error: &ExecError) -> Self {
-        match error {
-            ExecError::ExecutionReverted => ExecutionState::ErrorReverted,
-            ExecError::InvalidOpcode => ExecutionState::ErrorInvalidOpcode,
-            ExecError::StackOverflow => ExecutionState::ErrorStackOverflow,
-            ExecError::StackUnderflow => ExecutionState::ErrorStackUnderflow,
-            ExecError::WriteProtection => ExecutionState::ErrorWriteProtection,
-            ExecError::Depth => ExecutionState::ErrorDepth,
-            ExecError::InsufficientBalance => ExecutionState::ErrorInsufficientBalance,
-            ExecError::ContractAddressCollision => ExecutionState::ErrorContractAddressCollision,
-            ExecError::InvalidCode => ExecutionState::ErrorInvalidCreationCode,
-            ExecError::InvalidJump => ExecutionState::ErrorInvalidJump,
-            ExecError::ReturnDataOutOfBounds => ExecutionState::ErrorReturnDataOutOfBound,
-            ExecError::CodeStoreOutOfGas => ExecutionState::ErrorOutOfGasCodeStore,
-            ExecError::MaxCodeSizeExceeded => ExecutionState::ErrorMaxCodeSizeExceeded,
-            ExecError::OutOfGas(oog_error) => match oog_error {
-                OogError::Constant => ExecutionState::ErrorOutOfGasConstant,
-                OogError::PureMemory => ExecutionState::ErrorOutOfGasPureMemory,
-                OogError::Sha3 => ExecutionState::ErrorOutOfGasSHA3,
-                OogError::CallDataCopy => ExecutionState::ErrorOutOfGasCALLDATACOPY,
-                OogError::CodeCopy => ExecutionState::ErrorOutOfGasCODECOPY,
-                OogError::ExtCodeCopy => ExecutionState::ErrorOutOfGasEXTCODECOPY,
-                OogError::ReturnDataCopy => ExecutionState::ErrorOutOfGasRETURNDATACOPY,
-                OogError::Log => ExecutionState::ErrorOutOfGasLOG,
-                OogError::Call => ExecutionState::ErrorOutOfGasCALL,
-                OogError::CallCode => ExecutionState::ErrorOutOfGasCALLCODE,
-                OogError::DelegateCall => ExecutionState::ErrorOutOfGasDELEGATECALL,
-                OogError::Create2 => ExecutionState::ErrorOutOfGasCREATE2,
-                OogError::StaticCall => ExecutionState::ErrorOutOfGasSTATICCALL,
-            },
-        }
-    }
-}
-
-impl From<&bus_mapping::circuit_input_builder::ExecStep> for ExecutionState {
-    fn from(step: &bus_mapping::circuit_input_builder::ExecStep) -> Self {
-        if let Some(error) = step.error.as_ref() {
-            return error.into();
-        }
-=======
 impl From<&circuit_input_builder::Block> for BlockContext {
     fn from(block: &circuit_input_builder::Block) -> Self {
         Self {
@@ -875,12 +825,46 @@
     }
 }
 
-impl From<&circuit_input_builder::ExecStep> for ExecutionState {
-    fn from(step: &circuit_input_builder::ExecStep) -> Self {
-        // TODO: error reporting. (errors are defined in
-        // circuit_input_builder.rs)
-        debug_assert!(step.error.is_none());
->>>>>>> 6aa67058
+impl From<&ExecError> for ExecutionState {
+    fn from(error: &ExecError) -> Self {
+        match error {
+            ExecError::ExecutionReverted => ExecutionState::ErrorReverted,
+            ExecError::InvalidOpcode => ExecutionState::ErrorInvalidOpcode,
+            ExecError::StackOverflow => ExecutionState::ErrorStackOverflow,
+            ExecError::StackUnderflow => ExecutionState::ErrorStackUnderflow,
+            ExecError::WriteProtection => ExecutionState::ErrorWriteProtection,
+            ExecError::Depth => ExecutionState::ErrorDepth,
+            ExecError::InsufficientBalance => ExecutionState::ErrorInsufficientBalance,
+            ExecError::ContractAddressCollision => ExecutionState::ErrorContractAddressCollision,
+            ExecError::InvalidCode => ExecutionState::ErrorInvalidCreationCode,
+            ExecError::InvalidJump => ExecutionState::ErrorInvalidJump,
+            ExecError::ReturnDataOutOfBounds => ExecutionState::ErrorReturnDataOutOfBound,
+            ExecError::CodeStoreOutOfGas => ExecutionState::ErrorOutOfGasCodeStore,
+            ExecError::MaxCodeSizeExceeded => ExecutionState::ErrorMaxCodeSizeExceeded,
+            ExecError::OutOfGas(oog_error) => match oog_error {
+                OogError::Constant => ExecutionState::ErrorOutOfGasConstant,
+                OogError::PureMemory => ExecutionState::ErrorOutOfGasPureMemory,
+                OogError::Sha3 => ExecutionState::ErrorOutOfGasSHA3,
+                OogError::CallDataCopy => ExecutionState::ErrorOutOfGasCALLDATACOPY,
+                OogError::CodeCopy => ExecutionState::ErrorOutOfGasCODECOPY,
+                OogError::ExtCodeCopy => ExecutionState::ErrorOutOfGasEXTCODECOPY,
+                OogError::ReturnDataCopy => ExecutionState::ErrorOutOfGasRETURNDATACOPY,
+                OogError::Log => ExecutionState::ErrorOutOfGasLOG,
+                OogError::Call => ExecutionState::ErrorOutOfGasCALL,
+                OogError::CallCode => ExecutionState::ErrorOutOfGasCALLCODE,
+                OogError::DelegateCall => ExecutionState::ErrorOutOfGasDELEGATECALL,
+                OogError::Create2 => ExecutionState::ErrorOutOfGasCREATE2,
+                OogError::StaticCall => ExecutionState::ErrorOutOfGasSTATICCALL,
+            },
+        }
+    }
+}
+
+impl From<&bus_mapping::circuit_input_builder::ExecStep> for ExecutionState {
+    fn from(step: &bus_mapping::circuit_input_builder::ExecStep) -> Self {
+        if let Some(error) = step.error.as_ref() {
+            return error.into();
+        }
         if step.op.is_dup() {
             return ExecutionState::DUP;
         }
