--- conflicted
+++ resolved
@@ -1117,14 +1117,12 @@
                     OpcodeId::SLOAD => ExecutionState::SLOAD,
                     OpcodeId::SSTORE => ExecutionState::SSTORE,
                     OpcodeId::CALLDATACOPY => ExecutionState::CALLDATACOPY,
-<<<<<<< HEAD
                     OpcodeId::CHAINID => ExecutionState::CHAINID,
-=======
                     OpcodeId::ISZERO => ExecutionState::ISZERO,
                     OpcodeId::CALL => ExecutionState::CALL,
                     OpcodeId::ORIGIN => ExecutionState::ORIGIN,
->>>>>>> a9bdc9a8
-                    _ => unimplemented!("unimplemented opcode {:?}", op),
+
+                  _ => unimplemented!("unimplemented opcode {:?}", op),
                 }
             }
             circuit_input_builder::ExecState::BeginTx => ExecutionState::BeginTx,
