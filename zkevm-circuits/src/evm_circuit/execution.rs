use crate::{
    evm_circuit::{
        param::{STEP_HEIGHT, STEP_WIDTH},
        step::{ExecutionState, Preset, Step},
        table::{FixedTableTag, Lookup, LookupTable, Table},
        util::constraint_builder::ConstraintBuilder,
        witness::{Block, Call, ExecStep, Transaction},
    },
    util::Expr,
};
use eth_types::Field;
use halo2_proofs::{
    arithmetic::FieldExt,
    circuit::{Layouter, Region},
    plonk::{Column, ConstraintSystem, Error, Expression, Fixed, Selector},
    poly::Rotation,
};
use std::{collections::HashMap, iter};

mod add_sub;
mod begin_tx;
mod bitwise;
mod block_ctx;
mod byte;
mod call;
mod calldatacopy;
mod calldataload;
mod calldatasize;
mod caller;
mod callvalue;
mod comparator;
mod dup;
mod end_block;
mod end_tx;
mod error_oog_static_memory;
mod extcodehash;
mod gas;
mod gasprice;
mod is_zero;
mod jump;
mod jumpdest;
mod jumpi;
mod memory;
mod memory_copy;
mod msize;
<<<<<<< HEAD
mod mul;
=======
mod mul_div_mod;
mod number;
mod origin;
>>>>>>> a9bdc9a8
mod pc;
mod pop;
mod push;
mod selfbalance;
mod signed_comparator;
mod signextend;
mod sload;
mod sstore;
mod stop;
mod swap;

use add_sub::AddSubGadget;
use begin_tx::BeginTxGadget;
use bitwise::BitwiseGadget;
use block_ctx::{BlockCtxU160Gadget, BlockCtxU256Gadget, BlockCtxU64Gadget};
use byte::ByteGadget;
use call::CallGadget;
use calldatacopy::CallDataCopyGadget;
use calldataload::CallDataLoadGadget;
use calldatasize::CallDataSizeGadget;
use caller::CallerGadget;
use callvalue::CallValueGadget;
use comparator::ComparatorGadget;
use dup::DupGadget;
use end_block::EndBlockGadget;
use end_tx::EndTxGadget;
use error_oog_static_memory::ErrorOOGStaticMemoryGadget;
use extcodehash::ExtcodehashGadget;
use gas::GasGadget;
use gasprice::GasPriceGadget;
use is_zero::IsZeroGadget;
use jump::JumpGadget;
use jumpdest::JumpdestGadget;
use jumpi::JumpiGadget;
use memory::MemoryGadget;
use memory_copy::CopyToMemoryGadget;
use msize::MsizeGadget;
<<<<<<< HEAD
use mul::MulGadget;
=======
use mul_div_mod::MulDivModGadget;
use number::NumberGadget;
use origin::OriginGadget;
>>>>>>> a9bdc9a8
use pc::PcGadget;
use pop::PopGadget;
use push::PushGadget;
use selfbalance::SelfbalanceGadget;
use signed_comparator::SignedComparatorGadget;
use signextend::SignextendGadget;
use sload::SloadGadget;
use sstore::SstoreGadget;
use stop::StopGadget;
use swap::SwapGadget;

pub(crate) trait ExecutionGadget<F: FieldExt> {
    const NAME: &'static str;

    const EXECUTION_STATE: ExecutionState;

    fn configure(cb: &mut ConstraintBuilder<F>) -> Self;

    fn assign_exec_step(
        &self,
        region: &mut Region<'_, F>,
        offset: usize,
        block: &Block<F>,
        transaction: &Transaction,
        call: &Call,
        step: &ExecStep,
    ) -> Result<(), Error>;
}

#[derive(Clone, Debug)]
pub(crate) struct ExecutionConfig<F> {
    q_step: Selector,
    q_step_first: Selector,
    q_step_last: Selector,
    step: Step<F>,
    presets_map: HashMap<ExecutionState, Vec<Preset<F>>>,
    // internal state gadgets
    begin_tx_gadget: BeginTxGadget<F>,
    copy_to_memory_gadget: CopyToMemoryGadget<F>,
    end_block_gadget: EndBlockGadget<F>,
    end_tx_gadget: EndTxGadget<F>,
    // opcode gadgets
    add_sub_gadget: AddSubGadget<F>,
    bitwise_gadget: BitwiseGadget<F>,
    byte_gadget: ByteGadget<F>,
    call_gadget: CallGadget<F>,
    call_value_gadget: CallValueGadget<F>,
    calldatacopy_gadget: CallDataCopyGadget<F>,
    calldataload_gadget: CallDataLoadGadget<F>,
    calldatasize_gadget: CallDataSizeGadget<F>,
    caller_gadget: CallerGadget<F>,
    coinbase_gadget: CoinbaseGadget<F>,
    comparator_gadget: ComparatorGadget<F>,
    dup_gadget: DupGadget<F>,
    extcodehash_gadget: ExtcodehashGadget<F>,
    gas_gadget: GasGadget<F>,
    gasprice_gadget: GasPriceGadget<F>,
    iszero_gadget: IsZeroGadget<F>,
    jump_gadget: JumpGadget<F>,
    jumpdest_gadget: JumpdestGadget<F>,
    jumpi_gadget: JumpiGadget<F>,
    memory_gadget: MemoryGadget<F>,
    msize_gadget: MsizeGadget<F>,
    mul_div_mod_gadget: MulDivModGadget<F>,
    number_gadget: NumberGadget<F>,
    origin_gadget: OriginGadget<F>,
    pc_gadget: PcGadget<F>,
    pop_gadget: PopGadget<F>,
    push_gadget: PushGadget<F>,
    selfbalance_gadget: SelfbalanceGadget<F>,
    signed_comparator_gadget: SignedComparatorGadget<F>,
    signextend_gadget: SignextendGadget<F>,
    sload_gadget: SloadGadget<F>,
    sstore_gadget: SstoreGadget<F>,
    stop_gadget: StopGadget<F>,
    swap_gadget: SwapGadget<F>,
<<<<<<< HEAD
    msize_gadget: MsizeGadget<F>,
    block_ctx_u64_gadget: BlockCtxU64Gadget<F>,
    block_ctx_u160_gadget: BlockCtxU160Gadget<F>,
    block_ctx_u256_gadget: BlockCtxU256Gadget<F>,
    selfbalance_gadget: SelfbalanceGadget<F>,
    sload_gadget: SloadGadget<F>,
    sstore_gadget: SstoreGadget<F>,
    extcodehash_gadget: ExtcodehashGadget<F>,
=======
    timestamp_gadget: TimestampGadget<F>,
    // error gadgets
    error_oog_static_memory_gadget: ErrorOOGStaticMemoryGadget<F>,
>>>>>>> a9bdc9a8
}

impl<F: Field> ExecutionConfig<F> {
    pub(crate) fn configure<TxTable, RwTable, BytecodeTable, BlockTable>(
        meta: &mut ConstraintSystem<F>,
        power_of_randomness: [Expression<F>; 31],
        fixed_table: [Column<Fixed>; 4],
        tx_table: TxTable,
        rw_table: RwTable,
        bytecode_table: BytecodeTable,
        block_table: BlockTable,
    ) -> Self
    where
        TxTable: LookupTable<F, 4>,
        RwTable: LookupTable<F, 11>,
        BytecodeTable: LookupTable<F, 4>,
        BlockTable: LookupTable<F, 3>,
    {
        let q_step = meta.complex_selector();
        let q_step_first = meta.complex_selector();
        let q_step_last = meta.complex_selector();
        let qs_byte_lookup = meta.advice_column();
        let advices = [(); STEP_WIDTH].map(|_| meta.advice_column());

        let step_curr = Step::new(meta, qs_byte_lookup, advices, false);
        let step_next = Step::new(meta, qs_byte_lookup, advices, true);
        let mut independent_lookups = Vec::new();
        let mut presets_map = HashMap::new();

        meta.create_gate("Constrain execution state", |meta| {
            let q_step = meta.query_selector(q_step);
            let q_step_first = meta.query_selector(q_step_first);
            let q_step_last = meta.query_selector(q_step_last);

            // Only one of execution_state should be enabled
            let sum_to_one = (
                "Only one of execution_state should be enabled",
                step_curr
                    .state
                    .execution_state
                    .iter()
                    .fold(1u64.expr(), |acc, cell| acc - cell.expr()),
            );

            // Cells representation for execution_state should be bool.
            let bool_checks = step_curr.state.execution_state.iter().map(|cell| {
                (
                    "Representation for execution_state should be bool",
                    cell.expr() * (1u64.expr() - cell.expr()),
                )
            });

            // ExecutionState transition should be correct.
            let execution_state_transition = {
                let q_step_last = q_step_last.clone();
                iter::empty()
                    .chain(
                        [
                            (
                                "EndTx can only transit to BeginTx or EndBlock",
                                ExecutionState::EndTx,
                                vec![ExecutionState::BeginTx, ExecutionState::EndBlock],
                            ),
                            (
                                "EndBlock can only transit to EndBlock",
                                ExecutionState::EndBlock,
                                vec![ExecutionState::EndBlock],
                            ),
                        ]
                        .map(|(name, from, to)| {
                            (
                                name,
                                step_curr.execution_state_selector([from])
                                    * (1.expr() - step_next.execution_state_selector(to)),
                            )
                        }),
                    )
                    .chain(
                        [
                            (
                                "Only EndTx can transit to BeginTx",
                                ExecutionState::BeginTx,
                                vec![ExecutionState::EndTx],
                            ),
                            (
                                "Only ExecutionState which halts or BeginTx can transit to EndTx",
                                ExecutionState::EndTx,
                                ExecutionState::iterator()
                                    .filter(ExecutionState::halts)
                                    .chain(iter::once(ExecutionState::BeginTx))
                                    .collect(),
                            ),
                            (
                                "Only EndTx or EndBlock can transit to EndBlock",
                                ExecutionState::EndBlock,
                                vec![ExecutionState::EndTx, ExecutionState::EndBlock],
                            ),
                            (
                                "Only ExecutionState which copies memory to memory can transit to CopyToMemory",
                                ExecutionState::CopyToMemory,
                                vec![ExecutionState::CopyToMemory, ExecutionState::CALLDATACOPY],
                            ),
                        ]
                        .map(|(name, to, from)| {
                            (
                                name,
                                step_next.execution_state_selector([to])
                                    * (1.expr() - step_curr.execution_state_selector(from)),
                            )
                        }),
                    )
                    .map(move |(name, poly)| (name, (1.expr() - q_step_last.clone()) * poly))
            };

            let _first_step_check = {
                let begin_tx_selector =
                    step_curr.execution_state_selector([ExecutionState::BeginTx]);
                iter::once((
                    "First step should be BeginTx",
                    q_step_first * (1.expr() - begin_tx_selector),
                ))
            };

            let _last_step_check = {
                let end_block_selector =
                    step_curr.execution_state_selector([ExecutionState::EndBlock]);
                iter::once((
                    "Last step should be EndBlock",
                    q_step_last * (1.expr() - end_block_selector),
                ))
            };

            iter::once(sum_to_one)
                .chain(bool_checks)
                .chain(execution_state_transition)
                .map(move |(name, poly)| (name, q_step.clone() * poly))
                // TODO: Enable these after test of CALLDATACOPY is complete.
                // .chain(first_step_check)
                // .chain(last_step_check)
        });

        // Use qs_byte_lookup as selector to do byte range lookup on each advice
        // column. In this way, ExecutionGadget could enable the byte range
        // lookup by enable qs_byte_lookup.
        for advice in advices {
            meta.lookup_any("Qs byte", |meta| {
                let advice = meta.query_advice(advice, Rotation::cur());
                let qs_byte_lookup = meta.query_advice(qs_byte_lookup, Rotation::cur());

                vec![
                    qs_byte_lookup.clone() * FixedTableTag::Range256.expr(),
                    qs_byte_lookup * advice,
                    0u64.expr(),
                    0u64.expr(),
                ]
                .into_iter()
                .zip(fixed_table.table_exprs(meta).to_vec().into_iter())
                .collect::<Vec<_>>()
            });
        }

        macro_rules! configure_gadget {
            () => {
                Self::configure_gadget(
                    meta,
                    q_step,
                    q_step_first,
                    &power_of_randomness,
                    &step_curr,
                    &step_next,
                    &mut independent_lookups,
                    &mut presets_map,
                )
            };
        }

        let config = Self {
            q_step,
            q_step_first,
            q_step_last,
            // internal states
            begin_tx_gadget: configure_gadget!(),
            copy_to_memory_gadget: configure_gadget!(),
            end_block_gadget: configure_gadget!(),
            end_tx_gadget: configure_gadget!(),
            // opcode gadgets
            add_sub_gadget: configure_gadget!(),
            bitwise_gadget: configure_gadget!(),
            byte_gadget: configure_gadget!(),
            call_gadget: configure_gadget!(),
            call_value_gadget: configure_gadget!(),
            calldatacopy_gadget: configure_gadget!(),
            calldataload_gadget: configure_gadget!(),
            calldatasize_gadget: configure_gadget!(),
            caller_gadget: configure_gadget!(),
            coinbase_gadget: configure_gadget!(),
            comparator_gadget: configure_gadget!(),
            dup_gadget: configure_gadget!(),
            extcodehash_gadget: configure_gadget!(),
            gas_gadget: configure_gadget!(),
            gasprice_gadget: configure_gadget!(),
            iszero_gadget: configure_gadget!(),
            jump_gadget: configure_gadget!(),
            jumpdest_gadget: configure_gadget!(),
            jumpi_gadget: configure_gadget!(),
            memory_gadget: configure_gadget!(),
            msize_gadget: configure_gadget!(),
            mul_div_mod_gadget: configure_gadget!(),
            number_gadget: configure_gadget!(),
            origin_gadget: configure_gadget!(),
            pc_gadget: configure_gadget!(),
            pop_gadget: configure_gadget!(),
            push_gadget: configure_gadget!(),
            selfbalance_gadget: configure_gadget!(),
            signed_comparator_gadget: configure_gadget!(),
            signextend_gadget: configure_gadget!(),
            sload_gadget: configure_gadget!(),
            sstore_gadget: configure_gadget!(),
            stop_gadget: configure_gadget!(),
            swap_gadget: configure_gadget!(),
<<<<<<< HEAD
            msize_gadget: configure_gadget!(),
            block_ctx_u64_gadget: configure_gadget!(),
            block_ctx_u160_gadget: configure_gadget!(),
            block_ctx_u256_gadget: configure_gadget!(),
            sload_gadget: configure_gadget!(),
            sstore_gadget: configure_gadget!(),
            extcodehash_gadget: configure_gadget!(),
=======
            timestamp_gadget: configure_gadget!(),
            // error gadgets
            error_oog_static_memory_gadget: configure_gadget!(),
            // step and presets
>>>>>>> a9bdc9a8
            step: step_curr,
            presets_map,
        };

        Self::configure_lookup(
            meta,
            q_step,
            fixed_table,
            tx_table,
            rw_table,
            bytecode_table,
            block_table,
            independent_lookups,
        );

        config
    }

    #[allow(clippy::too_many_arguments)]
    fn configure_gadget<G: ExecutionGadget<F>>(
        meta: &mut ConstraintSystem<F>,
        q_step: Selector,
        q_step_first: Selector,
        power_of_randomness: &[Expression<F>; 31],
        step_curr: &Step<F>,
        step_next: &Step<F>,
        independent_lookups: &mut Vec<Vec<Lookup<F>>>,
        presets_map: &mut HashMap<ExecutionState, Vec<Preset<F>>>,
    ) -> G {
        let mut cb = ConstraintBuilder::new(
            step_curr,
            step_next,
            power_of_randomness,
            G::EXECUTION_STATE,
        );

        let gadget = G::configure(&mut cb);

        let (constraints, constraints_first_step, lookups, presets) = cb.build();
        debug_assert!(
            !presets_map.contains_key(&G::EXECUTION_STATE),
            "execution state already configured"
        );
        presets_map.insert(G::EXECUTION_STATE, presets);

        for (selector, constraints) in [
            (q_step, constraints),
            (q_step_first, constraints_first_step),
        ] {
            if !constraints.is_empty() {
                meta.create_gate(G::NAME, |meta| {
                    let selector = meta.query_selector(selector);

                    constraints
                        .into_iter()
                        .map(move |(name, constraint)| (name, selector.clone() * constraint))
                });
            }
        }

        // Push lookups of this ExecutionState to independent_lookups for
        // further configuration in configure_lookup.
        independent_lookups.push(lookups.iter().map(|(_, lookup)| lookup.clone()).collect());

        gadget
    }

    #[allow(clippy::too_many_arguments)]
    fn configure_lookup<TxTable, RwTable, BytecodeTable, BlockTable>(
        meta: &mut ConstraintSystem<F>,
        q_step: Selector,
        fixed_table: [Column<Fixed>; 4],
        tx_table: TxTable,
        rw_table: RwTable,
        bytecode_table: BytecodeTable,
        block_table: BlockTable,
        independent_lookups: Vec<Vec<Lookup<F>>>,
    ) where
        TxTable: LookupTable<F, 4>,
        RwTable: LookupTable<F, 11>,
        BytecodeTable: LookupTable<F, 4>,
        BlockTable: LookupTable<F, 3>,
    {
        // Because one and only one ExecutionState is enabled at a step, we then
        // know only one of independent_lookups will be enabled at a step, so we
        // can add up them together to reduce the amount of lookup arguments.
        // This map holds all added up independent lookups as accumulated
        // lookups, and will be used in configuring lookup arguments later.
        let mut acc_lookups_of_table = HashMap::new();

        for lookups in independent_lookups {
            let mut index_of_table = HashMap::new();

            for lookup in lookups {
                let table = lookup.table();
                let acc_lookups = acc_lookups_of_table.entry(table).or_insert_with(Vec::new);
                let index = index_of_table.entry(table).or_insert(0);

                if *index == acc_lookups.len() {
                    acc_lookups.push(lookup.input_exprs());
                } else {
                    // Add up independent lookup together
                    for (acc, expr) in acc_lookups[*index]
                        .iter_mut()
                        .zip(lookup.input_exprs().into_iter())
                    {
                        *acc = acc.clone() + expr;
                    }
                }
                *index += 1;
            }
        }

        macro_rules! lookup {
            ($id:path, $table:ident, $descrip:expr) => {
                if let Some(acc_lookups) = acc_lookups_of_table.remove(&$id) {
                    for input_exprs in acc_lookups {
                        meta.lookup_any(concat!("LOOKUP: ", stringify!($descrip)), |meta| {
                            let q_step = meta.query_selector(q_step);
                            input_exprs
                                .into_iter()
                                .zip($table.table_exprs(meta).to_vec().into_iter())
                                .map(|(input, table)| (q_step.clone() * input, table))
                                .collect::<Vec<_>>()
                        });
                    }
                }
            };
        }

        lookup!(Table::Fixed, fixed_table, "Fixed table");
        lookup!(Table::Tx, tx_table, "Tx table");
        lookup!(Table::Rw, rw_table, "RW table");
        lookup!(Table::Bytecode, bytecode_table, "Bytecode table");
        lookup!(Table::Block, block_table, "Block table");
    }

    pub fn assign_block(
        &self,
        layouter: &mut impl Layouter<F>,
        block: &Block<F>,
    ) -> Result<(), Error> {
        layouter.assign_region(
            || "Execution step",
            |mut region| {
                let mut offset = 0;

                self.q_step_first.enable(&mut region, offset)?;

                for transaction in &block.txs {
                    for step in &transaction.steps {
                        let call = &transaction.calls[step.call_index];

                        self.q_step.enable(&mut region, offset)?;
                        self.assign_exec_step(&mut region, offset, block, transaction, call, step)?;

                        offset += STEP_HEIGHT;
                    }
                }
                Ok(())
            },
        )?;

        // TODO: Pad leftover region to the desired capacity
        // TODO: Enable q_step_last

        Ok(())
    }

    /// Assign exact steps in block without padding for unit test purpose
    pub fn assign_block_exact(
        &self,
        layouter: &mut impl Layouter<F>,
        block: &Block<F>,
    ) -> Result<(), Error> {
        layouter.assign_region(
            || "Execution step",
            |mut region| {
                let mut offset = 0;

                self.q_step_first.enable(&mut region, offset)?;

                for transaction in &block.txs {
                    for step in &transaction.steps {
                        let call = &transaction.calls[step.call_index];

                        self.q_step.enable(&mut region, offset)?;
                        self.assign_exec_step(&mut region, offset, block, transaction, call, step)?;

                        offset += STEP_HEIGHT;
                    }
                }

                self.q_step_last.enable(&mut region, offset - STEP_HEIGHT)?;

                Ok(())
            },
        )
    }

    fn assign_exec_step(
        &self,
        region: &mut Region<'_, F>,
        offset: usize,
        block: &Block<F>,
        transaction: &Transaction,
        call: &Call,
        step: &ExecStep,
    ) -> Result<(), Error> {
        self.step
            .assign_exec_step(region, offset, block, transaction, call, step)?;

        for (cell, value) in self
            .presets_map
            .get(&step.execution_state)
            .expect("not implemented")
        {
            cell.assign(region, offset, Some(*value))?;
        }

        macro_rules! assign_exec_step {
            ($gadget:expr) => {
                $gadget.assign_exec_step(region, offset, block, transaction, call, step)?
            };
        }

        match step.execution_state {
            // internal states
            ExecutionState::BeginTx => assign_exec_step!(self.begin_tx_gadget),
            ExecutionState::CopyToMemory => assign_exec_step!(self.copy_to_memory_gadget),
            ExecutionState::EndTx => assign_exec_step!(self.end_tx_gadget),
            ExecutionState::EndBlock => assign_exec_step!(self.end_block_gadget),
            // opcode
            ExecutionState::ADD_SUB => assign_exec_step!(self.add_sub_gadget),
            ExecutionState::BITWISE => assign_exec_step!(self.bitwise_gadget),
            ExecutionState::BYTE => assign_exec_step!(self.byte_gadget),
            ExecutionState::CALL => assign_exec_step!(self.call_gadget),
            ExecutionState::CALLDATACOPY => assign_exec_step!(self.calldatacopy_gadget),
            ExecutionState::CALLDATALOAD => assign_exec_step!(self.calldataload_gadget),
            ExecutionState::CALLDATASIZE => assign_exec_step!(self.calldatasize_gadget),
            ExecutionState::CALLER => assign_exec_step!(self.caller_gadget),
            ExecutionState::CALLVALUE => assign_exec_step!(self.call_value_gadget),
            ExecutionState::COINBASE => assign_exec_step!(self.coinbase_gadget),
            ExecutionState::CMP => assign_exec_step!(self.comparator_gadget),
            ExecutionState::DUP => assign_exec_step!(self.dup_gadget),
            ExecutionState::EXTCODEHASH => assign_exec_step!(self.extcodehash_gadget),
            ExecutionState::GAS => assign_exec_step!(self.gas_gadget),
            ExecutionState::GASPRICE => assign_exec_step!(self.gasprice_gadget),
            ExecutionState::ISZERO => assign_exec_step!(self.iszero_gadget),
            ExecutionState::JUMP => assign_exec_step!(self.jump_gadget),
            ExecutionState::JUMPDEST => assign_exec_step!(self.jumpdest_gadget),
            ExecutionState::JUMPI => assign_exec_step!(self.jumpi_gadget),
            ExecutionState::MEMORY => assign_exec_step!(self.memory_gadget),
            ExecutionState::MSIZE => assign_exec_step!(self.msize_gadget),
            ExecutionState::MUL_DIV_MOD => assign_exec_step!(self.mul_div_mod_gadget),
            ExecutionState::NUMBER => assign_exec_step!(self.number_gadget),
            ExecutionState::ORIGIN => assign_exec_step!(self.origin_gadget),
            ExecutionState::PC => assign_exec_step!(self.pc_gadget),
            ExecutionState::POP => assign_exec_step!(self.pop_gadget),
            ExecutionState::PUSH => assign_exec_step!(self.push_gadget),
<<<<<<< HEAD
            ExecutionState::DUP => assign_exec_step!(self.dup_gadget),
            ExecutionState::SWAP => assign_exec_step!(self.swap_gadget),
            ExecutionState::CALLER => assign_exec_step!(self.caller_gadget),
            ExecutionState::CALLVALUE => {
                assign_exec_step!(self.call_value_gadget)
            }
            ExecutionState::BLOCKCTXU64 => assign_exec_step!(self.block_ctx_u64_gadget),
            ExecutionState::BLOCKCTXU160 => assign_exec_step!(self.block_ctx_u160_gadget),
            ExecutionState::BLOCKCTXU256 => assign_exec_step!(self.block_ctx_u256_gadget),
=======
            ExecutionState::SCMP => assign_exec_step!(self.signed_comparator_gadget),
>>>>>>> a9bdc9a8
            ExecutionState::SELFBALANCE => assign_exec_step!(self.selfbalance_gadget),
            ExecutionState::SIGNEXTEND => assign_exec_step!(self.signextend_gadget),
            ExecutionState::SLOAD => assign_exec_step!(self.sload_gadget),
            ExecutionState::SSTORE => assign_exec_step!(self.sstore_gadget),
            ExecutionState::STOP => assign_exec_step!(self.stop_gadget),
            ExecutionState::SWAP => assign_exec_step!(self.swap_gadget),
            ExecutionState::TIMESTAMP => assign_exec_step!(self.timestamp_gadget),
            // errors
            ExecutionState::ErrorOutOfGasStaticMemoryExpansion => {
                assign_exec_step!(self.error_oog_static_memory_gadget)
            }
            _ => unimplemented!(),
        }

        Ok(())
    }
}<|MERGE_RESOLUTION|>--- conflicted
+++ resolved
@@ -43,13 +43,8 @@
 mod memory;
 mod memory_copy;
 mod msize;
-<<<<<<< HEAD
-mod mul;
-=======
 mod mul_div_mod;
-mod number;
 mod origin;
->>>>>>> a9bdc9a8
 mod pc;
 mod pop;
 mod push;
@@ -87,13 +82,8 @@
 use memory::MemoryGadget;
 use memory_copy::CopyToMemoryGadget;
 use msize::MsizeGadget;
-<<<<<<< HEAD
-use mul::MulGadget;
-=======
 use mul_div_mod::MulDivModGadget;
-use number::NumberGadget;
 use origin::OriginGadget;
->>>>>>> a9bdc9a8
 use pc::PcGadget;
 use pop::PopGadget;
 use push::PushGadget;
@@ -145,7 +135,6 @@
     calldataload_gadget: CallDataLoadGadget<F>,
     calldatasize_gadget: CallDataSizeGadget<F>,
     caller_gadget: CallerGadget<F>,
-    coinbase_gadget: CoinbaseGadget<F>,
     comparator_gadget: ComparatorGadget<F>,
     dup_gadget: DupGadget<F>,
     extcodehash_gadget: ExtcodehashGadget<F>,
@@ -158,7 +147,6 @@
     memory_gadget: MemoryGadget<F>,
     msize_gadget: MsizeGadget<F>,
     mul_div_mod_gadget: MulDivModGadget<F>,
-    number_gadget: NumberGadget<F>,
     origin_gadget: OriginGadget<F>,
     pc_gadget: PcGadget<F>,
     pop_gadget: PopGadget<F>,
@@ -170,20 +158,11 @@
     sstore_gadget: SstoreGadget<F>,
     stop_gadget: StopGadget<F>,
     swap_gadget: SwapGadget<F>,
-<<<<<<< HEAD
-    msize_gadget: MsizeGadget<F>,
     block_ctx_u64_gadget: BlockCtxU64Gadget<F>,
     block_ctx_u160_gadget: BlockCtxU160Gadget<F>,
     block_ctx_u256_gadget: BlockCtxU256Gadget<F>,
-    selfbalance_gadget: SelfbalanceGadget<F>,
-    sload_gadget: SloadGadget<F>,
-    sstore_gadget: SstoreGadget<F>,
-    extcodehash_gadget: ExtcodehashGadget<F>,
-=======
-    timestamp_gadget: TimestampGadget<F>,
     // error gadgets
     error_oog_static_memory_gadget: ErrorOOGStaticMemoryGadget<F>,
->>>>>>> a9bdc9a8
 }
 
 impl<F: Field> ExecutionConfig<F> {
@@ -379,7 +358,6 @@
             calldataload_gadget: configure_gadget!(),
             calldatasize_gadget: configure_gadget!(),
             caller_gadget: configure_gadget!(),
-            coinbase_gadget: configure_gadget!(),
             comparator_gadget: configure_gadget!(),
             dup_gadget: configure_gadget!(),
             extcodehash_gadget: configure_gadget!(),
@@ -392,7 +370,6 @@
             memory_gadget: configure_gadget!(),
             msize_gadget: configure_gadget!(),
             mul_div_mod_gadget: configure_gadget!(),
-            number_gadget: configure_gadget!(),
             origin_gadget: configure_gadget!(),
             pc_gadget: configure_gadget!(),
             pop_gadget: configure_gadget!(),
@@ -404,20 +381,12 @@
             sstore_gadget: configure_gadget!(),
             stop_gadget: configure_gadget!(),
             swap_gadget: configure_gadget!(),
-<<<<<<< HEAD
-            msize_gadget: configure_gadget!(),
             block_ctx_u64_gadget: configure_gadget!(),
             block_ctx_u160_gadget: configure_gadget!(),
             block_ctx_u256_gadget: configure_gadget!(),
-            sload_gadget: configure_gadget!(),
-            sstore_gadget: configure_gadget!(),
-            extcodehash_gadget: configure_gadget!(),
-=======
-            timestamp_gadget: configure_gadget!(),
             // error gadgets
             error_oog_static_memory_gadget: configure_gadget!(),
             // step and presets
->>>>>>> a9bdc9a8
             step: step_curr,
             presets_map,
         };
@@ -660,7 +629,6 @@
             ExecutionState::CALLDATASIZE => assign_exec_step!(self.calldatasize_gadget),
             ExecutionState::CALLER => assign_exec_step!(self.caller_gadget),
             ExecutionState::CALLVALUE => assign_exec_step!(self.call_value_gadget),
-            ExecutionState::COINBASE => assign_exec_step!(self.coinbase_gadget),
             ExecutionState::CMP => assign_exec_step!(self.comparator_gadget),
             ExecutionState::DUP => assign_exec_step!(self.dup_gadget),
             ExecutionState::EXTCODEHASH => assign_exec_step!(self.extcodehash_gadget),
@@ -673,31 +641,20 @@
             ExecutionState::MEMORY => assign_exec_step!(self.memory_gadget),
             ExecutionState::MSIZE => assign_exec_step!(self.msize_gadget),
             ExecutionState::MUL_DIV_MOD => assign_exec_step!(self.mul_div_mod_gadget),
-            ExecutionState::NUMBER => assign_exec_step!(self.number_gadget),
             ExecutionState::ORIGIN => assign_exec_step!(self.origin_gadget),
             ExecutionState::PC => assign_exec_step!(self.pc_gadget),
             ExecutionState::POP => assign_exec_step!(self.pop_gadget),
             ExecutionState::PUSH => assign_exec_step!(self.push_gadget),
-<<<<<<< HEAD
-            ExecutionState::DUP => assign_exec_step!(self.dup_gadget),
-            ExecutionState::SWAP => assign_exec_step!(self.swap_gadget),
-            ExecutionState::CALLER => assign_exec_step!(self.caller_gadget),
-            ExecutionState::CALLVALUE => {
-                assign_exec_step!(self.call_value_gadget)
-            }
+            ExecutionState::SCMP => assign_exec_step!(self.signed_comparator_gadget),
             ExecutionState::BLOCKCTXU64 => assign_exec_step!(self.block_ctx_u64_gadget),
             ExecutionState::BLOCKCTXU160 => assign_exec_step!(self.block_ctx_u160_gadget),
             ExecutionState::BLOCKCTXU256 => assign_exec_step!(self.block_ctx_u256_gadget),
-=======
-            ExecutionState::SCMP => assign_exec_step!(self.signed_comparator_gadget),
->>>>>>> a9bdc9a8
             ExecutionState::SELFBALANCE => assign_exec_step!(self.selfbalance_gadget),
             ExecutionState::SIGNEXTEND => assign_exec_step!(self.signextend_gadget),
             ExecutionState::SLOAD => assign_exec_step!(self.sload_gadget),
             ExecutionState::SSTORE => assign_exec_step!(self.sstore_gadget),
             ExecutionState::STOP => assign_exec_step!(self.stop_gadget),
             ExecutionState::SWAP => assign_exec_step!(self.swap_gadget),
-            ExecutionState::TIMESTAMP => assign_exec_step!(self.timestamp_gadget),
             // errors
             ExecutionState::ErrorOutOfGasStaticMemoryExpansion => {
                 assign_exec_step!(self.error_oog_static_memory_gadget)
