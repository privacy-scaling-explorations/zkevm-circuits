use super::util::{CachedRegion, CellManager, StoredExpression};
use crate::{
    evm_circuit::{
        param::{MAX_STEP_HEIGHT, STEP_WIDTH},
        step::{ExecutionState, Step},
        table::Table,
        util::{
            constraint_builder::{BaseConstraintBuilder, ConstraintBuilder},
            rlc, CellType,
        },
        witness::{Block, Call, ExecStep, Transaction},
    },
    table::LookupTable,
    util::Expr,
};
use eth_types::Field;
use halo2_proofs::{
    arithmetic::FieldExt,
    circuit::{Layouter, Region, Value},
    plonk::{Advice, Column, ConstraintSystem, Error, Expression, Selector, VirtualCells},
    poly::Rotation,
};
use std::{collections::HashMap, iter};
use strum::IntoEnumIterator;

mod add_sub;
mod addmod;
mod address;
mod begin_tx;
mod bitwise;
mod block_ctx;
mod blockhash;
mod byte;
mod call;
mod calldatacopy;
mod calldataload;
mod calldatasize;
mod caller;
mod callvalue;
mod chainid;
mod codecopy;
mod codesize;
mod comparator;
mod dummy;
mod dup;
mod end_block;
mod end_tx;
mod error_oog_constant;
mod error_oog_static_memory;
mod extcodehash;
mod gas;
mod gasprice;
mod is_zero;
mod jump;
mod jumpdest;
mod jumpi;
mod logs;
mod memory;
mod msize;
mod mul_div_mod;
mod mulmod;
mod not;
mod origin;
mod pc;
mod pop;
mod push;
mod r#return;
mod sdiv_smod;
mod selfbalance;
mod sha3;
mod shl_shr;
mod signed_comparator;
mod signextend;
mod sload;
mod sstore;
mod stop;
mod swap;

use self::sha3::Sha3Gadget;
use add_sub::AddSubGadget;
use addmod::AddModGadget;
use address::AddressGadget;
use begin_tx::BeginTxGadget;
use bitwise::BitwiseGadget;
use block_ctx::{BlockCtxU160Gadget, BlockCtxU256Gadget, BlockCtxU64Gadget};
use blockhash::BlockHashGadget;
use byte::ByteGadget;
use call::CallGadget;
use calldatacopy::CallDataCopyGadget;
use calldataload::CallDataLoadGadget;
use calldatasize::CallDataSizeGadget;
use caller::CallerGadget;
use callvalue::CallValueGadget;
use chainid::ChainIdGadget;
use codecopy::CodeCopyGadget;
use codesize::CodesizeGadget;
use comparator::ComparatorGadget;
use dummy::DummyGadget;
use dup::DupGadget;
use end_block::EndBlockGadget;
use end_tx::EndTxGadget;
use error_oog_constant::ErrorOOGConstantGadget;
use extcodehash::ExtcodehashGadget;
use gas::GasGadget;
use gasprice::GasPriceGadget;
use is_zero::IsZeroGadget;
use jump::JumpGadget;
use jumpdest::JumpdestGadget;
use jumpi::JumpiGadget;
use logs::LogGadget;
use memory::MemoryGadget;
use msize::MsizeGadget;
use mul_div_mod::MulDivModGadget;
use mulmod::MulModGadget;
use not::NotGadget;
use origin::OriginGadget;
use pc::PcGadget;
use pop::PopGadget;
use push::PushGadget;
use r#return::ReturnGadget;
use sdiv_smod::SignedDivModGadget;
use selfbalance::SelfbalanceGadget;
use shl_shr::ShlShrGadget;
use signed_comparator::SignedComparatorGadget;
use signextend::SignextendGadget;
use sload::SloadGadget;
use sstore::SstoreGadget;
use stop::StopGadget;
use swap::SwapGadget;

pub(crate) trait ExecutionGadget<F: FieldExt> {
    const NAME: &'static str;

    const EXECUTION_STATE: ExecutionState;

    fn configure(cb: &mut ConstraintBuilder<F>) -> Self;

    fn assign_exec_step(
        &self,
        region: &mut CachedRegion<'_, '_, F>,
        offset: usize,
        block: &Block<F>,
        transaction: &Transaction,
        call: &Call,
        step: &ExecStep,
    ) -> Result<(), Error>;
}

#[derive(Clone, Debug)]
pub(crate) struct ExecutionConfig<F> {
    // EVM Circuit selector, which enables all usable rows.  The rows where this selector is
    // disabled won't verify any constraint (they can be unused rows or rows with blinding
    // factors).
    q_usable: Selector,
    // Dynamic selector that is enabled at the rows where each assigned execution step starts (a
    // step has dynamic height).
    q_step: Column<Advice>,
    num_rows_until_next_step: Column<Advice>,
    num_rows_inv: Column<Advice>,
    // Selector enabled in the row where the first execution step starts.
    q_step_first: Selector,
    // Selector enabled in the row where the last execution step starts.
    q_step_last: Selector,
    advices: [Column<Advice>; STEP_WIDTH],
    step: Step<F>,
    height_map: HashMap<ExecutionState, usize>,
    stored_expressions_map: HashMap<ExecutionState, Vec<StoredExpression<F>>>,
    // internal state gadgets
    begin_tx_gadget: BeginTxGadget<F>,
    end_block_gadget: EndBlockGadget<F>,
    end_tx_gadget: EndTxGadget<F>,
    // opcode gadgets
    add_sub_gadget: AddSubGadget<F>,
    addmod_gadget: AddModGadget<F>,
    address_gadget: AddressGadget<F>,
    bitwise_gadget: BitwiseGadget<F>,
    byte_gadget: ByteGadget<F>,
    call_gadget: CallGadget<F>,
    call_value_gadget: CallValueGadget<F>,
    calldatacopy_gadget: CallDataCopyGadget<F>,
    calldataload_gadget: CallDataLoadGadget<F>,
    calldatasize_gadget: CallDataSizeGadget<F>,
    caller_gadget: CallerGadget<F>,
    chainid_gadget: ChainIdGadget<F>,
    codecopy_gadget: CodeCopyGadget<F>,
    codesize_gadget: CodesizeGadget<F>,
    comparator_gadget: ComparatorGadget<F>,
    dup_gadget: DupGadget<F>,
    extcodehash_gadget: ExtcodehashGadget<F>,
    gas_gadget: GasGadget<F>,
    gasprice_gadget: GasPriceGadget<F>,
    iszero_gadget: IsZeroGadget<F>,
    jump_gadget: JumpGadget<F>,
    jumpdest_gadget: JumpdestGadget<F>,
    jumpi_gadget: JumpiGadget<F>,
    log_gadget: LogGadget<F>,
    memory_gadget: MemoryGadget<F>,
    msize_gadget: MsizeGadget<F>,
    mul_div_mod_gadget: MulDivModGadget<F>,
    mulmod_gadget: MulModGadget<F>,
    not_gadget: NotGadget<F>,
    origin_gadget: OriginGadget<F>,
    pc_gadget: PcGadget<F>,
    pop_gadget: PopGadget<F>,
    push_gadget: PushGadget<F>,
    return_gadget: ReturnGadget<F>,
    sdiv_smod_gadget: SignedDivModGadget<F>,
    selfbalance_gadget: SelfbalanceGadget<F>,
    sha3_gadget: Sha3Gadget<F>,
    shl_shr_gadget: ShlShrGadget<F>,
    balance_gadget: DummyGadget<F, 1, 1, { ExecutionState::BALANCE }>,
    exp_gadget: DummyGadget<F, 2, 1, { ExecutionState::EXP }>,
    sar_gadget: DummyGadget<F, 2, 1, { ExecutionState::SAR }>,
    extcodesize_gadget: DummyGadget<F, 1, 1, { ExecutionState::EXTCODESIZE }>,
    extcodecopy_gadget: DummyGadget<F, 4, 0, { ExecutionState::EXTCODECOPY }>,
    returndatasize_gadget: DummyGadget<F, 0, 1, { ExecutionState::RETURNDATASIZE }>,
    returndatacopy_gadget: DummyGadget<F, 3, 0, { ExecutionState::RETURNDATACOPY }>,
    create_gadget: DummyGadget<F, 3, 1, { ExecutionState::CREATE }>,
    callcode_gadget: DummyGadget<F, 7, 1, { ExecutionState::CALLCODE }>,
    delegatecall_gadget: DummyGadget<F, 6, 1, { ExecutionState::DELEGATECALL }>,
    create2_gadget: DummyGadget<F, 4, 1, { ExecutionState::CREATE2 }>,
    staticcall_gadget: DummyGadget<F, 6, 1, { ExecutionState::STATICCALL }>,
    selfdestruct_gadget: DummyGadget<F, 1, 0, { ExecutionState::SELFDESTRUCT }>,
    signed_comparator_gadget: SignedComparatorGadget<F>,
    signextend_gadget: SignextendGadget<F>,
    sload_gadget: SloadGadget<F>,
    sstore_gadget: SstoreGadget<F>,
    stop_gadget: StopGadget<F>,
    swap_gadget: SwapGadget<F>,
    blockhash_gadget: BlockHashGadget<F>,
    block_ctx_u64_gadget: BlockCtxU64Gadget<F>,
    block_ctx_u160_gadget: BlockCtxU160Gadget<F>,
    block_ctx_u256_gadget: BlockCtxU256Gadget<F>,
    // error gadgets
    error_oog_constant: ErrorOOGConstantGadget<F>,
    error_oog_static_memory_gadget:
        DummyGadget<F, 0, 0, { ExecutionState::ErrorOutOfGasStaticMemoryExpansion }>,
    error_stack_overflow: DummyGadget<F, 0, 0, { ExecutionState::ErrorStackOverflow }>,
    error_stack_underflow: DummyGadget<F, 0, 0, { ExecutionState::ErrorStackUnderflow }>,
    error_oog_dynamic_memory_gadget:
        DummyGadget<F, 0, 0, { ExecutionState::ErrorOutOfGasDynamicMemoryExpansion }>,
    error_oog_log: DummyGadget<F, 0, 0, { ExecutionState::ErrorOutOfGasLOG }>,
    error_oog_sload: DummyGadget<F, 0, 0, { ExecutionState::ErrorOutOfGasSLOAD }>,
    error_oog_sstore: DummyGadget<F, 0, 0, { ExecutionState::ErrorOutOfGasSSTORE }>,
    error_oog_call: DummyGadget<F, 0, 0, { ExecutionState::ErrorOutOfGasCALL }>,
    error_oog_memory_copy: DummyGadget<F, 0, 0, { ExecutionState::ErrorOutOfGasMemoryCopy }>,
    error_oog_account_access: DummyGadget<F, 0, 0, { ExecutionState::ErrorOutOfGasAccountAccess }>,
    error_oog_sha3: DummyGadget<F, 0, 0, { ExecutionState::ErrorOutOfGasSHA3 }>,
    error_oog_ext_codecopy: DummyGadget<F, 0, 0, { ExecutionState::ErrorOutOfGasEXTCODECOPY }>,
    error_oog_call_code: DummyGadget<F, 0, 0, { ExecutionState::ErrorOutOfGasCALLCODE }>,
    error_oog_delegate_call: DummyGadget<F, 0, 0, { ExecutionState::ErrorOutOfGasDELEGATECALL }>,
    error_oog_exp: DummyGadget<F, 0, 0, { ExecutionState::ErrorOutOfGasEXP }>,
    error_oog_create2: DummyGadget<F, 0, 0, { ExecutionState::ErrorOutOfGasCREATE2 }>,
    error_oog_static_call: DummyGadget<F, 0, 0, { ExecutionState::ErrorOutOfGasSTATICCALL }>,
    error_oog_self_destruct: DummyGadget<F, 0, 0, { ExecutionState::ErrorOutOfGasSELFDESTRUCT }>,
    error_oog_code_store: DummyGadget<F, 0, 0, { ExecutionState::ErrorOutOfGasCodeStore }>,
    error_insufficient_balance: DummyGadget<F, 0, 0, { ExecutionState::ErrorInsufficientBalance }>,
    error_invalid_jump: DummyGadget<F, 0, 0, { ExecutionState::ErrorInvalidJump }>,
    error_depth: DummyGadget<F, 0, 0, { ExecutionState::ErrorDepth }>,
    error_write_protection: DummyGadget<F, 0, 0, { ExecutionState::ErrorWriteProtection }>,
    error_contract_address_collision:
        DummyGadget<F, 0, 0, { ExecutionState::ErrorContractAddressCollision }>,
    error_invalid_creation_code: DummyGadget<F, 0, 0, { ExecutionState::ErrorInvalidCreationCode }>,
    error_return_data_out_of_bound:
        DummyGadget<F, 0, 0, { ExecutionState::ErrorReturnDataOutOfBound }>,
    invalid_opcode_gadget: DummyGadget<F, 0, 0, { ExecutionState::ErrorInvalidOpcode }>,
}

impl<F: Field> ExecutionConfig<F> {
    #[allow(clippy::too_many_arguments)]
    pub(crate) fn configure(
        meta: &mut ConstraintSystem<F>,
        power_of_randomness: [Expression<F>; 31],
        fixed_table: &dyn LookupTable<F>,
        byte_table: &dyn LookupTable<F>,
        tx_table: &dyn LookupTable<F>,
        rw_table: &dyn LookupTable<F>,
        bytecode_table: &dyn LookupTable<F>,
        block_table: &dyn LookupTable<F>,
        copy_table: &dyn LookupTable<F>,
        keccak_table: &dyn LookupTable<F>,
    ) -> Self {
        let q_usable = meta.complex_selector();
        let q_step = meta.advice_column();
        let num_rows_until_next_step = meta.advice_column();
        let num_rows_inv = meta.advice_column();
        let q_step_first = meta.complex_selector();
        let q_step_last = meta.complex_selector();
        let advices = [(); STEP_WIDTH].map(|_| meta.advice_column());

        let step_curr = Step::new(meta, advices, 0);
        let mut height_map = HashMap::new();

        meta.create_gate("Constrain execution state", |meta| {
            let q_usable = meta.query_selector(q_usable);
            let q_step = meta.query_advice(q_step, Rotation::cur());
            let q_step_first = meta.query_selector(q_step_first);
            let q_step_last = meta.query_selector(q_step_last);

            let execution_state_selector_constraints = step_curr.state.execution_state.configure();

            let _first_step_check = {
                let begin_tx_selector =
                    step_curr.execution_state_selector([ExecutionState::BeginTx]);
                iter::once((
                    "First step should be BeginTx",
                    q_step_first * (1.expr() - begin_tx_selector),
                ))
            };

            let _last_step_check = {
                let end_block_selector =
                    step_curr.execution_state_selector([ExecutionState::EndBlock]);
                iter::once((
                    "Last step should be EndBlock",
                    q_step_last * (1.expr() - end_block_selector),
                ))
            };

            execution_state_selector_constraints
                .into_iter()
                .map(move |(name, poly)| (name, q_usable.clone() * q_step.clone() * poly))
            // TODO: Enable these after incomplete trace is no longer necessary.
            // .chain(first_step_check)
            // .chain(last_step_check)
        });

        meta.create_gate("q_step", |meta| {
            let q_usable = meta.query_selector(q_usable);
            let q_step_first = meta.query_selector(q_step_first);
            let q_step = meta.query_advice(q_step, Rotation::cur());
            let num_rows_left_cur = meta.query_advice(num_rows_until_next_step, Rotation::cur());
            let num_rows_left_next = meta.query_advice(num_rows_until_next_step, Rotation::next());
            let num_rows_left_inverse = meta.query_advice(num_rows_inv, Rotation::cur());

            let mut cb = BaseConstraintBuilder::default();
            // q_step needs to be enabled on the first row
            cb.condition(q_step_first, |cb| {
                cb.require_equal("q_step == 1", q_step.clone(), 1.expr());
            });
            // Except when step is enabled, the step counter needs to decrease by 1
            cb.condition(1.expr() - q_step.clone(), |cb| {
                cb.require_equal(
                    "num_rows_left_cur := num_rows_left_next + 1",
                    num_rows_left_cur.clone(),
                    num_rows_left_next + 1.expr(),
                );
            });
            // Enforce that q_step := num_rows_until_next_step == 0
            let is_zero = 1.expr() - (num_rows_left_cur.clone() * num_rows_left_inverse.clone());
            cb.require_zero(
                "num_rows_left_cur * is_zero == 0",
                num_rows_left_cur * is_zero.clone(),
            );
            cb.require_zero(
                "num_rows_left_inverse * is_zero == 0",
                num_rows_left_inverse * is_zero.clone(),
            );
            cb.require_equal("q_step == is_zero", q_step, is_zero);
            // On each usable row
            cb.gate(q_usable)
        });

        let mut stored_expressions_map = HashMap::new();
        let step_next = Step::new(meta, advices, MAX_STEP_HEIGHT);
        macro_rules! configure_gadget {
            () => {
                Self::configure_gadget(
                    meta,
                    advices,
                    q_usable,
                    q_step,
                    num_rows_until_next_step,
                    q_step_first,
                    q_step_last,
                    &power_of_randomness,
                    &step_curr,
                    &step_next,
                    &mut height_map,
                    &mut stored_expressions_map,
                )
            };
        }

        let cell_manager = step_curr.cell_manager.clone();
        let config = Self {
            q_usable,
            q_step,
            num_rows_until_next_step,
            num_rows_inv,
            q_step_first,
            q_step_last,
            advices,
            // internal states
            begin_tx_gadget: configure_gadget!(),
            end_block_gadget: configure_gadget!(),
            end_tx_gadget: configure_gadget!(),
            // opcode gadgets
            add_sub_gadget: configure_gadget!(),
            addmod_gadget: configure_gadget!(),
            bitwise_gadget: configure_gadget!(),
            byte_gadget: configure_gadget!(),
            call_gadget: configure_gadget!(),
            call_value_gadget: configure_gadget!(),
            calldatacopy_gadget: configure_gadget!(),
            calldataload_gadget: configure_gadget!(),
            calldatasize_gadget: configure_gadget!(),
            caller_gadget: configure_gadget!(),
            chainid_gadget: configure_gadget!(),
            codecopy_gadget: configure_gadget!(),
            codesize_gadget: configure_gadget!(),
            comparator_gadget: configure_gadget!(),
            dup_gadget: configure_gadget!(),
            extcodehash_gadget: configure_gadget!(),
            gas_gadget: configure_gadget!(),
            gasprice_gadget: configure_gadget!(),
            iszero_gadget: configure_gadget!(),
            jump_gadget: configure_gadget!(),
            jumpdest_gadget: configure_gadget!(),
            jumpi_gadget: configure_gadget!(),
            log_gadget: configure_gadget!(),
            memory_gadget: configure_gadget!(),
            msize_gadget: configure_gadget!(),
            mul_div_mod_gadget: configure_gadget!(),
            mulmod_gadget: configure_gadget!(),
            not_gadget: configure_gadget!(),
            origin_gadget: configure_gadget!(),
            pc_gadget: configure_gadget!(),
            pop_gadget: configure_gadget!(),
            push_gadget: configure_gadget!(),
            return_gadget: configure_gadget!(),
            sdiv_smod_gadget: configure_gadget!(),
            selfbalance_gadget: configure_gadget!(),
            sha3_gadget: configure_gadget!(),
            address_gadget: configure_gadget!(),
            balance_gadget: configure_gadget!(),
            blockhash_gadget: configure_gadget!(),
            exp_gadget: configure_gadget!(),
            sar_gadget: configure_gadget!(),
            extcodesize_gadget: configure_gadget!(),
            extcodecopy_gadget: configure_gadget!(),
            returndatasize_gadget: configure_gadget!(),
            returndatacopy_gadget: configure_gadget!(),
            create_gadget: configure_gadget!(),
            callcode_gadget: configure_gadget!(),
            delegatecall_gadget: configure_gadget!(),
            create2_gadget: configure_gadget!(),
            staticcall_gadget: configure_gadget!(),
            selfdestruct_gadget: configure_gadget!(),
            shl_shr_gadget: configure_gadget!(),
            signed_comparator_gadget: configure_gadget!(),
            signextend_gadget: configure_gadget!(),
            sload_gadget: configure_gadget!(),
            sstore_gadget: configure_gadget!(),
            stop_gadget: configure_gadget!(),
            swap_gadget: configure_gadget!(),
            block_ctx_u64_gadget: configure_gadget!(),
            block_ctx_u160_gadget: configure_gadget!(),
            block_ctx_u256_gadget: configure_gadget!(),
            // error gadgets
            error_oog_constant: configure_gadget!(),
            error_oog_static_memory_gadget: configure_gadget!(),
            error_stack_overflow: configure_gadget!(),
            error_stack_underflow: configure_gadget!(),
            error_oog_dynamic_memory_gadget: configure_gadget!(),
            error_oog_log: configure_gadget!(),
            error_oog_sload: configure_gadget!(),
            error_oog_sstore: configure_gadget!(),
            error_oog_call: configure_gadget!(),
            error_oog_memory_copy: configure_gadget!(),
            error_oog_account_access: configure_gadget!(),
            error_oog_sha3: configure_gadget!(),
            error_oog_ext_codecopy: configure_gadget!(),
            error_oog_call_code: configure_gadget!(),
            error_oog_delegate_call: configure_gadget!(),
            error_oog_exp: configure_gadget!(),
            error_oog_create2: configure_gadget!(),
            error_oog_static_call: configure_gadget!(),
            error_oog_self_destruct: configure_gadget!(),
            error_oog_code_store: configure_gadget!(),
            error_insufficient_balance: configure_gadget!(),
            error_invalid_jump: configure_gadget!(),
            error_write_protection: configure_gadget!(),
            error_depth: configure_gadget!(),
            error_contract_address_collision: configure_gadget!(),
            error_invalid_creation_code: configure_gadget!(),
            error_return_data_out_of_bound: configure_gadget!(),
            invalid_opcode_gadget: configure_gadget!(),
            // step and presets
            step: step_curr,
            height_map,
            stored_expressions_map,
        };

        Self::configure_lookup(
            meta,
            fixed_table,
            byte_table,
            tx_table,
            rw_table,
            bytecode_table,
            block_table,
            copy_table,
            keccak_table,
            &power_of_randomness,
            &cell_manager,
        );

        config
    }

    pub fn get_step_height_option(&self, execution_state: ExecutionState) -> Option<usize> {
        self.height_map.get(&execution_state).copied()
    }

    pub fn get_step_height(&self, execution_state: ExecutionState) -> usize {
        self.get_step_height_option(execution_state)
            .unwrap_or_else(|| panic!("Execution state unknown: {:?}", execution_state))
    }

    #[allow(clippy::too_many_arguments)]
    fn configure_gadget<G: ExecutionGadget<F>>(
        meta: &mut ConstraintSystem<F>,
        advices: [Column<Advice>; STEP_WIDTH],
        q_usable: Selector,
        q_step: Column<Advice>,
        num_rows_until_next_step: Column<Advice>,
        q_step_first: Selector,
        q_step_last: Selector,
        power_of_randomness: &[Expression<F>; 31],
        step_curr: &Step<F>,
        step_next: &Step<F>,
        height_map: &mut HashMap<ExecutionState, usize>,
        stored_expressions_map: &mut HashMap<ExecutionState, Vec<StoredExpression<F>>>,
    ) -> G {
        // Configure the gadget with the max height first so we can find out the actual
        // height
        let height = {
            let mut cb = ConstraintBuilder::new(
                step_curr.clone(),
                step_next.clone(),
                power_of_randomness,
                G::EXECUTION_STATE,
            );
            G::configure(&mut cb);
            let (_, _, _, height) = cb.build();
            height
        };

        // Now actually configure the gadget with the correct minimal height
        let step_next = &Step::new(meta, advices, height);
        let mut cb = ConstraintBuilder::new(
            step_curr.clone(),
            step_next.clone(),
            power_of_randomness,
            G::EXECUTION_STATE,
        );

        let gadget = G::configure(&mut cb);

        // Enforce the step height for this opcode
        let mut num_rows_until_next_step_next = 0.expr();
        meta.create_gate("query num rows", |meta| {
            num_rows_until_next_step_next =
                meta.query_advice(num_rows_until_next_step, Rotation::next());
            vec![0.expr()]
        });
        cb.require_equal(
            "num_rows_until_next_step_next := height - 1",
            num_rows_until_next_step_next,
            (height - 1).expr(),
        );

        let (constraints, constraints_first_step, stored_expressions, _) = cb.build();
        debug_assert!(
            !height_map.contains_key(&G::EXECUTION_STATE),
            "execution state already configured"
        );
        height_map.insert(G::EXECUTION_STATE, height);
        debug_assert!(
            !stored_expressions_map.contains_key(&G::EXECUTION_STATE),
            "execution state already configured"
        );
        stored_expressions_map.insert(G::EXECUTION_STATE, stored_expressions);

        // Enforce the logic for this opcode
        let q_steps: &dyn Fn(&mut VirtualCells<F>) -> Expression<F> =
            &|meta| meta.query_advice(q_step, Rotation::cur());
        let q_steps_first: &dyn Fn(&mut VirtualCells<F>) -> Expression<F> =
            &|meta| meta.query_selector(q_step_first);
        for (selector, constraints) in [
            (q_steps, constraints),
            (q_steps_first, constraints_first_step),
        ] {
            if !constraints.is_empty() {
                meta.create_gate(G::NAME, |meta| {
                    let q_usable = meta.query_selector(q_usable);
                    let selector = selector(meta);
                    constraints.into_iter().map(move |(name, constraint)| {
                        (name, q_usable.clone() * selector.clone() * constraint)
                    })
                });
            }
        }

        // Enforce the state transitions for this opcode
        meta.create_gate("Constrain state machine transitions", |meta| {
            let q_usable = meta.query_selector(q_usable);
            let q_step = meta.query_advice(q_step, Rotation::cur());
            let q_step_last = meta.query_selector(q_step_last);

            // ExecutionState transition should be correct.
            iter::empty()
                .chain(
                    IntoIterator::into_iter([
                        (
                            "EndTx can only transit to BeginTx or EndBlock",
                            ExecutionState::EndTx,
                            vec![ExecutionState::BeginTx, ExecutionState::EndBlock],
                        ),
                        (
                            "EndBlock can only transit to EndBlock",
                            ExecutionState::EndBlock,
                            vec![ExecutionState::EndBlock],
                        ),
                    ])
                    .filter(move |(_, from, _)| *from == G::EXECUTION_STATE)
                    .map(|(_, _, to)| 1.expr() - step_next.execution_state_selector(to)),
                )
                .chain(
                    IntoIterator::into_iter([
                        (
                            "Only EndTx can transit to BeginTx",
                            ExecutionState::BeginTx,
                            vec![ExecutionState::EndTx],
                        ),
                        (
                            "Only ExecutionState which halts or BeginTx can transit to EndTx",
                            ExecutionState::EndTx,
                            ExecutionState::iter()
                                .filter(ExecutionState::halts)
                                .chain(iter::once(ExecutionState::BeginTx))
                                .collect(),
                        ),
                        (
                            "Only EndTx or EndBlock can transit to EndBlock",
                            ExecutionState::EndBlock,
                            vec![ExecutionState::EndTx, ExecutionState::EndBlock],
                        ),
                    ])
                    .filter(move |(_, _, from)| !from.contains(&G::EXECUTION_STATE))
                    .map(|(_, to, _)| step_next.execution_state_selector([to])),
                )
                // Accumulate all state transition checks.
                // This can be done because all summed values are enforced to be boolean.
                .reduce(|accum, poly| accum + poly)
                .map(move |poly| {
                    q_usable.clone()
                        * q_step.clone()
                        * (1.expr() - q_step_last.clone())
                        * step_curr.execution_state_selector([G::EXECUTION_STATE])
                        * poly
                })
        });

        gadget
    }

    #[allow(clippy::too_many_arguments)]
    fn configure_lookup(
        meta: &mut ConstraintSystem<F>,
        fixed_table: &dyn LookupTable<F>,
        byte_table: &dyn LookupTable<F>,
        tx_table: &dyn LookupTable<F>,
        rw_table: &dyn LookupTable<F>,
        bytecode_table: &dyn LookupTable<F>,
        block_table: &dyn LookupTable<F>,
        copy_table: &dyn LookupTable<F>,
        keccak_table: &dyn LookupTable<F>,
        power_of_randomness: &[Expression<F>; 31],
        cell_manager: &CellManager<F>,
    ) {
        for column in cell_manager.columns().iter() {
            if let CellType::Lookup(table) = column.cell_type {
                let name = format!("{:?}", table);
                meta.lookup_any(Box::leak(name.into_boxed_str()), |meta| {
                    let table_expressions = match table {
                        Table::Fixed => fixed_table,
                        Table::Tx => tx_table,
                        Table::Rw => rw_table,
                        Table::Bytecode => bytecode_table,
                        Table::Block => block_table,
                        Table::Byte => byte_table,
                        Table::Copy => copy_table,
                        Table::Keccak => keccak_table,
                    }
                    .table_exprs(meta);
                    vec![(
                        column.expr(),
                        rlc::expr(&table_expressions, power_of_randomness),
                    )]
                });
            }
        }
    }

    /// Assign block
    /// When exact is enabled, assign exact steps in block without padding for
    /// unit test purpose
    pub fn assign_block(
        &self,
        layouter: &mut impl Layouter<F>,
        block: &Block<F>,
        exact: bool,
    ) -> Result<(), Error> {
        let power_of_randomness = (1..32)
            .map(|exp| block.randomness.pow(&[exp, 0, 0, 0]))
            .collect::<Vec<F>>()
            .try_into()
            .unwrap();

        layouter.assign_region(
            || "Execution step",
            |mut region| {
                let mut offset = 0;

                self.q_step_first.enable(&mut region, offset)?;
<<<<<<< HEAD
=======
                // handle empty block conditions
                if block.txs.is_empty() {
                    // if enable padding to fix length in the future, just change `end_row` to
                    // target length
                    let num_rows = 2;

                    for i in 0..num_rows {
                        self.q_usable.enable(&mut region, i)?;

                        for column in iter::empty()
                            .chain([
                                self.q_step,
                                self.num_rows_until_next_step,
                                self.num_rows_inv,
                            ])
                            .chain(self.advices)
                        {
                            region
                                .assign_advice(
                                    || "assign advice rows",
                                    column,
                                    i,
                                    || Value::known(F::zero()),
                                )
                                .unwrap();
                        }
                    }

                    //adjust q_step_last to 1
                    self.q_step_last.enable(&mut region, num_rows - 1)?;

                    return Ok(());
                }
>>>>>>> 2783eba3

                // handle EndBlock
                let dummy_tx = Transaction {
                    calls: vec![Default::default()],
                    ..Default::default()
                };
                let last_tx = block.txs.last().unwrap_or(&dummy_tx);
                let end_block_state = &ExecStep {
                    rw_counter: if block.txs.is_empty() {
                        0
                    } else {
                        // if it is the first tx,  less 1 rw lookup, refer to end_tx gadget
                        last_tx.steps.last().unwrap().rw_counter + 9 - (last_tx.id == 1) as usize
                    },
                    execution_state: ExecutionState::EndBlock,
                    ..Default::default()
                };
                // Collect all steps
                let mut steps = block
                    .txs
                    .iter()
                    .flat_map(|tx| tx.steps.iter().map(move |step| (tx, step)))
                    .chain(iter::repeat((last_tx, end_block_state)))
                    .peekable();

                let mut last_height = 0;
                while let Some((transaction, step)) = steps.next() {
                    let call = &transaction.calls[step.call_index];
                    let height = self.get_step_height(step.execution_state);

                    // Assign the step witness
                    self.assign_exec_step(
                        &mut region,
                        offset,
                        block,
                        transaction,
                        call,
                        step,
                        height,
                        steps.peek().map(|&(transaction, step)| {
                            (transaction, &transaction.calls[step.call_index], step)
                        }),
                        power_of_randomness,
                    )?;

                    // q_step logic
                    for idx in 0..height {
                        let offset = offset + idx;
                        self.q_usable.enable(&mut region, offset)?;
                        region.assign_advice(
                            || "step selector",
                            self.q_step,
                            offset,
                            || Value::known(if idx == 0 { F::one() } else { F::zero() }),
                        )?;
                        let value = if idx == 0 {
                            F::zero()
                        } else {
                            F::from((height - idx) as u64)
                        };
                        region.assign_advice(
                            || "step height",
                            self.num_rows_until_next_step,
                            offset,
                            || Value::known(value),
                        )?;
                        region.assign_advice(
                            || "step height inv",
                            self.num_rows_inv,
                            offset,
                            || Value::known(value.invert().unwrap_or(F::zero())),
                        )?;
                    }

                    offset += height;
                    last_height = height;

                    if step.execution_state == ExecutionState::EndBlock {
                        // evm_circuit_pad_to == 0 means no extra padding
                        if exact || block.evm_circuit_pad_to == 0 {
                            // no padding
                            break;
                        } else {
                            // padding
                            if offset >= block.evm_circuit_pad_to {
                                if offset > block.evm_circuit_pad_to {
                                    log::warn!(
                                        "evm circuit offset larger than padding: {} > {}",
                                        offset,
                                        block.evm_circuit_pad_to
                                    );
                                }
                                break;
                            }
                        }
                    }
                }

                // These are still referenced (but not used) in next rows
                region.assign_advice(
                    || "step height",
                    self.num_rows_until_next_step,
                    offset,
                    || Value::known(F::zero()),
                )?;
                region.assign_advice(
                    || "step height inv",
                    self.q_step,
                    offset,
                    || Value::known(F::zero()),
                )?;

                self.q_step_last.enable(&mut region, offset - last_height)?;

                Ok(())
            },
        )
    }

    #[allow(clippy::too_many_arguments)]
    fn assign_exec_step(
        &self,
        region: &mut Region<'_, F>,
        offset: usize,
        block: &Block<F>,
        transaction: &Transaction,
        call: &Call,
        step: &ExecStep,
        height: usize,
        next: Option<(&Transaction, &Call, &ExecStep)>,
        power_of_randomness: [F; 31],
    ) -> Result<(), Error> {
        // Make the region large enough for the current step and the next step.
        // The next step's next step may also be accessed, so make the region large
        // enough for 3 steps.
        let region = &mut CachedRegion::<'_, '_, F>::new(
            region,
            power_of_randomness,
            STEP_WIDTH,
            MAX_STEP_HEIGHT * 3,
            self.advices[0].index(),
            offset,
        );

        // Also set the witness of the next step.
        // These may be used in stored expressions and
        // so their witness values need to be known to be able
        // to correctly calculate the intermediate value.
        if let Some((transaction_next, call_next, step_next)) = next {
            self.assign_exec_step_int(
                region,
                offset + height,
                block,
                transaction_next,
                call_next,
                step_next,
            )?;
        }

        self.assign_exec_step_int(region, offset, block, transaction, call, step)
    }

    fn assign_exec_step_int(
        &self,
        region: &mut CachedRegion<'_, '_, F>,
        offset: usize,
        block: &Block<F>,
        transaction: &Transaction,
        call: &Call,
        step: &ExecStep,
    ) -> Result<(), Error> {
        log::trace!("assign_exec_step offset:{} step:{:?}", offset, step);
        self.step
            .assign_exec_step(region, offset, block, transaction, call, step)?;

        macro_rules! assign_exec_step {
            ($gadget:expr) => {
                $gadget.assign_exec_step(region, offset, block, transaction, call, step)?
            };
        }

        match step.execution_state {
            // internal states
            ExecutionState::BeginTx => assign_exec_step!(self.begin_tx_gadget),
            ExecutionState::EndTx => assign_exec_step!(self.end_tx_gadget),
            ExecutionState::EndBlock => assign_exec_step!(self.end_block_gadget),
            // opcode
            ExecutionState::ADD_SUB => assign_exec_step!(self.add_sub_gadget),
            ExecutionState::ADDMOD => assign_exec_step!(self.addmod_gadget),
            ExecutionState::ADDRESS => assign_exec_step!(self.address_gadget),
            ExecutionState::BITWISE => assign_exec_step!(self.bitwise_gadget),
            ExecutionState::BYTE => assign_exec_step!(self.byte_gadget),
            ExecutionState::CALL => assign_exec_step!(self.call_gadget),
            ExecutionState::CALLDATACOPY => assign_exec_step!(self.calldatacopy_gadget),
            ExecutionState::CALLDATALOAD => assign_exec_step!(self.calldataload_gadget),
            ExecutionState::CALLDATASIZE => assign_exec_step!(self.calldatasize_gadget),
            ExecutionState::CALLER => assign_exec_step!(self.caller_gadget),
            ExecutionState::CALLVALUE => assign_exec_step!(self.call_value_gadget),
            ExecutionState::CHAINID => assign_exec_step!(self.chainid_gadget),
            ExecutionState::CODECOPY => assign_exec_step!(self.codecopy_gadget),
            ExecutionState::CODESIZE => assign_exec_step!(self.codesize_gadget),
            ExecutionState::CMP => assign_exec_step!(self.comparator_gadget),
            ExecutionState::DUP => assign_exec_step!(self.dup_gadget),
            ExecutionState::EXTCODEHASH => assign_exec_step!(self.extcodehash_gadget),
            ExecutionState::GAS => assign_exec_step!(self.gas_gadget),
            ExecutionState::GASPRICE => assign_exec_step!(self.gasprice_gadget),
            ExecutionState::ISZERO => assign_exec_step!(self.iszero_gadget),
            ExecutionState::JUMP => assign_exec_step!(self.jump_gadget),
            ExecutionState::JUMPDEST => assign_exec_step!(self.jumpdest_gadget),
            ExecutionState::JUMPI => assign_exec_step!(self.jumpi_gadget),
            ExecutionState::LOG => assign_exec_step!(self.log_gadget),
            ExecutionState::MEMORY => assign_exec_step!(self.memory_gadget),
            ExecutionState::MSIZE => assign_exec_step!(self.msize_gadget),
            ExecutionState::MUL_DIV_MOD => assign_exec_step!(self.mul_div_mod_gadget),
            ExecutionState::MULMOD => assign_exec_step!(self.mulmod_gadget),
            ExecutionState::NOT => assign_exec_step!(self.not_gadget),
            ExecutionState::ORIGIN => assign_exec_step!(self.origin_gadget),
            ExecutionState::PC => assign_exec_step!(self.pc_gadget),
            ExecutionState::POP => assign_exec_step!(self.pop_gadget),
            ExecutionState::PUSH => assign_exec_step!(self.push_gadget),
            ExecutionState::RETURN => assign_exec_step!(self.return_gadget),
            ExecutionState::SCMP => assign_exec_step!(self.signed_comparator_gadget),
            ExecutionState::SDIV_SMOD => assign_exec_step!(self.sdiv_smod_gadget),
            ExecutionState::BLOCKCTXU64 => assign_exec_step!(self.block_ctx_u64_gadget),
            ExecutionState::BLOCKCTXU160 => assign_exec_step!(self.block_ctx_u160_gadget),
            ExecutionState::BLOCKCTXU256 => assign_exec_step!(self.block_ctx_u256_gadget),
            ExecutionState::BLOCKHASH => assign_exec_step!(self.blockhash_gadget),
            ExecutionState::SELFBALANCE => assign_exec_step!(self.selfbalance_gadget),
            // dummy gadgets
            ExecutionState::BALANCE => assign_exec_step!(self.balance_gadget),
            ExecutionState::EXP => assign_exec_step!(self.exp_gadget),
            ExecutionState::SAR => assign_exec_step!(self.sar_gadget),
            ExecutionState::EXTCODESIZE => assign_exec_step!(self.extcodesize_gadget),
            ExecutionState::EXTCODECOPY => assign_exec_step!(self.extcodecopy_gadget),
            ExecutionState::RETURNDATASIZE => assign_exec_step!(self.returndatasize_gadget),
            ExecutionState::RETURNDATACOPY => assign_exec_step!(self.returndatacopy_gadget),
            ExecutionState::CREATE => assign_exec_step!(self.create_gadget),
            ExecutionState::CALLCODE => assign_exec_step!(self.callcode_gadget),
            ExecutionState::DELEGATECALL => assign_exec_step!(self.delegatecall_gadget),
            ExecutionState::CREATE2 => assign_exec_step!(self.create2_gadget),
            ExecutionState::STATICCALL => assign_exec_step!(self.staticcall_gadget),
            ExecutionState::SELFDESTRUCT => assign_exec_step!(self.selfdestruct_gadget),
            // end of dummy gadgets
            ExecutionState::SHA3 => assign_exec_step!(self.sha3_gadget),
            ExecutionState::SHL_SHR => assign_exec_step!(self.shl_shr_gadget),
            ExecutionState::SIGNEXTEND => assign_exec_step!(self.signextend_gadget),
            ExecutionState::SLOAD => assign_exec_step!(self.sload_gadget),
            ExecutionState::SSTORE => assign_exec_step!(self.sstore_gadget),
            ExecutionState::STOP => assign_exec_step!(self.stop_gadget),
            ExecutionState::SWAP => assign_exec_step!(self.swap_gadget),
            // dummy errors
            ExecutionState::ErrorOutOfGasStaticMemoryExpansion => {
                assign_exec_step!(self.error_oog_static_memory_gadget)
            }
            ExecutionState::ErrorOutOfGasConstant => {
                assign_exec_step!(self.error_oog_constant)
            }
            ExecutionState::ErrorOutOfGasDynamicMemoryExpansion => {
                assign_exec_step!(self.error_oog_dynamic_memory_gadget)
            }
            ExecutionState::ErrorOutOfGasLOG => {
                assign_exec_step!(self.error_oog_log)
            }
            ExecutionState::ErrorOutOfGasSLOAD => {
                assign_exec_step!(self.error_oog_sload)
            }
            ExecutionState::ErrorOutOfGasSSTORE => {
                assign_exec_step!(self.error_oog_sstore)
            }
            ExecutionState::ErrorOutOfGasCALL => {
                assign_exec_step!(self.error_oog_call)
            }
            ExecutionState::ErrorOutOfGasMemoryCopy => {
                assign_exec_step!(self.error_oog_memory_copy)
            }
            ExecutionState::ErrorOutOfGasAccountAccess => {
                assign_exec_step!(self.error_oog_account_access)
            }
            ExecutionState::ErrorOutOfGasSHA3 => {
                assign_exec_step!(self.error_oog_sha3)
            }
            ExecutionState::ErrorOutOfGasEXTCODECOPY => {
                assign_exec_step!(self.error_oog_ext_codecopy)
            }
            ExecutionState::ErrorOutOfGasCALLCODE => {
                assign_exec_step!(self.error_oog_call_code)
            }
            ExecutionState::ErrorOutOfGasDELEGATECALL => {
                assign_exec_step!(self.error_oog_delegate_call)
            }
            ExecutionState::ErrorOutOfGasEXP => {
                assign_exec_step!(self.error_oog_exp)
            }
            ExecutionState::ErrorOutOfGasCREATE2 => {
                assign_exec_step!(self.error_oog_create2)
            }
            ExecutionState::ErrorOutOfGasSTATICCALL => {
                assign_exec_step!(self.error_oog_static_call)
            }
            ExecutionState::ErrorOutOfGasSELFDESTRUCT => {
                assign_exec_step!(self.error_oog_self_destruct)
            }

            ExecutionState::ErrorOutOfGasCodeStore => {
                assign_exec_step!(self.error_oog_code_store)
            }
            ExecutionState::ErrorStackOverflow => {
                assign_exec_step!(self.error_stack_overflow)
            }
            ExecutionState::ErrorStackUnderflow => {
                assign_exec_step!(self.error_stack_underflow)
            }
            ExecutionState::ErrorInsufficientBalance => {
                assign_exec_step!(self.error_insufficient_balance)
            }
            ExecutionState::ErrorInvalidJump => {
                assign_exec_step!(self.error_invalid_jump)
            }
            ExecutionState::ErrorWriteProtection => {
                assign_exec_step!(self.error_write_protection)
            }
            ExecutionState::ErrorDepth => {
                assign_exec_step!(self.error_depth)
            }
            ExecutionState::ErrorContractAddressCollision => {
                assign_exec_step!(self.error_contract_address_collision)
            }
            ExecutionState::ErrorInvalidCreationCode => {
                assign_exec_step!(self.error_invalid_creation_code)
            }
            ExecutionState::ErrorReturnDataOutOfBound => {
                assign_exec_step!(self.error_return_data_out_of_bound)
            }

            ExecutionState::ErrorInvalidOpcode => {
                assign_exec_step!(self.invalid_opcode_gadget)
            }

            _ => unimplemented!("unimplemented ExecutionState: {:?}", step.execution_state),
        }

        // Fill in the witness values for stored expressions
        let assigned_stored_expressions = self.assign_stored_expressions(region, offset, step)?;

        Self::check_rw_lookup(&assigned_stored_expressions, step, block);
        Ok(())
    }

    fn assign_stored_expressions(
        &self,
        region: &mut CachedRegion<'_, '_, F>,
        offset: usize,
        step: &ExecStep,
    ) -> Result<Vec<(String, F)>, Error> {
        let mut assigned_stored_expressions = Vec::new();
        for stored_expression in self
            .stored_expressions_map
            .get(&step.execution_state)
            .unwrap_or_else(|| panic!("Execution state unknown: {:?}", step.execution_state))
        {
            let assigned = stored_expression.assign(region, offset)?;
            assigned.value().map(|v| {
                let name = stored_expression.name.clone();
                assigned_stored_expressions.push((name, *v));
            });
        }
        Ok(assigned_stored_expressions)
    }

    fn check_rw_lookup(
        assigned_stored_expressions: &[(String, F)],
        step: &ExecStep,
        block: &Block<F>,
    ) {
        let mut assigned_rw_values = Vec::new();
        // Reversion lookup expressions have different ordering compared to rw table,
        // making it a bit complex to check,
        // so we skip checking reversion lookups.
        for (name, v) in assigned_stored_expressions {
            if name.starts_with("rw lookup ")
                && !name.contains(" with reversion")
                && !v.is_zero_vartime()
                && !assigned_rw_values.contains(&(name.clone(), *v))
            {
                assigned_rw_values.push((name.clone(), *v));
            }
        }

        for (idx, assigned_rw_value) in assigned_rw_values.iter().enumerate() {
            let rw_idx = step.rw_indices[idx];
            let rw = block.rws[rw_idx];
            let table_assignments = rw.table_assignment(block.randomness);
            let rlc = table_assignments.rlc(block.randomness);
            if rlc != assigned_rw_value.1 {
                log::error!(
                    "incorrect rw witness. lookup input name: \"{}\". rw: {:?}, rw index: {:?}, {}th rw of step {:?}",
                    assigned_rw_value.0,
                    rw,
                    rw_idx,
                    idx,
                    step.execution_state);
            }
        }
    }
}<|MERGE_RESOLUTION|>--- conflicted
+++ resolved
@@ -725,42 +725,11 @@
                 let mut offset = 0;
 
                 self.q_step_first.enable(&mut region, offset)?;
-<<<<<<< HEAD
-=======
-                // handle empty block conditions
-                if block.txs.is_empty() {
-                    // if enable padding to fix length in the future, just change `end_row` to
-                    // target length
-                    let num_rows = 2;
-
-                    for i in 0..num_rows {
-                        self.q_usable.enable(&mut region, i)?;
-
-                        for column in iter::empty()
-                            .chain([
-                                self.q_step,
-                                self.num_rows_until_next_step,
-                                self.num_rows_inv,
-                            ])
-                            .chain(self.advices)
-                        {
-                            region
-                                .assign_advice(
                                     || "assign advice rows",
                                     column,
                                     i,
                                     || Value::known(F::zero()),
                                 )
-                                .unwrap();
-                        }
-                    }
-
-                    //adjust q_step_last to 1
-                    self.q_step_last.enable(&mut region, num_rows - 1)?;
-
-                    return Ok(());
-                }
->>>>>>> 2783eba3
 
                 // handle EndBlock
                 let dummy_tx = Transaction {
