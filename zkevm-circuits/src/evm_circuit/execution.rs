use super::util::{CachedRegion, CellManager, StoredExpression};
use crate::{
    evm_circuit::{
        param::{MAX_STEP_HEIGHT, STEP_WIDTH},
        step::{ExecutionState, Step},
        table::{LookupTable, Table},
        util::{
            constraint_builder::{BaseConstraintBuilder, ConstraintBuilder},
            rlc, CellType,
        },
        witness::{Block, Call, ExecStep, Transaction},
    },
    util::Expr,
};
use eth_types::Field;
use halo2_proofs::{
    arithmetic::FieldExt,
    circuit::{Layouter, Region},
    plonk::{Advice, Column, ConstraintSystem, Error, Expression, Selector, VirtualCells},
    poly::Rotation,
};
use std::{collections::HashMap, convert::TryInto, iter};
use strum::IntoEnumIterator;

mod add_sub;
mod addmod;
mod begin_tx;
mod bitwise;
mod block_ctx;
mod byte;
mod call;
mod calldatacopy;
mod calldataload;
mod calldatasize;
mod caller;
mod callvalue;
mod chainid;
mod codecopy;
mod comparator;
mod copy_code_to_memory;
mod copy_to_log;
mod dup;
mod end_block;
mod end_tx;
mod error_oog_static_memory;
mod extcodehash;
mod gas;
mod gasprice;
mod is_zero;
mod jump;
mod jumpdest;
mod jumpi;
mod logs;
mod memory;
mod memory_copy;
mod msize;
mod mul_div_mod;
mod origin;
mod pc;
mod pop;
mod push;
mod selfbalance;
mod signed_comparator;
mod signextend;
mod sload;
mod sstore;
mod stop;
mod swap;

use add_sub::AddSubGadget;
use addmod::AddModGadget;
use begin_tx::BeginTxGadget;
use bitwise::BitwiseGadget;
use block_ctx::{BlockCtxU160Gadget, BlockCtxU256Gadget, BlockCtxU64Gadget};
use byte::ByteGadget;
use call::CallGadget;
use calldatacopy::CallDataCopyGadget;
use calldataload::CallDataLoadGadget;
use calldatasize::CallDataSizeGadget;
use caller::CallerGadget;
use callvalue::CallValueGadget;
use chainid::ChainIdGadget;
use codecopy::CodeCopyGadget;
use comparator::ComparatorGadget;
use copy_code_to_memory::CopyCodeToMemoryGadget;
use copy_to_log::CopyToLogGadget;
use dup::DupGadget;
use end_block::EndBlockGadget;
use end_tx::EndTxGadget;
use error_oog_static_memory::ErrorOOGStaticMemoryGadget;
use extcodehash::ExtcodehashGadget;
use gas::GasGadget;
use gasprice::GasPriceGadget;
use is_zero::IsZeroGadget;
use jump::JumpGadget;
use jumpdest::JumpdestGadget;
use jumpi::JumpiGadget;
use logs::LogGadget;
use memory::MemoryGadget;
use memory_copy::CopyToMemoryGadget;
use msize::MsizeGadget;
use mul_div_mod::MulDivModGadget;
use origin::OriginGadget;
use pc::PcGadget;
use pop::PopGadget;
use push::PushGadget;
use selfbalance::SelfbalanceGadget;
use signed_comparator::SignedComparatorGadget;
use signextend::SignextendGadget;
use sload::SloadGadget;
use sstore::SstoreGadget;
use stop::StopGadget;
use swap::SwapGadget;

pub(crate) trait ExecutionGadget<F: FieldExt> {
    const NAME: &'static str;

    const EXECUTION_STATE: ExecutionState;

    fn configure(cb: &mut ConstraintBuilder<F>) -> Self;

    fn assign_exec_step(
        &self,
        region: &mut CachedRegion<'_, '_, F>,
        offset: usize,
        block: &Block<F>,
        transaction: &Transaction,
        call: &Call,
        step: &ExecStep,
    ) -> Result<(), Error>;
}

#[derive(Clone, Debug)]
pub(crate) struct ExecutionConfig<F> {
    q_usable: Selector,
    q_step: Column<Advice>,
    num_rows_until_next_step: Column<Advice>,
    num_rows_inv: Column<Advice>,
    q_step_first: Selector,
    q_step_last: Selector,
    advices: [Column<Advice>; STEP_WIDTH],
    step: Step<F>,
<<<<<<< HEAD
    presets_map: HashMap<ExecutionState, Vec<Preset<F>>>,
=======
    // internal state gadgets
    height_map: HashMap<ExecutionState, usize>,
    stored_expressions_map: HashMap<ExecutionState, Vec<StoredExpression<F>>>,
>>>>>>> ad66311c
    begin_tx_gadget: BeginTxGadget<F>,
    copy_to_memory_gadget: CopyToMemoryGadget<F>,
    end_block_gadget: EndBlockGadget<F>,
    end_tx_gadget: EndTxGadget<F>,
    // opcode gadgets
    add_sub_gadget: AddSubGadget<F>,
    addmod_gadget: AddModGadget<F>,
    bitwise_gadget: BitwiseGadget<F>,
    byte_gadget: ByteGadget<F>,
    call_gadget: CallGadget<F>,
    call_value_gadget: CallValueGadget<F>,
    calldatacopy_gadget: CallDataCopyGadget<F>,
    calldataload_gadget: CallDataLoadGadget<F>,
    calldatasize_gadget: CallDataSizeGadget<F>,
    caller_gadget: CallerGadget<F>,
    chainid_gadget: ChainIdGadget<F>,
    codecopy_gadget: CodeCopyGadget<F>,
    comparator_gadget: ComparatorGadget<F>,
    copy_code_to_memory_gadget: CopyCodeToMemoryGadget<F>,
    copy_to_log_gadget: CopyToLogGadget<F>,
    dup_gadget: DupGadget<F>,
    extcodehash_gadget: ExtcodehashGadget<F>,
    gas_gadget: GasGadget<F>,
    gasprice_gadget: GasPriceGadget<F>,
    iszero_gadget: IsZeroGadget<F>,
    jump_gadget: JumpGadget<F>,
    jumpdest_gadget: JumpdestGadget<F>,
    jumpi_gadget: JumpiGadget<F>,
    log_gadget: LogGadget<F>,
    memory_gadget: MemoryGadget<F>,
    msize_gadget: MsizeGadget<F>,
    mul_div_mod_gadget: MulDivModGadget<F>,
    origin_gadget: OriginGadget<F>,
    pc_gadget: PcGadget<F>,
    pop_gadget: PopGadget<F>,
    push_gadget: PushGadget<F>,
    selfbalance_gadget: SelfbalanceGadget<F>,
    signed_comparator_gadget: SignedComparatorGadget<F>,
    signextend_gadget: SignextendGadget<F>,
    sload_gadget: SloadGadget<F>,
    sstore_gadget: SstoreGadget<F>,
    stop_gadget: StopGadget<F>,
    swap_gadget: SwapGadget<F>,
    block_ctx_u64_gadget: BlockCtxU64Gadget<F>,
    block_ctx_u160_gadget: BlockCtxU160Gadget<F>,
    block_ctx_u256_gadget: BlockCtxU256Gadget<F>,
    // error gadgets
    error_oog_static_memory_gadget: ErrorOOGStaticMemoryGadget<F>,
}

impl<F: Field> ExecutionConfig<F> {
    #[allow(clippy::too_many_arguments)]
    pub(crate) fn configure(
        meta: &mut ConstraintSystem<F>,
        power_of_randomness: [Expression<F>; 31],
        fixed_table: &dyn LookupTable<F>,
        byte_table: &dyn LookupTable<F>,
        tx_table: &dyn LookupTable<F>,
        rw_table: &dyn LookupTable<F>,
        bytecode_table: &dyn LookupTable<F>,
        block_table: &dyn LookupTable<F>,
    ) -> Self {
        let q_usable = meta.complex_selector();
        let q_step = meta.advice_column();
        let num_rows_until_next_step = meta.advice_column();
        let num_rows_inv = meta.advice_column();
        let q_step_first = meta.complex_selector();
        let q_step_last = meta.complex_selector();
        let advices = [(); STEP_WIDTH].map(|_| meta.advice_column());

        let step_curr = Step::new(meta, advices, 0);
        let mut height_map = HashMap::new();

        meta.create_gate("Constrain execution state", |meta| {
            let q_usable = meta.query_selector(q_usable);
            let q_step = meta.query_advice(q_step, Rotation::cur());
            let q_step_first = meta.query_selector(q_step_first);
            let q_step_last = meta.query_selector(q_step_last);

            // Only one of execution_state should be enabled
            let sum_to_one = (
                "Only one of execution_state should be enabled",
                step_curr
                    .state
                    .execution_state
                    .iter()
                    .fold(1u64.expr(), |acc, cell| acc - cell.expr()),
            );

            // Cells representation for execution_state should be bool.
            let bool_checks = step_curr.state.execution_state.iter().map(|cell| {
                (
                    "Representation for execution_state should be bool",
                    cell.expr() * (1u64.expr() - cell.expr()),
                )
            });

            let _first_step_check = {
                let begin_tx_selector =
                    step_curr.execution_state_selector([ExecutionState::BeginTx]);
                iter::once((
                    "First step should be BeginTx",
                    q_step_first * (1.expr() - begin_tx_selector),
                ))
            };

            let _last_step_check = {
                let end_block_selector =
                    step_curr.execution_state_selector([ExecutionState::EndBlock]);
                iter::once((
                    "Last step should be EndBlock",
                    q_step_last * (1.expr() - end_block_selector),
                ))
            };

            iter::once(sum_to_one)
                .chain(bool_checks)
                .map(move |(name, poly)| (name, q_usable.clone() * q_step.clone() * poly))
            // TODO: Enable these after test of CALLDATACOPY is complete.
            // .chain(first_step_check)
            // .chain(last_step_check)
        });

        meta.create_gate("q_step", |meta| {
            let q_usable = meta.query_selector(q_usable);
            let q_step_first = meta.query_selector(q_step_first);
            let q_step = meta.query_advice(q_step, Rotation::cur());
            let num_rows_left_cur = meta.query_advice(num_rows_until_next_step, Rotation::cur());
            let num_rows_left_next = meta.query_advice(num_rows_until_next_step, Rotation::next());
            let num_rows_left_inverse = meta.query_advice(num_rows_inv, Rotation::cur());

            let mut cb = BaseConstraintBuilder::default();
            // q_step needs to be enabled on the first row
            cb.condition(q_step_first, |cb| {
                cb.require_equal("q_step == 1", q_step.clone(), 1.expr());
            });
            // Except when step is enabled, the step counter needs to decrease by 1
            cb.condition(1.expr() - q_step.clone(), |cb| {
                cb.require_equal(
                    "num_rows_left_cur := num_rows_left_next + 1",
                    num_rows_left_cur.clone(),
                    num_rows_left_next + 1.expr(),
                );
            });
            // Enforce that q_step := num_rows_until_next_step == 0
            let is_zero = 1.expr() - (num_rows_left_cur.clone() * num_rows_left_inverse.clone());
            cb.require_zero(
                "num_rows_left_cur * is_zero == 0",
                num_rows_left_cur * is_zero.clone(),
            );
            cb.require_zero(
                "num_rows_left_inverse * is_zero == 0",
                num_rows_left_inverse * is_zero.clone(),
            );
            cb.require_equal("q_step == is_zero", q_step, is_zero);
            // On each usable row
            cb.gate(q_usable)
        });

        let mut stored_expressions_map = HashMap::new();
        let step_next = Step::new(meta, advices, MAX_STEP_HEIGHT);
        macro_rules! configure_gadget {
            () => {
                Self::configure_gadget(
                    meta,
                    advices,
                    q_usable,
                    q_step,
                    num_rows_until_next_step,
                    q_step_first,
                    q_step_last,
                    &power_of_randomness,
                    &step_curr,
                    &step_next,
                    &mut height_map,
                    &mut stored_expressions_map,
                )
            };
        }

        let cell_manager = step_curr.cell_manager.clone();
        let config = Self {
            q_usable,
            q_step,
            num_rows_until_next_step,
            num_rows_inv,
            q_step_first,
            q_step_last,
<<<<<<< HEAD
=======
            advices,
            // internal states
>>>>>>> ad66311c
            begin_tx_gadget: configure_gadget!(),
            copy_code_to_memory_gadget: configure_gadget!(),
            copy_to_memory_gadget: configure_gadget!(),
            copy_to_log_gadget: configure_gadget!(),
            end_block_gadget: configure_gadget!(),
            end_tx_gadget: configure_gadget!(),
            // opcode gadgets
            add_sub_gadget: configure_gadget!(),
            addmod_gadget: configure_gadget!(),
            bitwise_gadget: configure_gadget!(),
            byte_gadget: configure_gadget!(),
            call_gadget: configure_gadget!(),
            call_value_gadget: configure_gadget!(),
            calldatacopy_gadget: configure_gadget!(),
            calldataload_gadget: configure_gadget!(),
            calldatasize_gadget: configure_gadget!(),
            caller_gadget: configure_gadget!(),
            chainid_gadget: configure_gadget!(),
            codecopy_gadget: configure_gadget!(),
            comparator_gadget: configure_gadget!(),
            dup_gadget: configure_gadget!(),
            extcodehash_gadget: configure_gadget!(),
            gas_gadget: configure_gadget!(),
            gasprice_gadget: configure_gadget!(),
            iszero_gadget: configure_gadget!(),
            jump_gadget: configure_gadget!(),
            jumpdest_gadget: configure_gadget!(),
            jumpi_gadget: configure_gadget!(),
            log_gadget: configure_gadget!(),
            memory_gadget: configure_gadget!(),
            msize_gadget: configure_gadget!(),
            mul_div_mod_gadget: configure_gadget!(),
            origin_gadget: configure_gadget!(),
            pc_gadget: configure_gadget!(),
            pop_gadget: configure_gadget!(),
            push_gadget: configure_gadget!(),
            selfbalance_gadget: configure_gadget!(),
            signed_comparator_gadget: configure_gadget!(),
            signextend_gadget: configure_gadget!(),
            sload_gadget: configure_gadget!(),
            sstore_gadget: configure_gadget!(),
            stop_gadget: configure_gadget!(),
            swap_gadget: configure_gadget!(),
            block_ctx_u64_gadget: configure_gadget!(),
            block_ctx_u160_gadget: configure_gadget!(),
            block_ctx_u256_gadget: configure_gadget!(),
            // error gadgets
            error_oog_static_memory_gadget: configure_gadget!(),

            // step and presets
            step: step_curr,
            height_map,
            stored_expressions_map,
        };

        Self::configure_lookup(
            meta,
            fixed_table,
            byte_table,
            tx_table,
            rw_table,
            bytecode_table,
            block_table,
            &power_of_randomness,
            &cell_manager,
        );

        config
    }

    pub fn get_step_height(&self, execution_state: ExecutionState) -> usize {
        *self
            .height_map
            .get(&execution_state)
            .unwrap_or_else(|| panic!("Execution state unknown: {:?}", execution_state))
    }

    #[allow(clippy::too_many_arguments)]
    fn configure_gadget<G: ExecutionGadget<F>>(
        meta: &mut ConstraintSystem<F>,
        advices: [Column<Advice>; STEP_WIDTH],
        q_usable: Selector,
        q_step: Column<Advice>,
        num_rows_until_next_step: Column<Advice>,
        q_step_first: Selector,
        q_step_last: Selector,
        power_of_randomness: &[Expression<F>; 31],
        step_curr: &Step<F>,
        step_next: &Step<F>,
        height_map: &mut HashMap<ExecutionState, usize>,
        stored_expressions_map: &mut HashMap<ExecutionState, Vec<StoredExpression<F>>>,
    ) -> G {
        // Configure the gadget with the max height first so we can find out the actual
        // height
        let height = {
            let mut cb = ConstraintBuilder::new(
                step_curr.clone(),
                step_next.clone(),
                power_of_randomness,
                G::EXECUTION_STATE,
            );
            G::configure(&mut cb);
            let (_, _, _, height) = cb.build();
            height
        };

        // Now actually configure the gadget with the correct minimal height
        let step_next = &Step::new(meta, advices, height);
        let mut cb = ConstraintBuilder::new(
            step_curr.clone(),
            step_next.clone(),
            power_of_randomness,
            G::EXECUTION_STATE,
        );

        let gadget = G::configure(&mut cb);

        // Enforce the step height for this opcode
        let mut num_rows_until_next_step_next = 0.expr();
        meta.create_gate("query num rows", |meta| {
            num_rows_until_next_step_next =
                meta.query_advice(num_rows_until_next_step, Rotation::next());
            vec![0.expr()]
        });
        cb.require_equal(
            "num_rows_until_next_step_next := height - 1",
            num_rows_until_next_step_next,
            (height - 1).expr(),
        );

        let (constraints, constraints_first_step, stored_expressions, _) = cb.build();
        debug_assert!(
            !height_map.contains_key(&G::EXECUTION_STATE),
            "execution state already configured"
        );
        height_map.insert(G::EXECUTION_STATE, height);
        debug_assert!(
            !stored_expressions_map.contains_key(&G::EXECUTION_STATE),
            "execution state already configured"
        );
        stored_expressions_map.insert(G::EXECUTION_STATE, stored_expressions);

        // Enforce the logic for this opcode
        let q_steps: &dyn Fn(&mut VirtualCells<F>) -> Expression<F> =
            &|meta| meta.query_advice(q_step, Rotation::cur());
        let q_steps_first: &dyn Fn(&mut VirtualCells<F>) -> Expression<F> =
            &|meta| meta.query_selector(q_step_first);
        for (selector, constraints) in [
            (q_steps, constraints),
            (q_steps_first, constraints_first_step),
        ] {
            if !constraints.is_empty() {
                meta.create_gate(G::NAME, |meta| {
                    let q_usable = meta.query_selector(q_usable);
                    let selector = selector(meta);
                    constraints.into_iter().map(move |(name, constraint)| {
                        (name, q_usable.clone() * selector.clone() * constraint)
                    })
                });
            }
        }

        // Enforce the state transitions for this opcode
        meta.create_gate("Constrain state machine transitions", |meta| {
            let q_usable = meta.query_selector(q_usable);
            let q_step = meta.query_advice(q_step, Rotation::cur());
            let q_step_last = meta.query_selector(q_step_last);

            // ExecutionState transition should be correct.
            iter::empty()
                .chain(
                    IntoIterator::into_iter([
                        (
                            "EndTx can only transit to BeginTx or EndBlock",
                            ExecutionState::EndTx,
                            vec![ExecutionState::BeginTx, ExecutionState::EndBlock],
                        ),
                        (
                            "EndBlock can only transit to EndBlock",
                            ExecutionState::EndBlock,
                            vec![ExecutionState::EndBlock],
                        ),
                    ])
                    .filter(move |(_, from, _)| *from == G::EXECUTION_STATE)
                    .map(|(_, _, to)| {
                        1.expr() - step_next.execution_state_selector(to)
                    }),
                )
                .chain(
                    IntoIterator::into_iter([
                        (
                            "Only EndTx can transit to BeginTx",
                            ExecutionState::BeginTx,
                            vec![ExecutionState::EndTx],
                        ),
                        (
                            "Only ExecutionState which halts or BeginTx can transit to EndTx",
                            ExecutionState::EndTx,
                            ExecutionState::iter()
                                .filter(ExecutionState::halts)
                                .chain(iter::once(ExecutionState::BeginTx))
                                .collect(),
                        ),
                        (
                            "Only EndTx or EndBlock can transit to EndBlock",
                            ExecutionState::EndBlock,
                            vec![ExecutionState::EndTx, ExecutionState::EndBlock],
                        ),
                        (
                            "Only ExecutionState which copies memory to memory can transit to CopyToMemory",
                            ExecutionState::CopyToMemory,
                            vec![ExecutionState::CopyToMemory, ExecutionState::CALLDATACOPY],
                        ),
                    ])
                    .filter(move |(_, _, from)| !from.contains(&G::EXECUTION_STATE))
                    .map(|(_, to, _)| {
                        step_next.execution_state_selector([to])
                    }),
                )
                // Accumulate all state transition checks.
                // This can be done because all summed values are enforced to be boolean.
                .reduce(|accum, poly| accum + poly)
                .map(move |poly| {
                        q_usable.clone()
                            * q_step.clone()
                            * (1.expr() - q_step_last.clone())
                            * step_curr.execution_state_selector([G::EXECUTION_STATE])
                            * poly
                })
        });

        gadget
    }

    #[allow(clippy::too_many_arguments)]
    fn configure_lookup(
        meta: &mut ConstraintSystem<F>,
        fixed_table: &dyn LookupTable<F>,
        byte_table: &dyn LookupTable<F>,
        tx_table: &dyn LookupTable<F>,
        rw_table: &dyn LookupTable<F>,
        bytecode_table: &dyn LookupTable<F>,
        block_table: &dyn LookupTable<F>,
        power_of_randomness: &[Expression<F>; 31],
        cell_manager: &CellManager<F>,
    ) {
        for column in cell_manager.columns().iter() {
            if let CellType::Lookup(table) = column.cell_type {
                let name = format!("{:?}", table);
                meta.lookup_any(Box::leak(name.into_boxed_str()), |meta| {
                    let table_expressions = match table {
                        Table::Fixed => fixed_table,
                        Table::Tx => tx_table,
                        Table::Rw => rw_table,
                        Table::Bytecode => bytecode_table,
                        Table::Block => block_table,
                        Table::Byte => byte_table,
                    }
                    .table_exprs(meta);
                    vec![(
                        column.expr(),
                        rlc::expr(&table_expressions, power_of_randomness),
                    )]
                });
            }
        }
    }

    /// Assign block
    /// When exact is enabled, assign exact steps in block without padding for
    /// unit test purpose
    pub fn assign_block(
        &self,
        layouter: &mut impl Layouter<F>,
        block: &Block<F>,
        _exact: bool,
    ) -> Result<(), Error> {
        let power_of_randomness = (1..32)
            .map(|exp| block.randomness.pow(&[exp, 0, 0, 0]))
            .collect::<Vec<F>>()
            .try_into()
            .unwrap();

        layouter.assign_region(
            || "Execution step",
            |mut region| {
                let mut offset = 0;

                self.q_step_first.enable(&mut region, offset)?;

                // Collect all steps
                let mut steps = block
                    .txs
                    .iter()
                    .flat_map(|tx| tx.steps.iter().map(move |step| (tx, step)))
                    .peekable();

                let mut last_height = 0;
                while let Some((transaction, step)) = steps.next() {
                    let call = &transaction.calls[step.call_index];
                    let height = self.get_step_height(step.execution_state);

                    // Assign the step witness
                    self.assign_exec_step(
                        &mut region,
                        offset,
                        block,
                        transaction,
                        call,
                        step,
                        height,
                        steps.peek(),
                        power_of_randomness,
                    )?;

                    // q_step logic
                    for idx in 0..height {
                        let offset = offset + idx;
                        self.q_usable.enable(&mut region, offset)?;
                        region.assign_advice(
                            || "step selector",
                            self.q_step,
                            offset,
                            || Ok(if idx == 0 { F::one() } else { F::zero() }),
                        )?;
                        let value = if idx == 0 {
                            F::zero()
                        } else {
                            F::from((height - idx) as u64)
                        };
                        region.assign_advice(
                            || "step height",
                            self.num_rows_until_next_step,
                            offset,
                            || Ok(value),
                        )?;
                        region.assign_advice(
                            || "step height inv",
                            self.num_rows_inv,
                            offset,
                            || Ok(value.invert().unwrap_or(F::zero())),
                        )?;
                    }

                    offset += height;
                    last_height = height;
                }
                // These are still referenced (but not used) in next rows
                region.assign_advice(
                    || "step height",
                    self.num_rows_until_next_step,
                    offset,
                    || Ok(F::zero()),
                )?;
                region.assign_advice(
                    || "step height inv",
                    self.q_step,
                    offset,
                    || Ok(F::zero()),
                )?;

                // If not exact:
                // TODO: Pad leftover region to the desired capacity
                // TODO: Enable q_step_last
                self.q_step_last.enable(&mut region, offset - last_height)?;

                Ok(())
            },
        )
    }

    #[allow(clippy::too_many_arguments)]
    fn assign_exec_step(
        &self,
        region: &mut Region<'_, F>,
        offset: usize,
        block: &Block<F>,
        transaction: &Transaction,
        call: &Call,
        step: &ExecStep,
        height: usize,
        next: Option<&(&Transaction, &ExecStep)>,
        power_of_randomness: [F; 31],
    ) -> Result<(), Error> {
        // Make the region large enough for the current step and the next step.
        // The next step's next step may also be accessed, so make the region large
        // enough for 3 steps.
        let region = &mut CachedRegion::<'_, '_, F>::new(
            region,
            power_of_randomness,
            STEP_WIDTH,
            MAX_STEP_HEIGHT * 3,
            self.advices[0].index(),
            offset,
        );

        // Also set the witness of the next step.
        // These may be used in stored expressions and
        // so their witness values need to be known to be able
        // to correctly calculate the intermediate value.
        if let Some((transaction_next, step_next)) = next {
            self.assign_exec_step_int(
                region,
                offset + height,
                block,
                transaction_next,
                call,
                step_next,
            )?;
        }

        self.assign_exec_step_int(region, offset, block, transaction, call, step)
    }

    fn assign_exec_step_int(
        &self,
        region: &mut CachedRegion<'_, '_, F>,
        offset: usize,
        block: &Block<F>,
        transaction: &Transaction,
        call: &Call,
        step: &ExecStep,
    ) -> Result<(), Error> {
        log::trace!("assign_exec_step offset:{} step:{:?}", offset, step);
        self.step
            .assign_exec_step(region, offset, block, transaction, call, step)?;

        macro_rules! assign_exec_step {
            ($gadget:expr) => {
                $gadget.assign_exec_step(region, offset, block, transaction, call, step)?
            };
        }

        match step.execution_state {
            // internal states
            ExecutionState::BeginTx => assign_exec_step!(self.begin_tx_gadget),
            ExecutionState::CopyCodeToMemory => assign_exec_step!(self.copy_code_to_memory_gadget),
            ExecutionState::CopyToLog => assign_exec_step!(self.copy_to_log_gadget),
            ExecutionState::CopyToMemory => assign_exec_step!(self.copy_to_memory_gadget),
            ExecutionState::EndTx => assign_exec_step!(self.end_tx_gadget),
            ExecutionState::EndBlock => assign_exec_step!(self.end_block_gadget),
            // opcode
            ExecutionState::ADD_SUB => assign_exec_step!(self.add_sub_gadget),
            ExecutionState::ADDMOD => assign_exec_step!(self.addmod_gadget),
            ExecutionState::BITWISE => assign_exec_step!(self.bitwise_gadget),
            ExecutionState::BYTE => assign_exec_step!(self.byte_gadget),
            ExecutionState::CALL => assign_exec_step!(self.call_gadget),
            ExecutionState::CALLDATACOPY => assign_exec_step!(self.calldatacopy_gadget),
            ExecutionState::CALLDATALOAD => assign_exec_step!(self.calldataload_gadget),
            ExecutionState::CALLDATASIZE => assign_exec_step!(self.calldatasize_gadget),
            ExecutionState::CALLER => assign_exec_step!(self.caller_gadget),
            ExecutionState::CALLVALUE => assign_exec_step!(self.call_value_gadget),
            ExecutionState::CHAINID => assign_exec_step!(self.chainid_gadget),
            ExecutionState::CODECOPY => assign_exec_step!(self.codecopy_gadget),
            ExecutionState::CMP => assign_exec_step!(self.comparator_gadget),
            ExecutionState::DUP => assign_exec_step!(self.dup_gadget),
            ExecutionState::EXTCODEHASH => assign_exec_step!(self.extcodehash_gadget),
            ExecutionState::GAS => assign_exec_step!(self.gas_gadget),
            ExecutionState::GASPRICE => assign_exec_step!(self.gasprice_gadget),
            ExecutionState::ISZERO => assign_exec_step!(self.iszero_gadget),
            ExecutionState::JUMP => assign_exec_step!(self.jump_gadget),
            ExecutionState::JUMPDEST => assign_exec_step!(self.jumpdest_gadget),
            ExecutionState::JUMPI => assign_exec_step!(self.jumpi_gadget),
            ExecutionState::LOG => assign_exec_step!(self.log_gadget),
            ExecutionState::MEMORY => assign_exec_step!(self.memory_gadget),
            ExecutionState::MSIZE => assign_exec_step!(self.msize_gadget),
            ExecutionState::MUL_DIV_MOD => assign_exec_step!(self.mul_div_mod_gadget),
            ExecutionState::ORIGIN => assign_exec_step!(self.origin_gadget),
            ExecutionState::PC => assign_exec_step!(self.pc_gadget),
            ExecutionState::POP => assign_exec_step!(self.pop_gadget),
            ExecutionState::PUSH => assign_exec_step!(self.push_gadget),
            ExecutionState::SCMP => assign_exec_step!(self.signed_comparator_gadget),
            ExecutionState::BLOCKCTXU64 => assign_exec_step!(self.block_ctx_u64_gadget),
            ExecutionState::BLOCKCTXU160 => assign_exec_step!(self.block_ctx_u160_gadget),
            ExecutionState::BLOCKCTXU256 => assign_exec_step!(self.block_ctx_u256_gadget),
            ExecutionState::SELFBALANCE => assign_exec_step!(self.selfbalance_gadget),
            ExecutionState::SIGNEXTEND => assign_exec_step!(self.signextend_gadget),
            ExecutionState::SLOAD => assign_exec_step!(self.sload_gadget),
            ExecutionState::SSTORE => assign_exec_step!(self.sstore_gadget),
            ExecutionState::STOP => assign_exec_step!(self.stop_gadget),
            ExecutionState::SWAP => assign_exec_step!(self.swap_gadget),
            // errors
            ExecutionState::ErrorOutOfGasStaticMemoryExpansion => {
                assign_exec_step!(self.error_oog_static_memory_gadget)
            }
            _ => unimplemented!(),
        }

        // Fill in the witness values for stored expressions
        for stored_expression in self
            .stored_expressions_map
            .get(&step.execution_state)
            .unwrap_or_else(|| panic!("Execution state unknown: {:?}", step.execution_state))
        {
            stored_expression.assign(region, offset)?;
        }

        Ok(())
    }
}<|MERGE_RESOLUTION|>--- conflicted
+++ resolved
@@ -140,13 +140,9 @@
     q_step_last: Selector,
     advices: [Column<Advice>; STEP_WIDTH],
     step: Step<F>,
-<<<<<<< HEAD
-    presets_map: HashMap<ExecutionState, Vec<Preset<F>>>,
-=======
     // internal state gadgets
     height_map: HashMap<ExecutionState, usize>,
     stored_expressions_map: HashMap<ExecutionState, Vec<StoredExpression<F>>>,
->>>>>>> ad66311c
     begin_tx_gadget: BeginTxGadget<F>,
     copy_to_memory_gadget: CopyToMemoryGadget<F>,
     end_block_gadget: EndBlockGadget<F>,
@@ -335,11 +331,8 @@
             num_rows_inv,
             q_step_first,
             q_step_last,
-<<<<<<< HEAD
-=======
             advices,
             // internal states
->>>>>>> ad66311c
             begin_tx_gadget: configure_gadget!(),
             copy_code_to_memory_gadget: configure_gadget!(),
             copy_to_memory_gadget: configure_gadget!(),
