use super::util::{CachedRegion, CellManager, StoredExpression};
use crate::{
    evm_circuit::{
        param::{MAX_STEP_HEIGHT, STEP_WIDTH},
        step::{ExecutionState, Step},
        table::{LookupTable, Table},
        util::{
            constraint_builder::{BaseConstraintBuilder, ConstraintBuilder},
            rlc, CellType,
        },
        witness::{Block, Call, ExecStep, Transaction},
    },
    util::Expr,
};
use eth_types::Field;
use halo2_proofs::{
    arithmetic::FieldExt,
    circuit::{Layouter, Region},
    plonk::{Advice, Column, ConstraintSystem, Error, Expression, Selector, VirtualCells},
    poly::Rotation,
};
use std::{collections::HashMap, convert::TryInto, iter};
use strum::IntoEnumIterator;

mod add_sub;
mod begin_tx;
mod bitwise;
mod block_ctx;
mod byte;
mod call;
mod calldatacopy;
mod calldataload;
mod calldatasize;
mod caller;
mod callvalue;
mod chainid;
mod codecopy;
mod codesize;
mod comparator;
mod copy_code_to_memory;
mod copy_to_log;
mod dummy;
mod dup;
mod end_block;
mod end_tx;
mod error_oog_static_memory;
mod extcodehash;
mod gas;
mod gasprice;
mod is_zero;
mod jump;
mod jumpdest;
mod jumpi;
mod logs;
mod memory;
mod memory_copy;
mod msize;
mod mul_div_mod_shl_shr;
mod origin;
mod pc;
mod pop;
mod push;
mod selfbalance;
mod signed_comparator;
mod signextend;
mod sload;
mod sstore;
mod stop;
mod swap;

use add_sub::AddSubGadget;
use begin_tx::BeginTxGadget;
use bitwise::BitwiseGadget;
use block_ctx::{BlockCtxU160Gadget, BlockCtxU256Gadget, BlockCtxU64Gadget};
use byte::ByteGadget;
use call::CallGadget;
use calldatacopy::CallDataCopyGadget;
use calldataload::CallDataLoadGadget;
use calldatasize::CallDataSizeGadget;
use caller::CallerGadget;
use callvalue::CallValueGadget;
use chainid::ChainIdGadget;
use codecopy::CodeCopyGadget;
use codesize::CodesizeGadget;
use comparator::ComparatorGadget;
use copy_code_to_memory::CopyCodeToMemoryGadget;
use copy_to_log::CopyToLogGadget;
use dummy::DummyGadget;
use dup::DupGadget;
use end_block::EndBlockGadget;
use end_tx::EndTxGadget;
use error_oog_static_memory::ErrorOOGStaticMemoryGadget;
use extcodehash::ExtcodehashGadget;
use gas::GasGadget;
use gasprice::GasPriceGadget;
use is_zero::IsZeroGadget;
use jump::JumpGadget;
use jumpdest::JumpdestGadget;
use jumpi::JumpiGadget;
use logs::LogGadget;
use memory::MemoryGadget;
use memory_copy::CopyToMemoryGadget;
use msize::MsizeGadget;
use mul_div_mod_shl_shr::MulDivModShlShrGadget;
use origin::OriginGadget;
use pc::PcGadget;
use pop::PopGadget;
use push::PushGadget;
use selfbalance::SelfbalanceGadget;
use signed_comparator::SignedComparatorGadget;
use signextend::SignextendGadget;
use sload::SloadGadget;
use sstore::SstoreGadget;
use stop::StopGadget;
use swap::SwapGadget;

pub(crate) trait ExecutionGadget<F: FieldExt> {
    const NAME: &'static str;

    const EXECUTION_STATE: ExecutionState;

    fn configure(cb: &mut ConstraintBuilder<F>) -> Self;

    fn assign_exec_step(
        &self,
        region: &mut CachedRegion<'_, '_, F>,
        offset: usize,
        block: &Block<F>,
        transaction: &Transaction,
        call: &Call,
        step: &ExecStep,
    ) -> Result<(), Error>;
}

#[derive(Clone, Debug)]
pub(crate) struct ExecutionConfig<F> {
    q_usable: Selector,
    q_step: Column<Advice>,
    num_rows_until_next_step: Column<Advice>,
    num_rows_inv: Column<Advice>,
    q_step_first: Selector,
    q_step_last: Selector,
    advices: [Column<Advice>; STEP_WIDTH],
    step: Step<F>,
    // internal state gadgets
    height_map: HashMap<ExecutionState, usize>,
    stored_expressions_map: HashMap<ExecutionState, Vec<StoredExpression<F>>>,
    begin_tx_gadget: BeginTxGadget<F>,
    copy_to_memory_gadget: CopyToMemoryGadget<F>,
    end_block_gadget: EndBlockGadget<F>,
    end_tx_gadget: EndTxGadget<F>,
    // opcode gadgets
    add_sub_gadget: AddSubGadget<F>,
    bitwise_gadget: BitwiseGadget<F>,
    byte_gadget: ByteGadget<F>,
    call_gadget: CallGadget<F>,
    call_value_gadget: CallValueGadget<F>,
    calldatacopy_gadget: CallDataCopyGadget<F>,
    calldataload_gadget: CallDataLoadGadget<F>,
    calldatasize_gadget: CallDataSizeGadget<F>,
    caller_gadget: CallerGadget<F>,
    chainid_gadget: ChainIdGadget<F>,
    codecopy_gadget: CodeCopyGadget<F>,
    codesize_gadget: CodesizeGadget<F>,
    comparator_gadget: ComparatorGadget<F>,
    copy_code_to_memory_gadget: CopyCodeToMemoryGadget<F>,
    copy_to_log_gadget: CopyToLogGadget<F>,
    dup_gadget: DupGadget<F>,
    extcodehash_gadget: ExtcodehashGadget<F>,
    gas_gadget: GasGadget<F>,
    gasprice_gadget: GasPriceGadget<F>,
    iszero_gadget: IsZeroGadget<F>,
    jump_gadget: JumpGadget<F>,
    jumpdest_gadget: JumpdestGadget<F>,
    jumpi_gadget: JumpiGadget<F>,
    log_gadget: LogGadget<F>,
    memory_gadget: MemoryGadget<F>,
    msize_gadget: MsizeGadget<F>,
    mul_div_mod_shl_shr_gadget: MulDivModShlShrGadget<F>,
    origin_gadget: OriginGadget<F>,
    pc_gadget: PcGadget<F>,
    pop_gadget: PopGadget<F>,
    push_gadget: PushGadget<F>,
    selfbalance_gadget: SelfbalanceGadget<F>,
<<<<<<< HEAD
=======
    shr_gadget: ShrGadget<F>,
    sha3_gadget: DummyGadget<F, 2, 1, { ExecutionState::SHA3 }>,
>>>>>>> 948a9039
    signed_comparator_gadget: SignedComparatorGadget<F>,
    signextend_gadget: SignextendGadget<F>,
    sload_gadget: SloadGadget<F>,
    sstore_gadget: SstoreGadget<F>,
    stop_gadget: StopGadget<F>,
    swap_gadget: SwapGadget<F>,
    block_ctx_u64_gadget: BlockCtxU64Gadget<F>,
    block_ctx_u160_gadget: BlockCtxU160Gadget<F>,
    block_ctx_u256_gadget: BlockCtxU256Gadget<F>,
    // error gadgets
    error_oog_static_memory_gadget: ErrorOOGStaticMemoryGadget<F>,
}

impl<F: Field> ExecutionConfig<F> {
    #[allow(clippy::too_many_arguments)]
    pub(crate) fn configure(
        meta: &mut ConstraintSystem<F>,
        power_of_randomness: [Expression<F>; 31],
        fixed_table: &dyn LookupTable<F>,
        byte_table: &dyn LookupTable<F>,
        tx_table: &dyn LookupTable<F>,
        rw_table: &dyn LookupTable<F>,
        bytecode_table: &dyn LookupTable<F>,
        block_table: &dyn LookupTable<F>,
    ) -> Self {
        let q_usable = meta.complex_selector();
        let q_step = meta.advice_column();
        let num_rows_until_next_step = meta.advice_column();
        let num_rows_inv = meta.advice_column();
        let q_step_first = meta.complex_selector();
        let q_step_last = meta.complex_selector();
        let advices = [(); STEP_WIDTH].map(|_| meta.advice_column());

        let step_curr = Step::new(meta, advices, 0);
        let mut height_map = HashMap::new();

        meta.create_gate("Constrain execution state", |meta| {
            let q_usable = meta.query_selector(q_usable);
            let q_step = meta.query_advice(q_step, Rotation::cur());
            let q_step_first = meta.query_selector(q_step_first);
            let q_step_last = meta.query_selector(q_step_last);

            // Only one of execution_state should be enabled
            let sum_to_one = (
                "Only one of execution_state should be enabled",
                step_curr
                    .state
                    .execution_state
                    .iter()
                    .fold(1u64.expr(), |acc, cell| acc - cell.expr()),
            );

            // Cells representation for execution_state should be bool.
            let bool_checks = step_curr.state.execution_state.iter().map(|cell| {
                (
                    "Representation for execution_state should be bool",
                    cell.expr() * (1u64.expr() - cell.expr()),
                )
            });

            let _first_step_check = {
                let begin_tx_selector =
                    step_curr.execution_state_selector([ExecutionState::BeginTx]);
                iter::once((
                    "First step should be BeginTx",
                    q_step_first * (1.expr() - begin_tx_selector),
                ))
            };

            let _last_step_check = {
                let end_block_selector =
                    step_curr.execution_state_selector([ExecutionState::EndBlock]);
                iter::once((
                    "Last step should be EndBlock",
                    q_step_last * (1.expr() - end_block_selector),
                ))
            };

            iter::once(sum_to_one)
                .chain(bool_checks)
                .map(move |(name, poly)| (name, q_usable.clone() * q_step.clone() * poly))
            // TODO: Enable these after test of CALLDATACOPY is complete.
            // .chain(first_step_check)
            // .chain(last_step_check)
        });

        meta.create_gate("q_step", |meta| {
            let q_usable = meta.query_selector(q_usable);
            let q_step_first = meta.query_selector(q_step_first);
            let q_step = meta.query_advice(q_step, Rotation::cur());
            let num_rows_left_cur = meta.query_advice(num_rows_until_next_step, Rotation::cur());
            let num_rows_left_next = meta.query_advice(num_rows_until_next_step, Rotation::next());
            let num_rows_left_inverse = meta.query_advice(num_rows_inv, Rotation::cur());

            let mut cb = BaseConstraintBuilder::default();
            // q_step needs to be enabled on the first row
            cb.condition(q_step_first, |cb| {
                cb.require_equal("q_step == 1", q_step.clone(), 1.expr());
            });
            // Except when step is enabled, the step counter needs to decrease by 1
            cb.condition(1.expr() - q_step.clone(), |cb| {
                cb.require_equal(
                    "num_rows_left_cur := num_rows_left_next + 1",
                    num_rows_left_cur.clone(),
                    num_rows_left_next + 1.expr(),
                );
            });
            // Enforce that q_step := num_rows_until_next_step == 0
            let is_zero = 1.expr() - (num_rows_left_cur.clone() * num_rows_left_inverse.clone());
            cb.require_zero(
                "num_rows_left_cur * is_zero == 0",
                num_rows_left_cur * is_zero.clone(),
            );
            cb.require_zero(
                "num_rows_left_inverse * is_zero == 0",
                num_rows_left_inverse * is_zero.clone(),
            );
            cb.require_equal("q_step == is_zero", q_step, is_zero);
            // On each usable row
            cb.gate(q_usable)
        });

        let mut stored_expressions_map = HashMap::new();
        let step_next = Step::new(meta, advices, MAX_STEP_HEIGHT);
        macro_rules! configure_gadget {
            () => {
                Self::configure_gadget(
                    meta,
                    advices,
                    q_usable,
                    q_step,
                    num_rows_until_next_step,
                    q_step_first,
                    q_step_last,
                    &power_of_randomness,
                    &step_curr,
                    &step_next,
                    &mut height_map,
                    &mut stored_expressions_map,
                )
            };
        }

        let cell_manager = step_curr.cell_manager.clone();
        let config = Self {
            q_usable,
            q_step,
            num_rows_until_next_step,
            num_rows_inv,
            q_step_first,
            q_step_last,
            advices,
            // internal states
            begin_tx_gadget: configure_gadget!(),
            copy_code_to_memory_gadget: configure_gadget!(),
            copy_to_memory_gadget: configure_gadget!(),
            copy_to_log_gadget: configure_gadget!(),
            end_block_gadget: configure_gadget!(),
            end_tx_gadget: configure_gadget!(),
            // opcode gadgets
            add_sub_gadget: configure_gadget!(),
            bitwise_gadget: configure_gadget!(),
            byte_gadget: configure_gadget!(),
            call_gadget: configure_gadget!(),
            call_value_gadget: configure_gadget!(),
            calldatacopy_gadget: configure_gadget!(),
            calldataload_gadget: configure_gadget!(),
            calldatasize_gadget: configure_gadget!(),
            caller_gadget: configure_gadget!(),
            chainid_gadget: configure_gadget!(),
            codecopy_gadget: configure_gadget!(),
            codesize_gadget: configure_gadget!(),
            comparator_gadget: configure_gadget!(),
            dup_gadget: configure_gadget!(),
            extcodehash_gadget: configure_gadget!(),
            gas_gadget: configure_gadget!(),
            gasprice_gadget: configure_gadget!(),
            iszero_gadget: configure_gadget!(),
            jump_gadget: configure_gadget!(),
            jumpdest_gadget: configure_gadget!(),
            jumpi_gadget: configure_gadget!(),
            log_gadget: configure_gadget!(),
            memory_gadget: configure_gadget!(),
            msize_gadget: configure_gadget!(),
            mul_div_mod_shl_shr_gadget: configure_gadget!(),
            origin_gadget: configure_gadget!(),
            pc_gadget: configure_gadget!(),
            pop_gadget: configure_gadget!(),
            push_gadget: configure_gadget!(),
            selfbalance_gadget: configure_gadget!(),
<<<<<<< HEAD
=======
            sha3_gadget: configure_gadget!(),
            shr_gadget: configure_gadget!(),
>>>>>>> 948a9039
            signed_comparator_gadget: configure_gadget!(),
            signextend_gadget: configure_gadget!(),
            sload_gadget: configure_gadget!(),
            sstore_gadget: configure_gadget!(),
            stop_gadget: configure_gadget!(),
            swap_gadget: configure_gadget!(),
            block_ctx_u64_gadget: configure_gadget!(),
            block_ctx_u160_gadget: configure_gadget!(),
            block_ctx_u256_gadget: configure_gadget!(),
            // error gadgets
            error_oog_static_memory_gadget: configure_gadget!(),

            // step and presets
            step: step_curr,
            height_map,
            stored_expressions_map,
        };

        Self::configure_lookup(
            meta,
            fixed_table,
            byte_table,
            tx_table,
            rw_table,
            bytecode_table,
            block_table,
            &power_of_randomness,
            &cell_manager,
        );

        config
    }

    pub fn get_step_height(&self, execution_state: ExecutionState) -> usize {
        *self
            .height_map
            .get(&execution_state)
            .unwrap_or_else(|| panic!("Execution state unknown: {:?}", execution_state))
    }

    #[allow(clippy::too_many_arguments)]
    fn configure_gadget<G: ExecutionGadget<F>>(
        meta: &mut ConstraintSystem<F>,
        advices: [Column<Advice>; STEP_WIDTH],
        q_usable: Selector,
        q_step: Column<Advice>,
        num_rows_until_next_step: Column<Advice>,
        q_step_first: Selector,
        q_step_last: Selector,
        power_of_randomness: &[Expression<F>; 31],
        step_curr: &Step<F>,
        step_next: &Step<F>,
        height_map: &mut HashMap<ExecutionState, usize>,
        stored_expressions_map: &mut HashMap<ExecutionState, Vec<StoredExpression<F>>>,
    ) -> G {
        // Configure the gadget with the max height first so we can find out the actual
        // height
        let height = {
            let mut cb = ConstraintBuilder::new(
                step_curr.clone(),
                step_next.clone(),
                power_of_randomness,
                G::EXECUTION_STATE,
            );
            G::configure(&mut cb);
            let (_, _, _, height) = cb.build();
            height
        };

        // Now actually configure the gadget with the correct minimal height
        let step_next = &Step::new(meta, advices, height);
        let mut cb = ConstraintBuilder::new(
            step_curr.clone(),
            step_next.clone(),
            power_of_randomness,
            G::EXECUTION_STATE,
        );

        let gadget = G::configure(&mut cb);

        // Enforce the step height for this opcode
        let mut num_rows_until_next_step_next = 0.expr();
        meta.create_gate("query num rows", |meta| {
            num_rows_until_next_step_next =
                meta.query_advice(num_rows_until_next_step, Rotation::next());
            vec![0.expr()]
        });
        cb.require_equal(
            "num_rows_until_next_step_next := height - 1",
            num_rows_until_next_step_next,
            (height - 1).expr(),
        );

        let (constraints, constraints_first_step, stored_expressions, _) = cb.build();
        debug_assert!(
            !height_map.contains_key(&G::EXECUTION_STATE),
            "execution state already configured"
        );
        height_map.insert(G::EXECUTION_STATE, height);
        debug_assert!(
            !stored_expressions_map.contains_key(&G::EXECUTION_STATE),
            "execution state already configured"
        );
        stored_expressions_map.insert(G::EXECUTION_STATE, stored_expressions);

        // Enforce the logic for this opcode
        let q_steps: &dyn Fn(&mut VirtualCells<F>) -> Expression<F> =
            &|meta| meta.query_advice(q_step, Rotation::cur());
        let q_steps_first: &dyn Fn(&mut VirtualCells<F>) -> Expression<F> =
            &|meta| meta.query_selector(q_step_first);
        for (selector, constraints) in [
            (q_steps, constraints),
            (q_steps_first, constraints_first_step),
        ] {
            if !constraints.is_empty() {
                meta.create_gate(G::NAME, |meta| {
                    let q_usable = meta.query_selector(q_usable);
                    let selector = selector(meta);
                    constraints.into_iter().map(move |(name, constraint)| {
                        (name, q_usable.clone() * selector.clone() * constraint)
                    })
                });
            }
        }

        // Enforce the state transitions for this opcode
        meta.create_gate("Constrain state machine transitions", |meta| {
            let q_usable = meta.query_selector(q_usable);
            let q_step = meta.query_advice(q_step, Rotation::cur());
            let q_step_last = meta.query_selector(q_step_last);

            // ExecutionState transition should be correct.
            iter::empty()
                .chain(
                    IntoIterator::into_iter([
                        (
                            "EndTx can only transit to BeginTx or EndBlock",
                            ExecutionState::EndTx,
                            vec![ExecutionState::BeginTx, ExecutionState::EndBlock],
                        ),
                        (
                            "EndBlock can only transit to EndBlock",
                            ExecutionState::EndBlock,
                            vec![ExecutionState::EndBlock],
                        ),
                    ])
                    .filter(move |(_, from, _)| *from == G::EXECUTION_STATE)
                    .map(|(_, _, to)| {
                        1.expr() - step_next.execution_state_selector(to)
                    }),
                )
                .chain(
                    IntoIterator::into_iter([
                        (
                            "Only EndTx can transit to BeginTx",
                            ExecutionState::BeginTx,
                            vec![ExecutionState::EndTx],
                        ),
                        (
                            "Only ExecutionState which halts or BeginTx can transit to EndTx",
                            ExecutionState::EndTx,
                            ExecutionState::iter()
                                .filter(ExecutionState::halts)
                                .chain(iter::once(ExecutionState::BeginTx))
                                .collect(),
                        ),
                        (
                            "Only EndTx or EndBlock can transit to EndBlock",
                            ExecutionState::EndBlock,
                            vec![ExecutionState::EndTx, ExecutionState::EndBlock],
                        ),
                        (
                            "Only ExecutionState which copies memory to memory can transit to CopyToMemory",
                            ExecutionState::CopyToMemory,
                            vec![ExecutionState::CopyToMemory, ExecutionState::CALLDATACOPY],
                        ),
                    ])
                    .filter(move |(_, _, from)| !from.contains(&G::EXECUTION_STATE))
                    .map(|(_, to, _)| {
                        step_next.execution_state_selector([to])
                    }),
                )
                // Accumulate all state transition checks.
                // This can be done because all summed values are enforced to be boolean.
                .reduce(|accum, poly| accum + poly)
                .map(move |poly| {
                        q_usable.clone()
                            * q_step.clone()
                            * (1.expr() - q_step_last.clone())
                            * step_curr.execution_state_selector([G::EXECUTION_STATE])
                            * poly
                })
        });

        gadget
    }

    #[allow(clippy::too_many_arguments)]
    fn configure_lookup(
        meta: &mut ConstraintSystem<F>,
        fixed_table: &dyn LookupTable<F>,
        byte_table: &dyn LookupTable<F>,
        tx_table: &dyn LookupTable<F>,
        rw_table: &dyn LookupTable<F>,
        bytecode_table: &dyn LookupTable<F>,
        block_table: &dyn LookupTable<F>,
        power_of_randomness: &[Expression<F>; 31],
        cell_manager: &CellManager<F>,
    ) {
        for column in cell_manager.columns().iter() {
            if let CellType::Lookup(table) = column.cell_type {
                let name = format!("{:?}", table);
                meta.lookup_any(Box::leak(name.into_boxed_str()), |meta| {
                    let table_expressions = match table {
                        Table::Fixed => fixed_table,
                        Table::Tx => tx_table,
                        Table::Rw => rw_table,
                        Table::Bytecode => bytecode_table,
                        Table::Block => block_table,
                        Table::Byte => byte_table,
                    }
                    .table_exprs(meta);
                    vec![(
                        column.expr(),
                        rlc::expr(&table_expressions, power_of_randomness),
                    )]
                });
            }
        }
    }

    /// Assign block
    /// When exact is enabled, assign exact steps in block without padding for
    /// unit test purpose
    pub fn assign_block(
        &self,
        layouter: &mut impl Layouter<F>,
        block: &Block<F>,
        _exact: bool,
    ) -> Result<(), Error> {
        let power_of_randomness = (1..32)
            .map(|exp| block.randomness.pow(&[exp, 0, 0, 0]))
            .collect::<Vec<F>>()
            .try_into()
            .unwrap();

        layouter.assign_region(
            || "Execution step",
            |mut region| {
                let mut offset = 0;

                self.q_step_first.enable(&mut region, offset)?;

                // Collect all steps
                let mut steps = block
                    .txs
                    .iter()
                    .flat_map(|tx| tx.steps.iter().map(move |step| (tx, step)))
                    .peekable();

                let mut last_height = 0;
                while let Some((transaction, step)) = steps.next() {
                    let call = &transaction.calls[step.call_index];
                    let height = self.get_step_height(step.execution_state);

                    // Assign the step witness
                    self.assign_exec_step(
                        &mut region,
                        offset,
                        block,
                        transaction,
                        call,
                        step,
                        height,
                        steps.peek(),
                        power_of_randomness,
                    )?;

                    // q_step logic
                    for idx in 0..height {
                        let offset = offset + idx;
                        self.q_usable.enable(&mut region, offset)?;
                        region.assign_advice(
                            || "step selector",
                            self.q_step,
                            offset,
                            || Ok(if idx == 0 { F::one() } else { F::zero() }),
                        )?;
                        let value = if idx == 0 {
                            F::zero()
                        } else {
                            F::from((height - idx) as u64)
                        };
                        region.assign_advice(
                            || "step height",
                            self.num_rows_until_next_step,
                            offset,
                            || Ok(value),
                        )?;
                        region.assign_advice(
                            || "step height inv",
                            self.num_rows_inv,
                            offset,
                            || Ok(value.invert().unwrap_or(F::zero())),
                        )?;
                    }

                    offset += height;
                    last_height = height;
                }
                // These are still referenced (but not used) in next rows
                region.assign_advice(
                    || "step height",
                    self.num_rows_until_next_step,
                    offset,
                    || Ok(F::zero()),
                )?;
                region.assign_advice(
                    || "step height inv",
                    self.q_step,
                    offset,
                    || Ok(F::zero()),
                )?;

                // If not exact:
                // TODO: Pad leftover region to the desired capacity
                // TODO: Enable q_step_last
                self.q_step_last.enable(&mut region, offset - last_height)?;

                Ok(())
            },
        )
    }

    #[allow(clippy::too_many_arguments)]
    fn assign_exec_step(
        &self,
        region: &mut Region<'_, F>,
        offset: usize,
        block: &Block<F>,
        transaction: &Transaction,
        call: &Call,
        step: &ExecStep,
        height: usize,
        next: Option<&(&Transaction, &ExecStep)>,
        power_of_randomness: [F; 31],
    ) -> Result<(), Error> {
        // Make the region large enough for the current step and the next step.
        // The next step's next step may also be accessed, so make the region large
        // enough for 3 steps.
        let region = &mut CachedRegion::<'_, '_, F>::new(
            region,
            power_of_randomness,
            STEP_WIDTH,
            MAX_STEP_HEIGHT * 3,
            self.advices[0].index(),
            offset,
        );

        // Also set the witness of the next step.
        // These may be used in stored expressions and
        // so their witness values need to be known to be able
        // to correctly calculate the intermediate value.
        if let Some((transaction_next, step_next)) = next {
            self.assign_exec_step_int(
                region,
                offset + height,
                block,
                transaction_next,
                call,
                step_next,
            )?;
        }

        self.assign_exec_step_int(region, offset, block, transaction, call, step)
    }

    fn assign_exec_step_int(
        &self,
        region: &mut CachedRegion<'_, '_, F>,
        offset: usize,
        block: &Block<F>,
        transaction: &Transaction,
        call: &Call,
        step: &ExecStep,
    ) -> Result<(), Error> {
        log::trace!("assign_exec_step offset:{} step:{:?}", offset, step);
        self.step
            .assign_exec_step(region, offset, block, transaction, call, step)?;

        macro_rules! assign_exec_step {
            ($gadget:expr) => {
                $gadget.assign_exec_step(region, offset, block, transaction, call, step)?
            };
        }

        match step.execution_state {
            // internal states
            ExecutionState::BeginTx => assign_exec_step!(self.begin_tx_gadget),
            ExecutionState::CopyCodeToMemory => assign_exec_step!(self.copy_code_to_memory_gadget),
            ExecutionState::CopyToLog => assign_exec_step!(self.copy_to_log_gadget),
            ExecutionState::CopyToMemory => assign_exec_step!(self.copy_to_memory_gadget),
            ExecutionState::EndTx => assign_exec_step!(self.end_tx_gadget),
            ExecutionState::EndBlock => assign_exec_step!(self.end_block_gadget),
            // opcode
            ExecutionState::ADD_SUB => assign_exec_step!(self.add_sub_gadget),
            ExecutionState::BITWISE => assign_exec_step!(self.bitwise_gadget),
            ExecutionState::BYTE => assign_exec_step!(self.byte_gadget),
            ExecutionState::CALL => assign_exec_step!(self.call_gadget),
            ExecutionState::CALLDATACOPY => assign_exec_step!(self.calldatacopy_gadget),
            ExecutionState::CALLDATALOAD => assign_exec_step!(self.calldataload_gadget),
            ExecutionState::CALLDATASIZE => assign_exec_step!(self.calldatasize_gadget),
            ExecutionState::CALLER => assign_exec_step!(self.caller_gadget),
            ExecutionState::CALLVALUE => assign_exec_step!(self.call_value_gadget),
            ExecutionState::CHAINID => assign_exec_step!(self.chainid_gadget),
            ExecutionState::CODECOPY => assign_exec_step!(self.codecopy_gadget),
            ExecutionState::CODESIZE => assign_exec_step!(self.codesize_gadget),
            ExecutionState::CMP => assign_exec_step!(self.comparator_gadget),
            ExecutionState::DUP => assign_exec_step!(self.dup_gadget),
            ExecutionState::EXTCODEHASH => assign_exec_step!(self.extcodehash_gadget),
            ExecutionState::GAS => assign_exec_step!(self.gas_gadget),
            ExecutionState::GASPRICE => assign_exec_step!(self.gasprice_gadget),
            ExecutionState::ISZERO => assign_exec_step!(self.iszero_gadget),
            ExecutionState::JUMP => assign_exec_step!(self.jump_gadget),
            ExecutionState::JUMPDEST => assign_exec_step!(self.jumpdest_gadget),
            ExecutionState::JUMPI => assign_exec_step!(self.jumpi_gadget),
            ExecutionState::LOG => assign_exec_step!(self.log_gadget),
            ExecutionState::MEMORY => assign_exec_step!(self.memory_gadget),
            ExecutionState::MSIZE => assign_exec_step!(self.msize_gadget),
            ExecutionState::MUL_DIV_MOD_SHL_SHR => {
                assign_exec_step!(self.mul_div_mod_shl_shr_gadget)
            }
            ExecutionState::ORIGIN => assign_exec_step!(self.origin_gadget),
            ExecutionState::PC => assign_exec_step!(self.pc_gadget),
            ExecutionState::POP => assign_exec_step!(self.pop_gadget),
            ExecutionState::PUSH => assign_exec_step!(self.push_gadget),
            ExecutionState::SCMP => assign_exec_step!(self.signed_comparator_gadget),
            ExecutionState::BLOCKCTXU64 => assign_exec_step!(self.block_ctx_u64_gadget),
            ExecutionState::BLOCKCTXU160 => assign_exec_step!(self.block_ctx_u160_gadget),
            ExecutionState::BLOCKCTXU256 => assign_exec_step!(self.block_ctx_u256_gadget),
            ExecutionState::SELFBALANCE => assign_exec_step!(self.selfbalance_gadget),
<<<<<<< HEAD
=======
            ExecutionState::SHA3 => assign_exec_step!(self.sha3_gadget),
            ExecutionState::SHR => assign_exec_step!(self.shr_gadget),
>>>>>>> 948a9039
            ExecutionState::SIGNEXTEND => assign_exec_step!(self.signextend_gadget),
            ExecutionState::SLOAD => assign_exec_step!(self.sload_gadget),
            ExecutionState::SSTORE => assign_exec_step!(self.sstore_gadget),
            ExecutionState::STOP => assign_exec_step!(self.stop_gadget),
            ExecutionState::SWAP => assign_exec_step!(self.swap_gadget),
            // errors
            ExecutionState::ErrorOutOfGasStaticMemoryExpansion => {
                assign_exec_step!(self.error_oog_static_memory_gadget)
            }
            _ => unimplemented!(),
        }

        // Fill in the witness values for stored expressions
        for stored_expression in self
            .stored_expressions_map
            .get(&step.execution_state)
            .unwrap_or_else(|| panic!("Execution state unknown: {:?}", step.execution_state))
        {
            stored_expression.assign(region, offset)?;
        }

        Ok(())
    }
}<|MERGE_RESOLUTION|>--- conflicted
+++ resolved
@@ -182,11 +182,7 @@
     pop_gadget: PopGadget<F>,
     push_gadget: PushGadget<F>,
     selfbalance_gadget: SelfbalanceGadget<F>,
-<<<<<<< HEAD
-=======
-    shr_gadget: ShrGadget<F>,
     sha3_gadget: DummyGadget<F, 2, 1, { ExecutionState::SHA3 }>,
->>>>>>> 948a9039
     signed_comparator_gadget: SignedComparatorGadget<F>,
     signextend_gadget: SignextendGadget<F>,
     sload_gadget: SloadGadget<F>,
@@ -377,11 +373,7 @@
             pop_gadget: configure_gadget!(),
             push_gadget: configure_gadget!(),
             selfbalance_gadget: configure_gadget!(),
-<<<<<<< HEAD
-=======
             sha3_gadget: configure_gadget!(),
-            shr_gadget: configure_gadget!(),
->>>>>>> 948a9039
             signed_comparator_gadget: configure_gadget!(),
             signextend_gadget: configure_gadget!(),
             sload_gadget: configure_gadget!(),
@@ -823,11 +815,7 @@
             ExecutionState::BLOCKCTXU160 => assign_exec_step!(self.block_ctx_u160_gadget),
             ExecutionState::BLOCKCTXU256 => assign_exec_step!(self.block_ctx_u256_gadget),
             ExecutionState::SELFBALANCE => assign_exec_step!(self.selfbalance_gadget),
-<<<<<<< HEAD
-=======
             ExecutionState::SHA3 => assign_exec_step!(self.sha3_gadget),
-            ExecutionState::SHR => assign_exec_step!(self.shr_gadget),
->>>>>>> 948a9039
             ExecutionState::SIGNEXTEND => assign_exec_step!(self.signextend_gadget),
             ExecutionState::SLOAD => assign_exec_step!(self.sload_gadget),
             ExecutionState::SSTORE => assign_exec_step!(self.sstore_gadget),
