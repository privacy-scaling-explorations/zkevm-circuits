--- conflicted
+++ resolved
@@ -337,12 +337,8 @@
     error_invalid_creation_code: Box<ErrorInvalidCreationCodeGadget<F>>,
     error_precompile_failed: Box<ErrorPrecompileFailedGadget<F>>,
     error_return_data_out_of_bound: Box<ErrorReturnDataOutOfBoundGadget<F>>,
-<<<<<<< HEAD
-    // precompile calls
     precompile_identity_gadget: Box<IdentityGadget<F>>,
-=======
     invalid_tx: Box<InvalidTxGadget<F>>,
->>>>>>> 66788d79
 }
 
 impl<F: Field> ExecutionConfig<F> {
