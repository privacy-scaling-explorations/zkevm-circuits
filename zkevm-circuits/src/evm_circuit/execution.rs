--- conflicted
+++ resolved
@@ -74,14 +74,10 @@
 mod pc;
 mod pop;
 mod push;
-<<<<<<< HEAD
-mod r#return;
-mod sar;
-=======
 mod return_revert;
 mod returndatacopy;
 mod returndatasize;
->>>>>>> b2358b4c
+mod sar;
 mod sdiv_smod;
 mod selfbalance;
 mod sha3;
@@ -139,14 +135,10 @@
 use pc::PcGadget;
 use pop::PopGadget;
 use push::PushGadget;
-<<<<<<< HEAD
-use r#return::ReturnGadget;
-use sar::SarGadget;
-=======
 use return_revert::ReturnRevertGadget;
 use returndatacopy::ReturnDataCopyGadget;
 use returndatasize::ReturnDataSizeGadget;
->>>>>>> b2358b4c
+use sar::SarGadget;
 use sdiv_smod::SignedDivModGadget;
 use selfbalance::SelfbalanceGadget;
 use shl_shr::ShlShrGadget;
@@ -236,22 +228,12 @@
     pc_gadget: PcGadget<F>,
     pop_gadget: PopGadget<F>,
     push_gadget: PushGadget<F>,
-<<<<<<< HEAD
-    return_gadget: ReturnGadget<F>,
+    return_revert_gadget: ReturnRevertGadget<F>,
     sar_gadget: SarGadget<F>,
-=======
-    return_revert_gadget: ReturnRevertGadget<F>,
->>>>>>> b2358b4c
     sdiv_smod_gadget: SignedDivModGadget<F>,
     selfbalance_gadget: SelfbalanceGadget<F>,
     sha3_gadget: Sha3Gadget<F>,
     shl_shr_gadget: ShlShrGadget<F>,
-<<<<<<< HEAD
-    balance_gadget: DummyGadget<F, 1, 1, { ExecutionState::BALANCE }>,
-    exp_gadget: DummyGadget<F, 2, 1, { ExecutionState::EXP }>,
-=======
-    sar_gadget: DummyGadget<F, 2, 1, { ExecutionState::SAR }>,
->>>>>>> b2358b4c
     extcodesize_gadget: DummyGadget<F, 1, 1, { ExecutionState::EXTCODESIZE }>,
     extcodecopy_gadget: DummyGadget<F, 4, 0, { ExecutionState::EXTCODECOPY }>,
     returndatasize_gadget: ReturnDataSizeGadget<F>,
@@ -1029,6 +1011,7 @@
             ExecutionState::RETURN_REVERT => assign_exec_step!(self.return_revert_gadget),
             ExecutionState::RETURNDATASIZE => assign_exec_step!(self.returndatasize_gadget),
             ExecutionState::RETURNDATACOPY => assign_exec_step!(self.returndatacopy_gadget),
+            ExecutionState::SAR => assign_exec_step!(self.sar_gadget),
             ExecutionState::SCMP => assign_exec_step!(self.signed_comparator_gadget),
             ExecutionState::SDIV_SMOD => assign_exec_step!(self.sdiv_smod_gadget),
             ExecutionState::BLOCKCTXU64 => assign_exec_step!(self.block_ctx_u64_gadget),
@@ -1037,7 +1020,6 @@
             ExecutionState::BLOCKHASH => assign_exec_step!(self.blockhash_gadget),
             ExecutionState::SELFBALANCE => assign_exec_step!(self.selfbalance_gadget),
             // dummy gadgets
-            ExecutionState::SAR => assign_exec_step!(self.sar_gadget),
             ExecutionState::EXTCODESIZE => assign_exec_step!(self.extcodesize_gadget),
             ExecutionState::EXTCODECOPY => assign_exec_step!(self.extcodecopy_gadget),
             ExecutionState::CREATE => assign_exec_step!(self.create_gadget),
