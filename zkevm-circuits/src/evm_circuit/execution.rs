--- conflicted
+++ resolved
@@ -269,18 +269,10 @@
 
         let gadget = G::configure(&mut cb);
 
-<<<<<<< HEAD
-        let (constraints, constraints_first_step, lookups, presets) =
-            cb.build();
-
+        let (constraints, constraints_first_step, lookups, presets) = cb.build();
         let insert_result = presets_map.insert(G::EXECUTION_STATE, presets);
         debug_assert!(
             insert_result.is_none(),
-=======
-        let (constraints, constraints_first_step, lookups, presets) = cb.build();
-        assert!(
-            presets_map.insert(G::EXECUTION_STATE, presets).is_none(),
->>>>>>> d0c04afd
             "execution state already configured"
         );
 
