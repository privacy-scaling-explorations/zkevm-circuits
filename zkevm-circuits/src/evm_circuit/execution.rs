use super::util::{CachedRegion, CellManager, StoredExpression};
use crate::{
    evm_circuit::{
        param::{MAX_STEP_HEIGHT, STEP_WIDTH},
        step::{ExecutionState, Step},
        table::Table,
        util::{
            constraint_builder::{BaseConstraintBuilder, ConstraintBuilder},
            rlc, CellType,
        },
        witness::{Block, Call, ExecStep, Transaction},
    },
    table::LookupTable,
    util::{query_expression, Expr},
};
use eth_types::Field;
use halo2_proofs::{
    arithmetic::FieldExt,
    circuit::{Layouter, Region, Value},
    plonk::{Advice, Column, ConstraintSystem, Error, Expression, Selector, VirtualCells},
    poly::Rotation,
};
use std::{
    collections::{BTreeSet, HashMap},
    iter,
};
use strum::IntoEnumIterator;

mod add_sub;
mod addmod;
mod address;
mod begin_tx;
mod bitwise;
mod block_ctx;
mod blockhash;
mod byte;
mod calldatacopy;
mod calldataload;
mod calldatasize;
mod caller;
mod callop;
mod callvalue;
mod chainid;
mod codecopy;
mod codesize;
mod comparator;
mod dummy;
mod dup;
mod end_block;
mod end_tx;
mod error_oog_constant;
mod error_oog_static_memory;
mod extcodehash;
mod gas;
mod gasprice;
mod is_zero;
mod jump;
mod jumpdest;
mod jumpi;
mod logs;
mod memory;
mod msize;
mod mul_div_mod;
mod mulmod;
mod not;
mod origin;
mod pc;
mod pop;
mod push;
mod r#return;
mod sdiv_smod;
mod selfbalance;
mod sha3;
mod shl_shr;
mod signed_comparator;
mod signextend;
mod sload;
mod sstore;
mod stop;
mod swap;

use self::sha3::Sha3Gadget;
use add_sub::AddSubGadget;
use addmod::AddModGadget;
use address::AddressGadget;
use begin_tx::BeginTxGadget;
use bitwise::BitwiseGadget;
use block_ctx::{BlockCtxU160Gadget, BlockCtxU256Gadget, BlockCtxU64Gadget};
use blockhash::BlockHashGadget;
use byte::ByteGadget;
use calldatacopy::CallDataCopyGadget;
use calldataload::CallDataLoadGadget;
use calldatasize::CallDataSizeGadget;
use caller::CallerGadget;
use callop::CallOpGadget;
use callvalue::CallValueGadget;
use chainid::ChainIdGadget;
use codecopy::CodeCopyGadget;
use codesize::CodesizeGadget;
use comparator::ComparatorGadget;
use dummy::DummyGadget;
use dup::DupGadget;
use end_block::EndBlockGadget;
use end_tx::EndTxGadget;
use error_oog_constant::ErrorOOGConstantGadget;
use extcodehash::ExtcodehashGadget;
use gas::GasGadget;
use gasprice::GasPriceGadget;
use is_zero::IsZeroGadget;
use jump::JumpGadget;
use jumpdest::JumpdestGadget;
use jumpi::JumpiGadget;
use logs::LogGadget;
use memory::MemoryGadget;
use msize::MsizeGadget;
use mul_div_mod::MulDivModGadget;
use mulmod::MulModGadget;
use not::NotGadget;
use origin::OriginGadget;
use pc::PcGadget;
use pop::PopGadget;
use push::PushGadget;
use r#return::ReturnGadget;
use sdiv_smod::SignedDivModGadget;
use selfbalance::SelfbalanceGadget;
use shl_shr::ShlShrGadget;
use signed_comparator::SignedComparatorGadget;
use signextend::SignextendGadget;
use sload::SloadGadget;
use sstore::SstoreGadget;
use stop::StopGadget;
use swap::SwapGadget;

pub(crate) trait ExecutionGadget<F: FieldExt> {
    const NAME: &'static str;

    const EXECUTION_STATE: ExecutionState;

    fn configure(cb: &mut ConstraintBuilder<F>) -> Self;

    fn assign_exec_step(
        &self,
        region: &mut CachedRegion<'_, '_, F>,
        offset: usize,
        block: &Block<F>,
        transaction: &Transaction,
        call: &Call,
        step: &ExecStep,
    ) -> Result<(), Error>;
}

#[derive(Clone, Debug)]
pub(crate) struct ExecutionConfig<F> {
    // EVM Circuit selector, which enables all usable rows.  The rows where this selector is
    // disabled won't verify any constraint (they can be unused rows or rows with blinding
    // factors).
    q_usable: Selector,
    // Dynamic selector that is enabled at the rows where each assigned execution step starts (a
    // step has dynamic height).
    q_step: Column<Advice>,
    num_rows_until_next_step: Column<Advice>,
    num_rows_inv: Column<Advice>,
    // Selector enabled in the row where the first execution step starts.
    q_step_first: Selector,
    // Selector enabled in the row where the last execution step starts.
    q_step_last: Selector,
    advices: [Column<Advice>; STEP_WIDTH],
    step: Step<F>,
    height_map: HashMap<ExecutionState, usize>,
    stored_expressions_map: HashMap<ExecutionState, Vec<StoredExpression<F>>>,
    // internal state gadgets
    begin_tx_gadget: BeginTxGadget<F>,
    end_block_gadget: EndBlockGadget<F>,
    end_tx_gadget: EndTxGadget<F>,
    // opcode gadgets
    add_sub_gadget: AddSubGadget<F>,
    addmod_gadget: AddModGadget<F>,
    address_gadget: AddressGadget<F>,
    bitwise_gadget: BitwiseGadget<F>,
    byte_gadget: ByteGadget<F>,
    call_op_gadget: CallOpGadget<F>,
    call_value_gadget: CallValueGadget<F>,
    calldatacopy_gadget: CallDataCopyGadget<F>,
    calldataload_gadget: CallDataLoadGadget<F>,
    calldatasize_gadget: CallDataSizeGadget<F>,
    caller_gadget: CallerGadget<F>,
    chainid_gadget: ChainIdGadget<F>,
    codecopy_gadget: CodeCopyGadget<F>,
    codesize_gadget: CodesizeGadget<F>,
    comparator_gadget: ComparatorGadget<F>,
    dup_gadget: DupGadget<F>,
    extcodehash_gadget: ExtcodehashGadget<F>,
    gas_gadget: GasGadget<F>,
    gasprice_gadget: GasPriceGadget<F>,
    iszero_gadget: IsZeroGadget<F>,
    jump_gadget: JumpGadget<F>,
    jumpdest_gadget: JumpdestGadget<F>,
    jumpi_gadget: JumpiGadget<F>,
    log_gadget: LogGadget<F>,
    memory_gadget: MemoryGadget<F>,
    msize_gadget: MsizeGadget<F>,
    mul_div_mod_gadget: MulDivModGadget<F>,
    mulmod_gadget: MulModGadget<F>,
    not_gadget: NotGadget<F>,
    origin_gadget: OriginGadget<F>,
    pc_gadget: PcGadget<F>,
    pop_gadget: PopGadget<F>,
    push_gadget: PushGadget<F>,
    return_gadget: ReturnGadget<F>,
    sdiv_smod_gadget: SignedDivModGadget<F>,
    selfbalance_gadget: SelfbalanceGadget<F>,
    sha3_gadget: Sha3Gadget<F>,
    shl_shr_gadget: ShlShrGadget<F>,
    balance_gadget: DummyGadget<F, 1, 1, { ExecutionState::BALANCE }>,
    exp_gadget: DummyGadget<F, 2, 1, { ExecutionState::EXP }>,
    sar_gadget: DummyGadget<F, 2, 1, { ExecutionState::SAR }>,
    extcodesize_gadget: DummyGadget<F, 1, 1, { ExecutionState::EXTCODESIZE }>,
    extcodecopy_gadget: DummyGadget<F, 4, 0, { ExecutionState::EXTCODECOPY }>,
    returndatasize_gadget: DummyGadget<F, 0, 1, { ExecutionState::RETURNDATASIZE }>,
    returndatacopy_gadget: DummyGadget<F, 3, 0, { ExecutionState::RETURNDATACOPY }>,
    create_gadget: DummyGadget<F, 3, 1, { ExecutionState::CREATE }>,
    callcode_gadget: DummyGadget<F, 7, 1, { ExecutionState::CALLCODE }>,
    delegatecall_gadget: DummyGadget<F, 6, 1, { ExecutionState::DELEGATECALL }>,
    create2_gadget: DummyGadget<F, 4, 1, { ExecutionState::CREATE2 }>,
    selfdestruct_gadget: DummyGadget<F, 1, 0, { ExecutionState::SELFDESTRUCT }>,
    signed_comparator_gadget: SignedComparatorGadget<F>,
    signextend_gadget: SignextendGadget<F>,
    sload_gadget: SloadGadget<F>,
    sstore_gadget: SstoreGadget<F>,
    stop_gadget: StopGadget<F>,
    swap_gadget: SwapGadget<F>,
    blockhash_gadget: BlockHashGadget<F>,
    block_ctx_u64_gadget: BlockCtxU64Gadget<F>,
    block_ctx_u160_gadget: BlockCtxU160Gadget<F>,
    block_ctx_u256_gadget: BlockCtxU256Gadget<F>,
    // error gadgets
    error_oog_constant: ErrorOOGConstantGadget<F>,
    error_oog_static_memory_gadget:
        DummyGadget<F, 0, 0, { ExecutionState::ErrorOutOfGasStaticMemoryExpansion }>,
    error_stack_overflow: DummyGadget<F, 0, 0, { ExecutionState::ErrorStackOverflow }>,
    error_stack_underflow: DummyGadget<F, 0, 0, { ExecutionState::ErrorStackUnderflow }>,
    error_oog_dynamic_memory_gadget:
        DummyGadget<F, 0, 0, { ExecutionState::ErrorOutOfGasDynamicMemoryExpansion }>,
    error_oog_log: DummyGadget<F, 0, 0, { ExecutionState::ErrorOutOfGasLOG }>,
    error_oog_sload: DummyGadget<F, 0, 0, { ExecutionState::ErrorOutOfGasSLOAD }>,
    error_oog_sstore: DummyGadget<F, 0, 0, { ExecutionState::ErrorOutOfGasSSTORE }>,
    error_oog_call: DummyGadget<F, 0, 0, { ExecutionState::ErrorOutOfGasCALL }>,
    error_oog_memory_copy: DummyGadget<F, 0, 0, { ExecutionState::ErrorOutOfGasMemoryCopy }>,
    error_oog_account_access: DummyGadget<F, 0, 0, { ExecutionState::ErrorOutOfGasAccountAccess }>,
    error_oog_sha3: DummyGadget<F, 0, 0, { ExecutionState::ErrorOutOfGasSHA3 }>,
    error_oog_ext_codecopy: DummyGadget<F, 0, 0, { ExecutionState::ErrorOutOfGasEXTCODECOPY }>,
    error_oog_call_code: DummyGadget<F, 0, 0, { ExecutionState::ErrorOutOfGasCALLCODE }>,
    error_oog_delegate_call: DummyGadget<F, 0, 0, { ExecutionState::ErrorOutOfGasDELEGATECALL }>,
    error_oog_exp: DummyGadget<F, 0, 0, { ExecutionState::ErrorOutOfGasEXP }>,
    error_oog_create2: DummyGadget<F, 0, 0, { ExecutionState::ErrorOutOfGasCREATE2 }>,
    error_oog_static_call: DummyGadget<F, 0, 0, { ExecutionState::ErrorOutOfGasSTATICCALL }>,
    error_oog_self_destruct: DummyGadget<F, 0, 0, { ExecutionState::ErrorOutOfGasSELFDESTRUCT }>,
    error_oog_code_store: DummyGadget<F, 0, 0, { ExecutionState::ErrorOutOfGasCodeStore }>,
    error_insufficient_balance: DummyGadget<F, 0, 0, { ExecutionState::ErrorInsufficientBalance }>,
    error_invalid_jump: DummyGadget<F, 0, 0, { ExecutionState::ErrorInvalidJump }>,
    error_depth: DummyGadget<F, 0, 0, { ExecutionState::ErrorDepth }>,
    error_write_protection: DummyGadget<F, 0, 0, { ExecutionState::ErrorWriteProtection }>,
    error_contract_address_collision:
        DummyGadget<F, 0, 0, { ExecutionState::ErrorContractAddressCollision }>,
    error_invalid_creation_code: DummyGadget<F, 0, 0, { ExecutionState::ErrorInvalidCreationCode }>,
    error_return_data_out_of_bound:
        DummyGadget<F, 0, 0, { ExecutionState::ErrorReturnDataOutOfBound }>,
    invalid_opcode_gadget: DummyGadget<F, 0, 0, { ExecutionState::ErrorInvalidOpcode }>,
}

impl<F: Field> ExecutionConfig<F> {
    #[allow(clippy::too_many_arguments)]
    pub(crate) fn configure(
        meta: &mut ConstraintSystem<F>,
        power_of_randomness: [Expression<F>; 31],
        fixed_table: &dyn LookupTable<F>,
        byte_table: &dyn LookupTable<F>,
        tx_table: &dyn LookupTable<F>,
        rw_table: &dyn LookupTable<F>,
        bytecode_table: &dyn LookupTable<F>,
        block_table: &dyn LookupTable<F>,
        copy_table: &dyn LookupTable<F>,
        keccak_table: &dyn LookupTable<F>,
    ) -> Self {
        let q_usable = meta.complex_selector();
        let q_step = meta.advice_column();
        let num_rows_until_next_step = meta.advice_column();
        let num_rows_inv = meta.advice_column();
        let q_step_first = meta.complex_selector();
        let q_step_last = meta.complex_selector();
        let advices = [(); STEP_WIDTH].map(|_| meta.advice_column());

        let step_curr = Step::new(meta, advices, 0);
        let mut height_map = HashMap::new();

        meta.create_gate("Constrain execution state", |meta| {
            let q_usable = meta.query_selector(q_usable);
            let q_step = meta.query_advice(q_step, Rotation::cur());
            let q_step_first = meta.query_selector(q_step_first);
            let q_step_last = meta.query_selector(q_step_last);

            let execution_state_selector_constraints = step_curr.state.execution_state.configure();

            let _first_step_check = {
                let begin_tx_selector =
                    step_curr.execution_state_selector([ExecutionState::BeginTx]);
                iter::once((
                    "First step should be BeginTx",
                    q_step_first * (1.expr() - begin_tx_selector),
                ))
            };

            let _last_step_check = {
                let end_block_selector =
                    step_curr.execution_state_selector([ExecutionState::EndBlock]);
                iter::once((
                    "Last step should be EndBlock",
                    q_step_last * (1.expr() - end_block_selector),
                ))
            };

            execution_state_selector_constraints
                .into_iter()
                .map(move |(name, poly)| (name, q_usable.clone() * q_step.clone() * poly))
            // TODO: Enable these after incomplete trace is no longer necessary.
            // .chain(first_step_check)
            // .chain(last_step_check)
        });

        meta.create_gate("q_step", |meta| {
            let q_usable = meta.query_selector(q_usable);
            let q_step_first = meta.query_selector(q_step_first);
            let q_step = meta.query_advice(q_step, Rotation::cur());
            let num_rows_left_cur = meta.query_advice(num_rows_until_next_step, Rotation::cur());
            let num_rows_left_next = meta.query_advice(num_rows_until_next_step, Rotation::next());
            let num_rows_left_inverse = meta.query_advice(num_rows_inv, Rotation::cur());

            let mut cb = BaseConstraintBuilder::default();
            // q_step needs to be enabled on the first row
            cb.condition(q_step_first, |cb| {
                cb.require_equal("q_step == 1", q_step.clone(), 1.expr());
            });
            // Except when step is enabled, the step counter needs to decrease by 1
            cb.condition(1.expr() - q_step.clone(), |cb| {
                cb.require_equal(
                    "num_rows_left_cur := num_rows_left_next + 1",
                    num_rows_left_cur.clone(),
                    num_rows_left_next + 1.expr(),
                );
            });
            // Enforce that q_step := num_rows_until_next_step == 0
            let is_zero = 1.expr() - (num_rows_left_cur.clone() * num_rows_left_inverse.clone());
            cb.require_zero(
                "num_rows_left_cur * is_zero == 0",
                num_rows_left_cur * is_zero.clone(),
            );
            cb.require_zero(
                "num_rows_left_inverse * is_zero == 0",
                num_rows_left_inverse * is_zero.clone(),
            );
            cb.require_equal("q_step == is_zero", q_step, is_zero);
            // On each usable row
            cb.gate(q_usable)
        });

        let mut stored_expressions_map = HashMap::new();
        let step_next = Step::new(meta, advices, MAX_STEP_HEIGHT);
        macro_rules! configure_gadget {
            () => {
                Self::configure_gadget(
                    meta,
                    advices,
                    q_usable,
                    q_step,
                    num_rows_until_next_step,
                    q_step_first,
                    q_step_last,
                    &power_of_randomness,
                    &step_curr,
                    &step_next,
                    &mut height_map,
                    &mut stored_expressions_map,
                )
            };
        }

        let cell_manager = step_curr.cell_manager.clone();
        let config = Self {
            q_usable,
            q_step,
            num_rows_until_next_step,
            num_rows_inv,
            q_step_first,
            q_step_last,
            advices,
            // internal states
            begin_tx_gadget: configure_gadget!(),
            end_block_gadget: configure_gadget!(),
            end_tx_gadget: configure_gadget!(),
            // opcode gadgets
            add_sub_gadget: configure_gadget!(),
            addmod_gadget: configure_gadget!(),
            bitwise_gadget: configure_gadget!(),
            byte_gadget: configure_gadget!(),
            call_op_gadget: configure_gadget!(),
            call_value_gadget: configure_gadget!(),
            calldatacopy_gadget: configure_gadget!(),
            calldataload_gadget: configure_gadget!(),
            calldatasize_gadget: configure_gadget!(),
            caller_gadget: configure_gadget!(),
            chainid_gadget: configure_gadget!(),
            codecopy_gadget: configure_gadget!(),
            codesize_gadget: configure_gadget!(),
            comparator_gadget: configure_gadget!(),
            dup_gadget: configure_gadget!(),
            extcodehash_gadget: configure_gadget!(),
            gas_gadget: configure_gadget!(),
            gasprice_gadget: configure_gadget!(),
            iszero_gadget: configure_gadget!(),
            jump_gadget: configure_gadget!(),
            jumpdest_gadget: configure_gadget!(),
            jumpi_gadget: configure_gadget!(),
            log_gadget: configure_gadget!(),
            memory_gadget: configure_gadget!(),
            msize_gadget: configure_gadget!(),
            mul_div_mod_gadget: configure_gadget!(),
            mulmod_gadget: configure_gadget!(),
            not_gadget: configure_gadget!(),
            origin_gadget: configure_gadget!(),
            pc_gadget: configure_gadget!(),
            pop_gadget: configure_gadget!(),
            push_gadget: configure_gadget!(),
            return_gadget: configure_gadget!(),
            sdiv_smod_gadget: configure_gadget!(),
            selfbalance_gadget: configure_gadget!(),
            sha3_gadget: configure_gadget!(),
            address_gadget: configure_gadget!(),
            balance_gadget: configure_gadget!(),
            blockhash_gadget: configure_gadget!(),
            exp_gadget: configure_gadget!(),
            sar_gadget: configure_gadget!(),
            extcodesize_gadget: configure_gadget!(),
            extcodecopy_gadget: configure_gadget!(),
            returndatasize_gadget: configure_gadget!(),
            returndatacopy_gadget: configure_gadget!(),
            create_gadget: configure_gadget!(),
            callcode_gadget: configure_gadget!(),
            delegatecall_gadget: configure_gadget!(),
            create2_gadget: configure_gadget!(),
            selfdestruct_gadget: configure_gadget!(),
            shl_shr_gadget: configure_gadget!(),
            signed_comparator_gadget: configure_gadget!(),
            signextend_gadget: configure_gadget!(),
            sload_gadget: configure_gadget!(),
            sstore_gadget: configure_gadget!(),
            stop_gadget: configure_gadget!(),
            swap_gadget: configure_gadget!(),
            block_ctx_u64_gadget: configure_gadget!(),
            block_ctx_u160_gadget: configure_gadget!(),
            block_ctx_u256_gadget: configure_gadget!(),
            // error gadgets
            error_oog_constant: configure_gadget!(),
            error_oog_static_memory_gadget: configure_gadget!(),
            error_stack_overflow: configure_gadget!(),
            error_stack_underflow: configure_gadget!(),
            error_oog_dynamic_memory_gadget: configure_gadget!(),
            error_oog_log: configure_gadget!(),
            error_oog_sload: configure_gadget!(),
            error_oog_sstore: configure_gadget!(),
            error_oog_call: configure_gadget!(),
            error_oog_memory_copy: configure_gadget!(),
            error_oog_account_access: configure_gadget!(),
            error_oog_sha3: configure_gadget!(),
            error_oog_ext_codecopy: configure_gadget!(),
            error_oog_call_code: configure_gadget!(),
            error_oog_delegate_call: configure_gadget!(),
            error_oog_exp: configure_gadget!(),
            error_oog_create2: configure_gadget!(),
            error_oog_static_call: configure_gadget!(),
            error_oog_self_destruct: configure_gadget!(),
            error_oog_code_store: configure_gadget!(),
            error_insufficient_balance: configure_gadget!(),
            error_invalid_jump: configure_gadget!(),
            error_write_protection: configure_gadget!(),
            error_depth: configure_gadget!(),
            error_contract_address_collision: configure_gadget!(),
            error_invalid_creation_code: configure_gadget!(),
            error_return_data_out_of_bound: configure_gadget!(),
            invalid_opcode_gadget: configure_gadget!(),
            // step and presets
            step: step_curr,
            height_map,
            stored_expressions_map,
        };

        Self::configure_lookup(
            meta,
            fixed_table,
            byte_table,
            tx_table,
            rw_table,
            bytecode_table,
            block_table,
            copy_table,
            keccak_table,
            &power_of_randomness,
            &cell_manager,
        );

        config
    }

    pub fn get_step_height_option(&self, execution_state: ExecutionState) -> Option<usize> {
        self.height_map.get(&execution_state).copied()
    }

    pub fn get_step_height(&self, execution_state: ExecutionState) -> usize {
        self.get_step_height_option(execution_state)
            .unwrap_or_else(|| panic!("Execution state unknown: {:?}", execution_state))
    }

    #[allow(clippy::too_many_arguments)]
    fn configure_gadget<G: ExecutionGadget<F>>(
        meta: &mut ConstraintSystem<F>,
        advices: [Column<Advice>; STEP_WIDTH],
        q_usable: Selector,
        q_step: Column<Advice>,
        num_rows_until_next_step: Column<Advice>,
        q_step_first: Selector,
        q_step_last: Selector,
        power_of_randomness: &[Expression<F>; 31],
        step_curr: &Step<F>,
        step_next: &Step<F>,
        height_map: &mut HashMap<ExecutionState, usize>,
        stored_expressions_map: &mut HashMap<ExecutionState, Vec<StoredExpression<F>>>,
    ) -> G {
        // Configure the gadget with the max height first so we can find out the actual
        // height
        let height = {
            let mut cb = ConstraintBuilder::new(
                step_curr.clone(),
                step_next.clone(),
                power_of_randomness,
                G::EXECUTION_STATE,
            );
            G::configure(&mut cb);
            let (_, _, _, height) = cb.build();
            height
        };

        // Now actually configure the gadget with the correct minimal height
        let step_next = &Step::new(meta, advices, height);
        let mut cb = ConstraintBuilder::new(
            step_curr.clone(),
            step_next.clone(),
            power_of_randomness,
            G::EXECUTION_STATE,
        );

        let gadget = G::configure(&mut cb);

        // Enforce the step height for this opcode
        let num_rows_until_next_step_next = query_expression(meta, |meta| {
            meta.query_advice(num_rows_until_next_step, Rotation::next())
        });
        cb.require_equal(
            "num_rows_until_next_step_next := height - 1",
            num_rows_until_next_step_next,
            (height - 1).expr(),
        );

        let (constraints, constraints_first_step, stored_expressions, _) = cb.build();
        debug_assert!(
            !height_map.contains_key(&G::EXECUTION_STATE),
            "execution state already configured"
        );
        height_map.insert(G::EXECUTION_STATE, height);
        debug_assert!(
            !stored_expressions_map.contains_key(&G::EXECUTION_STATE),
            "execution state already configured"
        );
        stored_expressions_map.insert(G::EXECUTION_STATE, stored_expressions);

        // Enforce the logic for this opcode
        let q_steps: &dyn Fn(&mut VirtualCells<F>) -> Expression<F> =
            &|meta| meta.query_advice(q_step, Rotation::cur());
        let q_steps_first: &dyn Fn(&mut VirtualCells<F>) -> Expression<F> =
            &|meta| meta.query_selector(q_step_first);
        for (selector, constraints) in [
            (q_steps, constraints),
            (q_steps_first, constraints_first_step),
        ] {
            if !constraints.is_empty() {
                meta.create_gate(G::NAME, |meta| {
                    let q_usable = meta.query_selector(q_usable);
                    let selector = selector(meta);
                    constraints.into_iter().map(move |(name, constraint)| {
                        (name, q_usable.clone() * selector.clone() * constraint)
                    })
                });
            }
        }

        // Enforce the state transitions for this opcode
        meta.create_gate("Constrain state machine transitions", |meta| {
            let q_usable = meta.query_selector(q_usable);
            let q_step = meta.query_advice(q_step, Rotation::cur());
            let q_step_last = meta.query_selector(q_step_last);

            // ExecutionState transition should be correct.
            iter::empty()
                .chain(
                    IntoIterator::into_iter([
                        (
                            "EndTx can only transit to BeginTx or EndBlock",
                            ExecutionState::EndTx,
                            vec![ExecutionState::BeginTx, ExecutionState::EndBlock],
                        ),
                        (
                            "EndBlock can only transit to EndBlock",
                            ExecutionState::EndBlock,
                            vec![ExecutionState::EndBlock],
                        ),
                    ])
                    .filter(move |(_, from, _)| *from == G::EXECUTION_STATE)
                    .map(|(_, _, to)| 1.expr() - step_next.execution_state_selector(to)),
                )
                .chain(
                    IntoIterator::into_iter([
                        (
                            "Only EndTx can transit to BeginTx",
                            ExecutionState::BeginTx,
                            vec![ExecutionState::EndTx],
                        ),
                        (
                            "Only ExecutionState which halts or BeginTx can transit to EndTx",
                            ExecutionState::EndTx,
                            ExecutionState::iter()
                                .filter(ExecutionState::halts)
                                .chain(iter::once(ExecutionState::BeginTx))
                                .collect(),
                        ),
                        (
                            "Only EndTx or EndBlock can transit to EndBlock",
                            ExecutionState::EndBlock,
                            vec![ExecutionState::EndTx, ExecutionState::EndBlock],
                        ),
                    ])
                    .filter(move |(_, _, from)| !from.contains(&G::EXECUTION_STATE))
                    .map(|(_, to, _)| step_next.execution_state_selector([to])),
                )
                // Accumulate all state transition checks.
                // This can be done because all summed values are enforced to be boolean.
                .reduce(|accum, poly| accum + poly)
                .map(move |poly| {
                    q_usable.clone()
                        * q_step.clone()
                        * (1.expr() - q_step_last.clone())
                        * step_curr.execution_state_selector([G::EXECUTION_STATE])
                        * poly
                })
        });

        gadget
    }

    #[allow(clippy::too_many_arguments)]
    fn configure_lookup(
        meta: &mut ConstraintSystem<F>,
        fixed_table: &dyn LookupTable<F>,
        byte_table: &dyn LookupTable<F>,
        tx_table: &dyn LookupTable<F>,
        rw_table: &dyn LookupTable<F>,
        bytecode_table: &dyn LookupTable<F>,
        block_table: &dyn LookupTable<F>,
        copy_table: &dyn LookupTable<F>,
        keccak_table: &dyn LookupTable<F>,
        power_of_randomness: &[Expression<F>; 31],
        cell_manager: &CellManager<F>,
    ) {
        for column in cell_manager.columns().iter() {
            if let CellType::Lookup(table) = column.cell_type {
                let name = format!("{:?}", table);
                meta.lookup_any(Box::leak(name.into_boxed_str()), |meta| {
                    let table_expressions = match table {
                        Table::Fixed => fixed_table,
                        Table::Tx => tx_table,
                        Table::Rw => rw_table,
                        Table::Bytecode => bytecode_table,
                        Table::Block => block_table,
                        Table::Byte => byte_table,
                        Table::Copy => copy_table,
                        Table::Keccak => keccak_table,
                    }
                    .table_exprs(meta);
                    vec![(
                        column.expr(),
                        rlc::expr(&table_expressions, power_of_randomness),
                    )]
                });
            }
        }
    }

    /// Assign block
    /// When exact is enabled, assign exact steps in block without padding for
    /// unit test purpose
    pub fn assign_block(
        &self,
        layouter: &mut impl Layouter<F>,
        block: &Block<F>,
        exact: bool,
    ) -> Result<(), Error> {
        let power_of_randomness = (1..32)
            .map(|exp| block.randomness.pow(&[exp, 0, 0, 0]))
            .collect::<Vec<F>>()
            .try_into()
            .unwrap();

        layouter.assign_region(
            || "Execution step",
            |mut region| {
                let mut offset = 0;

                self.q_step_first.enable(&mut region, offset)?;

                // handle EndBlock
                let dummy_tx = Transaction {
                    calls: vec![Default::default()],
                    ..Default::default()
                };
                let last_tx = block.txs.last().unwrap_or(&dummy_tx);
                let end_block_state = &ExecStep {
                    rw_counter: if block.txs.is_empty() {
                        0
                    } else {
                        // if it is the first tx,  less 1 rw lookup, refer to end_tx gadget
                        last_tx.steps.last().unwrap().rw_counter + 9 - (last_tx.id == 1) as usize
                    },
                    execution_state: ExecutionState::EndBlock,
                    ..Default::default()
                };
                // Collect all steps
                let mut steps = block
                    .txs
                    .iter()
                    .flat_map(|tx| tx.steps.iter().map(move |step| (tx, step)))
                    .chain(iter::repeat((last_tx, end_block_state)))
                    .peekable();

                let mut last_height = 0;
                while let Some((transaction, step)) = steps.next() {
                    let call = &transaction.calls[step.call_index];
                    let height = self.get_step_height(step.execution_state);

                    // Assign the step witness
                    self.assign_exec_step(
                        &mut region,
                        offset,
                        block,
                        transaction,
                        call,
                        step,
                        height,
                        steps.peek().map(|&(transaction, step)| {
                            (transaction, &transaction.calls[step.call_index], step)
                        }),
                        power_of_randomness,
                    )?;

                    // q_step logic
                    for idx in 0..height {
                        let offset = offset + idx;
                        self.q_usable.enable(&mut region, offset)?;
                        region.assign_advice(
                            || "step selector",
                            self.q_step,
                            offset,
                            || Value::known(if idx == 0 { F::one() } else { F::zero() }),
                        )?;
                        let value = if idx == 0 {
                            F::zero()
                        } else {
                            F::from((height - idx) as u64)
                        };
                        region.assign_advice(
                            || "step height",
                            self.num_rows_until_next_step,
                            offset,
                            || Value::known(value),
                        )?;
                        region.assign_advice(
                            || "step height inv",
                            self.num_rows_inv,
                            offset,
                            || Value::known(value.invert().unwrap_or(F::zero())),
                        )?;
                    }

                    offset += height;
                    last_height = height;

                    if step.execution_state == ExecutionState::EndBlock {
                        // evm_circuit_pad_to == 0 means no extra padding
                        if exact || block.evm_circuit_pad_to == 0 {
                            // no padding
                            break;
                        } else {
                            // padding
                            if offset >= block.evm_circuit_pad_to {
                                if offset > block.evm_circuit_pad_to {
                                    log::warn!(
                                        "evm circuit offset larger than padding: {} > {}",
                                        offset,
                                        block.evm_circuit_pad_to
                                    );
                                }
                                break;
                            }
                        }
                    }
                }

                // These are still referenced (but not used) in next rows
                region.assign_advice(
                    || "step height",
                    self.num_rows_until_next_step,
                    offset,
                    || Value::known(F::zero()),
                )?;
                region.assign_advice(
                    || "step height inv",
                    self.q_step,
                    offset,
                    || Value::known(F::zero()),
                )?;

                self.q_step_last.enable(&mut region, offset - last_height)?;

                Ok(())
            },
        )
    }

    #[allow(clippy::too_many_arguments)]
    fn assign_exec_step(
        &self,
        region: &mut Region<'_, F>,
        offset: usize,
        block: &Block<F>,
        transaction: &Transaction,
        call: &Call,
        step: &ExecStep,
        height: usize,
        next: Option<(&Transaction, &Call, &ExecStep)>,
        power_of_randomness: [F; 31],
    ) -> Result<(), Error> {
        // Make the region large enough for the current step and the next step.
        // The next step's next step may also be accessed, so make the region large
        // enough for 3 steps.
        let region = &mut CachedRegion::<'_, '_, F>::new(
            region,
            power_of_randomness,
            STEP_WIDTH,
            MAX_STEP_HEIGHT * 3,
            self.advices[0].index(),
            offset,
        );

        // Also set the witness of the next step.
        // These may be used in stored expressions and
        // so their witness values need to be known to be able
        // to correctly calculate the intermediate value.
        if let Some((transaction_next, call_next, step_next)) = next {
            self.assign_exec_step_int(
                region,
                offset + height,
                block,
                transaction_next,
                call_next,
                step_next,
            )?;
        }

        self.assign_exec_step_int(region, offset, block, transaction, call, step)
    }

    fn assign_exec_step_int(
        &self,
        region: &mut CachedRegion<'_, '_, F>,
        offset: usize,
        block: &Block<F>,
        transaction: &Transaction,
        call: &Call,
        step: &ExecStep,
    ) -> Result<(), Error> {
        log::trace!("assign_exec_step offset:{} step:{:?}", offset, step);
        self.step
            .assign_exec_step(region, offset, block, transaction, call, step)?;

        macro_rules! assign_exec_step {
            ($gadget:expr) => {
                $gadget.assign_exec_step(region, offset, block, transaction, call, step)?
            };
        }

        match step.execution_state {
            // internal states
            ExecutionState::BeginTx => assign_exec_step!(self.begin_tx_gadget),
            ExecutionState::EndTx => assign_exec_step!(self.end_tx_gadget),
            ExecutionState::EndBlock => assign_exec_step!(self.end_block_gadget),
            // opcode
            ExecutionState::ADD_SUB => assign_exec_step!(self.add_sub_gadget),
            ExecutionState::ADDMOD => assign_exec_step!(self.addmod_gadget),
            ExecutionState::ADDRESS => assign_exec_step!(self.address_gadget),
            ExecutionState::BITWISE => assign_exec_step!(self.bitwise_gadget),
            ExecutionState::BYTE => assign_exec_step!(self.byte_gadget),
            ExecutionState::CALL_STATICCALL => assign_exec_step!(self.call_op_gadget),
            ExecutionState::CALLDATACOPY => assign_exec_step!(self.calldatacopy_gadget),
            ExecutionState::CALLDATALOAD => assign_exec_step!(self.calldataload_gadget),
            ExecutionState::CALLDATASIZE => assign_exec_step!(self.calldatasize_gadget),
            ExecutionState::CALLER => assign_exec_step!(self.caller_gadget),
            ExecutionState::CALLVALUE => assign_exec_step!(self.call_value_gadget),
            ExecutionState::CHAINID => assign_exec_step!(self.chainid_gadget),
            ExecutionState::CODECOPY => assign_exec_step!(self.codecopy_gadget),
            ExecutionState::CODESIZE => assign_exec_step!(self.codesize_gadget),
            ExecutionState::CMP => assign_exec_step!(self.comparator_gadget),
            ExecutionState::DUP => assign_exec_step!(self.dup_gadget),
            ExecutionState::EXTCODEHASH => assign_exec_step!(self.extcodehash_gadget),
            ExecutionState::GAS => assign_exec_step!(self.gas_gadget),
            ExecutionState::GASPRICE => assign_exec_step!(self.gasprice_gadget),
            ExecutionState::ISZERO => assign_exec_step!(self.iszero_gadget),
            ExecutionState::JUMP => assign_exec_step!(self.jump_gadget),
            ExecutionState::JUMPDEST => assign_exec_step!(self.jumpdest_gadget),
            ExecutionState::JUMPI => assign_exec_step!(self.jumpi_gadget),
            ExecutionState::LOG => assign_exec_step!(self.log_gadget),
            ExecutionState::MEMORY => assign_exec_step!(self.memory_gadget),
            ExecutionState::MSIZE => assign_exec_step!(self.msize_gadget),
            ExecutionState::MUL_DIV_MOD => assign_exec_step!(self.mul_div_mod_gadget),
            ExecutionState::MULMOD => assign_exec_step!(self.mulmod_gadget),
            ExecutionState::NOT => assign_exec_step!(self.not_gadget),
            ExecutionState::ORIGIN => assign_exec_step!(self.origin_gadget),
            ExecutionState::PC => assign_exec_step!(self.pc_gadget),
            ExecutionState::POP => assign_exec_step!(self.pop_gadget),
            ExecutionState::PUSH => assign_exec_step!(self.push_gadget),
            ExecutionState::RETURN => assign_exec_step!(self.return_gadget),
            ExecutionState::SCMP => assign_exec_step!(self.signed_comparator_gadget),
            ExecutionState::SDIV_SMOD => assign_exec_step!(self.sdiv_smod_gadget),
            ExecutionState::BLOCKCTXU64 => assign_exec_step!(self.block_ctx_u64_gadget),
            ExecutionState::BLOCKCTXU160 => assign_exec_step!(self.block_ctx_u160_gadget),
            ExecutionState::BLOCKCTXU256 => assign_exec_step!(self.block_ctx_u256_gadget),
            ExecutionState::BLOCKHASH => assign_exec_step!(self.blockhash_gadget),
            ExecutionState::SELFBALANCE => assign_exec_step!(self.selfbalance_gadget),
            // dummy gadgets
            ExecutionState::BALANCE => assign_exec_step!(self.balance_gadget),
            ExecutionState::EXP => assign_exec_step!(self.exp_gadget),
            ExecutionState::SAR => assign_exec_step!(self.sar_gadget),
            ExecutionState::EXTCODESIZE => assign_exec_step!(self.extcodesize_gadget),
            ExecutionState::EXTCODECOPY => assign_exec_step!(self.extcodecopy_gadget),
            ExecutionState::RETURNDATASIZE => assign_exec_step!(self.returndatasize_gadget),
            ExecutionState::RETURNDATACOPY => assign_exec_step!(self.returndatacopy_gadget),
            ExecutionState::CREATE => assign_exec_step!(self.create_gadget),
            ExecutionState::CALLCODE => assign_exec_step!(self.callcode_gadget),
            ExecutionState::DELEGATECALL => assign_exec_step!(self.delegatecall_gadget),
            ExecutionState::CREATE2 => assign_exec_step!(self.create2_gadget),
            ExecutionState::SELFDESTRUCT => assign_exec_step!(self.selfdestruct_gadget),
            // end of dummy gadgets
            ExecutionState::SHA3 => assign_exec_step!(self.sha3_gadget),
            ExecutionState::SHL_SHR => assign_exec_step!(self.shl_shr_gadget),
            ExecutionState::SIGNEXTEND => assign_exec_step!(self.signextend_gadget),
            ExecutionState::SLOAD => assign_exec_step!(self.sload_gadget),
            ExecutionState::SSTORE => assign_exec_step!(self.sstore_gadget),
            ExecutionState::STOP => assign_exec_step!(self.stop_gadget),
            ExecutionState::SWAP => assign_exec_step!(self.swap_gadget),
            // dummy errors
            ExecutionState::ErrorOutOfGasStaticMemoryExpansion => {
                assign_exec_step!(self.error_oog_static_memory_gadget)
            }
            ExecutionState::ErrorOutOfGasConstant => {
                assign_exec_step!(self.error_oog_constant)
            }
            ExecutionState::ErrorOutOfGasDynamicMemoryExpansion => {
                assign_exec_step!(self.error_oog_dynamic_memory_gadget)
            }
            ExecutionState::ErrorOutOfGasLOG => {
                assign_exec_step!(self.error_oog_log)
            }
            ExecutionState::ErrorOutOfGasSLOAD => {
                assign_exec_step!(self.error_oog_sload)
            }
            ExecutionState::ErrorOutOfGasSSTORE => {
                assign_exec_step!(self.error_oog_sstore)
            }
            ExecutionState::ErrorOutOfGasCALL => {
                assign_exec_step!(self.error_oog_call)
            }
            ExecutionState::ErrorOutOfGasMemoryCopy => {
                assign_exec_step!(self.error_oog_memory_copy)
            }
            ExecutionState::ErrorOutOfGasAccountAccess => {
                assign_exec_step!(self.error_oog_account_access)
            }
            ExecutionState::ErrorOutOfGasSHA3 => {
                assign_exec_step!(self.error_oog_sha3)
            }
            ExecutionState::ErrorOutOfGasEXTCODECOPY => {
                assign_exec_step!(self.error_oog_ext_codecopy)
            }
            ExecutionState::ErrorOutOfGasCALLCODE => {
                assign_exec_step!(self.error_oog_call_code)
            }
            ExecutionState::ErrorOutOfGasDELEGATECALL => {
                assign_exec_step!(self.error_oog_delegate_call)
            }
            ExecutionState::ErrorOutOfGasEXP => {
                assign_exec_step!(self.error_oog_exp)
            }
            ExecutionState::ErrorOutOfGasCREATE2 => {
                assign_exec_step!(self.error_oog_create2)
            }
            ExecutionState::ErrorOutOfGasSTATICCALL => {
                assign_exec_step!(self.error_oog_static_call)
            }
            ExecutionState::ErrorOutOfGasSELFDESTRUCT => {
                assign_exec_step!(self.error_oog_self_destruct)
            }

            ExecutionState::ErrorOutOfGasCodeStore => {
                assign_exec_step!(self.error_oog_code_store)
            }
            ExecutionState::ErrorStackOverflow => {
                assign_exec_step!(self.error_stack_overflow)
            }
            ExecutionState::ErrorStackUnderflow => {
                assign_exec_step!(self.error_stack_underflow)
            }
            ExecutionState::ErrorInsufficientBalance => {
                assign_exec_step!(self.error_insufficient_balance)
            }
            ExecutionState::ErrorInvalidJump => {
                assign_exec_step!(self.error_invalid_jump)
            }
            ExecutionState::ErrorWriteProtection => {
                assign_exec_step!(self.error_write_protection)
            }
            ExecutionState::ErrorDepth => {
                assign_exec_step!(self.error_depth)
            }
            ExecutionState::ErrorContractAddressCollision => {
                assign_exec_step!(self.error_contract_address_collision)
            }
            ExecutionState::ErrorInvalidCreationCode => {
                assign_exec_step!(self.error_invalid_creation_code)
            }
            ExecutionState::ErrorReturnDataOutOfBound => {
                assign_exec_step!(self.error_return_data_out_of_bound)
            }

            ExecutionState::ErrorInvalidOpcode => {
                assign_exec_step!(self.invalid_opcode_gadget)
            }

            _ => unimplemented!("unimplemented ExecutionState: {:?}", step.execution_state),
        }

        // Fill in the witness values for stored expressions
        let assigned_stored_expressions = self.assign_stored_expressions(region, offset, step)?;

        Self::check_rw_lookup(&assigned_stored_expressions, step, block);
        Ok(())
    }

    fn assign_stored_expressions(
        &self,
        region: &mut CachedRegion<'_, '_, F>,
        offset: usize,
        step: &ExecStep,
    ) -> Result<Vec<(String, F)>, Error> {
        let mut assigned_stored_expressions = Vec::new();
        for stored_expression in self
            .stored_expressions_map
            .get(&step.execution_state)
            .unwrap_or_else(|| panic!("Execution state unknown: {:?}", step.execution_state))
        {
            let assigned = stored_expression.assign(region, offset)?;
            assigned.value().map(|v| {
                let name = stored_expression.name.clone();
                assigned_stored_expressions.push((name, *v));
            });
        }
        Ok(assigned_stored_expressions)
    }

    fn check_rw_lookup(
        assigned_stored_expressions: &[(String, F)],
        step: &ExecStep,
        block: &Block<F>,
    ) {
        let mut assigned_rw_values = Vec::new();
        // Reversion lookup expressions have different ordering compared to rw table,
        // making it a bit complex to check,
        // so we skip checking reversion lookups.
        for (name, v) in assigned_stored_expressions {
            if name.starts_with("rw lookup ")
                && !name.contains(" with reversion")
                && !v.is_zero_vartime()
                && !assigned_rw_values.contains(&(name.clone(), *v))
            {
                assigned_rw_values.push((name.clone(), *v));
            }
        }

<<<<<<< HEAD
        for (idx, assigned_rw_value) in assigned_rw_values.iter().enumerate() {
            if step.rw_indices.is_empty() {
                panic!("unexpected step.rw_indices is empty")
            }
            let rw_idx = step.rw_indices[idx];
            let rw = block.rws[rw_idx];
            let table_assignments = rw.table_assignment(block.randomness);
            let rlc = table_assignments.rlc(block.randomness);
            if rlc != assigned_rw_value.1 {
                log::error!(
                    "incorrect rw witness. lookup input name: \"{}\". rw: {:?}, rw index: {:?}, {}th rw of step {:?}",
                    assigned_rw_value.0,
                    rw,
                    rw_idx,
                    idx,
                    step.execution_state);
=======
        let rlc_assignments: BTreeSet<_> = block
            .rws
            .table_assignments()
            .iter()
            .map(|rw| rw.table_assignment(block.randomness).rlc(block.randomness))
            .collect();

        for (name, value) in assigned_rw_values.iter() {
            if !rlc_assignments.contains(value) {
                log::error!("rw lookup error: name: {}, step: {:?}", *name, step);
>>>>>>> ba108ba9
            }
        }
    }
}<|MERGE_RESOLUTION|>--- conflicted
+++ resolved
@@ -1110,24 +1110,6 @@
             }
         }
 
-<<<<<<< HEAD
-        for (idx, assigned_rw_value) in assigned_rw_values.iter().enumerate() {
-            if step.rw_indices.is_empty() {
-                panic!("unexpected step.rw_indices is empty")
-            }
-            let rw_idx = step.rw_indices[idx];
-            let rw = block.rws[rw_idx];
-            let table_assignments = rw.table_assignment(block.randomness);
-            let rlc = table_assignments.rlc(block.randomness);
-            if rlc != assigned_rw_value.1 {
-                log::error!(
-                    "incorrect rw witness. lookup input name: \"{}\". rw: {:?}, rw index: {:?}, {}th rw of step {:?}",
-                    assigned_rw_value.0,
-                    rw,
-                    rw_idx,
-                    idx,
-                    step.execution_state);
-=======
         let rlc_assignments: BTreeSet<_> = block
             .rws
             .table_assignments()
@@ -1138,7 +1120,6 @@
         for (name, value) in assigned_rw_values.iter() {
             if !rlc_assignments.contains(value) {
                 log::error!("rw lookup error: name: {}, step: {:?}", *name, step);
->>>>>>> ba108ba9
             }
         }
     }
