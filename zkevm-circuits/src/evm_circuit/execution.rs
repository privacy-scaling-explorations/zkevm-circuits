use super::util::{CachedRegion, CellManager, StoredExpression};
use crate::{
    evm_circuit::{
        param::{MAX_STEP_HEIGHT, STEP_WIDTH},
        step::{ExecutionState, Step},
        table::Table,
        util::{
            constraint_builder::{BaseConstraintBuilder, ConstraintBuilder},
            rlc, CellType,
        },
        witness::{Block, Call, ExecStep, Transaction},
    },
    table::LookupTable,
    util::Expr,
};
use eth_types::Field;
use halo2_proofs::{
    arithmetic::FieldExt,
    circuit::{Layouter, Region},
    plonk::{Advice, Column, ConstraintSystem, Error, Expression, Selector, VirtualCells},
    poly::Rotation,
};
use std::{collections::HashMap, iter};
use strum::IntoEnumIterator;

mod add_sub;
mod addmod;
mod begin_tx;
mod bitwise;
mod block_ctx;
mod byte;
mod call;
mod calldatacopy;
mod calldataload;
mod calldatasize;
mod caller;
mod callvalue;
mod chainid;
mod codecopy;
mod codesize;
mod comparator;
mod dummy;
mod dup;
mod end_block;
mod end_tx;
mod error_oog_constant;
mod error_oog_static_memory;
mod extcodehash;
mod gas;
mod gasprice;
mod is_zero;
mod jump;
mod jumpdest;
mod jumpi;
mod logs;
mod memory;
mod msize;
mod mul_div_mod;
mod mulmod;
mod not;
mod origin;
mod pc;
mod pop;
mod push;
mod r#return;
mod sdiv_smod;
mod selfbalance;
<<<<<<< HEAD
mod shl_shr;
=======
mod sha3;
mod shr;
>>>>>>> 4d10c295
mod signed_comparator;
mod signextend;
mod sload;
mod sstore;
mod stop;
mod swap;

use self::sha3::Sha3Gadget;
use add_sub::AddSubGadget;
use addmod::AddModGadget;
use begin_tx::BeginTxGadget;
use bitwise::BitwiseGadget;
use block_ctx::{BlockCtxU160Gadget, BlockCtxU256Gadget, BlockCtxU64Gadget};
use byte::ByteGadget;
use call::CallGadget;
use calldatacopy::CallDataCopyGadget;
use calldataload::CallDataLoadGadget;
use calldatasize::CallDataSizeGadget;
use caller::CallerGadget;
use callvalue::CallValueGadget;
use chainid::ChainIdGadget;
use codecopy::CodeCopyGadget;
use codesize::CodesizeGadget;
use comparator::ComparatorGadget;
use dummy::DummyGadget;
use dup::DupGadget;
use end_block::EndBlockGadget;
use end_tx::EndTxGadget;
use error_oog_constant::ErrorOOGConstantGadget;
use extcodehash::ExtcodehashGadget;
use gas::GasGadget;
use gasprice::GasPriceGadget;
use is_zero::IsZeroGadget;
use jump::JumpGadget;
use jumpdest::JumpdestGadget;
use jumpi::JumpiGadget;
use logs::LogGadget;
use memory::MemoryGadget;
use msize::MsizeGadget;
use mul_div_mod::MulDivModGadget;
use mulmod::MulModGadget;
use not::NotGadget;
use origin::OriginGadget;
use pc::PcGadget;
use pop::PopGadget;
use push::PushGadget;
use r#return::ReturnGadget;
use sdiv_smod::SignedDivModGadget;
use selfbalance::SelfbalanceGadget;
use shl_shr::ShlShrGadget;
use signed_comparator::SignedComparatorGadget;
use signextend::SignextendGadget;
use sload::SloadGadget;
use sstore::SstoreGadget;
use stop::StopGadget;
use swap::SwapGadget;

pub(crate) trait ExecutionGadget<F: FieldExt> {
    const NAME: &'static str;

    const EXECUTION_STATE: ExecutionState;

    fn configure(cb: &mut ConstraintBuilder<F>) -> Self;

    fn assign_exec_step(
        &self,
        region: &mut CachedRegion<'_, '_, F>,
        offset: usize,
        block: &Block<F>,
        transaction: &Transaction,
        call: &Call,
        step: &ExecStep,
    ) -> Result<(), Error>;
}

#[derive(Clone, Debug)]
pub(crate) struct ExecutionConfig<F> {
    q_usable: Selector,
    q_step: Column<Advice>,
    num_rows_until_next_step: Column<Advice>,
    num_rows_inv: Column<Advice>,
    q_step_first: Selector,
    q_step_last: Selector,
    advices: [Column<Advice>; STEP_WIDTH],
    step: Step<F>,
    height_map: HashMap<ExecutionState, usize>,
    stored_expressions_map: HashMap<ExecutionState, Vec<StoredExpression<F>>>,
    // internal state gadgets
    begin_tx_gadget: BeginTxGadget<F>,
    end_block_gadget: EndBlockGadget<F>,
    end_tx_gadget: EndTxGadget<F>,
    // opcode gadgets
    add_sub_gadget: AddSubGadget<F>,
    addmod_gadget: AddModGadget<F>,
    bitwise_gadget: BitwiseGadget<F>,
    byte_gadget: ByteGadget<F>,
    call_gadget: CallGadget<F>,
    call_value_gadget: CallValueGadget<F>,
    calldatacopy_gadget: CallDataCopyGadget<F>,
    calldataload_gadget: CallDataLoadGadget<F>,
    calldatasize_gadget: CallDataSizeGadget<F>,
    caller_gadget: CallerGadget<F>,
    chainid_gadget: ChainIdGadget<F>,
    codecopy_gadget: CodeCopyGadget<F>,
    codesize_gadget: CodesizeGadget<F>,
    comparator_gadget: ComparatorGadget<F>,
    dup_gadget: DupGadget<F>,
    extcodehash_gadget: ExtcodehashGadget<F>,
    gas_gadget: GasGadget<F>,
    gasprice_gadget: GasPriceGadget<F>,
    iszero_gadget: IsZeroGadget<F>,
    jump_gadget: JumpGadget<F>,
    jumpdest_gadget: JumpdestGadget<F>,
    jumpi_gadget: JumpiGadget<F>,
    log_gadget: LogGadget<F>,
    memory_gadget: MemoryGadget<F>,
    msize_gadget: MsizeGadget<F>,
    mul_div_mod_gadget: MulDivModGadget<F>,
    mulmod_gadget: MulModGadget<F>,
    not_gadget: NotGadget<F>,
    origin_gadget: OriginGadget<F>,
    pc_gadget: PcGadget<F>,
    pop_gadget: PopGadget<F>,
    push_gadget: PushGadget<F>,
    return_gadget: ReturnGadget<F>,
    sdiv_smod_gadget: SignedDivModGadget<F>,
    selfbalance_gadget: SelfbalanceGadget<F>,
<<<<<<< HEAD
    sha3_gadget: DummyGadget<F, 2, 1, { ExecutionState::SHA3 }>,
=======
    sha3_gadget: Sha3Gadget<F>,
    shr_gadget: ShrGadget<F>,
>>>>>>> 4d10c295
    address_gadget: DummyGadget<F, 0, 1, { ExecutionState::ADDRESS }>,
    balance_gadget: DummyGadget<F, 1, 1, { ExecutionState::BALANCE }>,
    blockhash_gadget: DummyGadget<F, 1, 1, { ExecutionState::BLOCKHASH }>,
    exp_gadget: DummyGadget<F, 2, 1, { ExecutionState::EXP }>,
    sar_gadget: DummyGadget<F, 2, 1, { ExecutionState::SAR }>,
    extcodesize_gadget: DummyGadget<F, 1, 1, { ExecutionState::EXTCODESIZE }>,
    extcodecopy_gadget: DummyGadget<F, 4, 0, { ExecutionState::EXTCODECOPY }>,
    returndatasize_gadget: DummyGadget<F, 0, 1, { ExecutionState::RETURNDATASIZE }>,
    returndatacopy_gadget: DummyGadget<F, 3, 0, { ExecutionState::RETURNDATACOPY }>,
    create_gadget: DummyGadget<F, 3, 1, { ExecutionState::CREATE }>,
    callcode_gadget: DummyGadget<F, 7, 1, { ExecutionState::CALLCODE }>,
    delegatecall_gadget: DummyGadget<F, 6, 1, { ExecutionState::DELEGATECALL }>,
    create2_gadget: DummyGadget<F, 4, 1, { ExecutionState::CREATE2 }>,
    staticcall_gadget: DummyGadget<F, 6, 1, { ExecutionState::STATICCALL }>,
    selfdestruct_gadget: DummyGadget<F, 1, 0, { ExecutionState::SELFDESTRUCT }>,
    shl_shr_gadget: ShlShrGadget<F>,
    signed_comparator_gadget: SignedComparatorGadget<F>,
    signextend_gadget: SignextendGadget<F>,
    sload_gadget: SloadGadget<F>,
    sstore_gadget: SstoreGadget<F>,
    stop_gadget: StopGadget<F>,
    swap_gadget: SwapGadget<F>,
    block_ctx_u64_gadget: BlockCtxU64Gadget<F>,
    block_ctx_u160_gadget: BlockCtxU160Gadget<F>,
    block_ctx_u256_gadget: BlockCtxU256Gadget<F>,
    // error gadgets
    error_oog_constant: ErrorOOGConstantGadget<F>,
    error_oog_static_memory_gadget:
        DummyGadget<F, 0, 0, { ExecutionState::ErrorOutOfGasStaticMemoryExpansion }>,
    error_stack_overflow: DummyGadget<F, 0, 0, { ExecutionState::ErrorStackOverflow }>,
    error_stack_underflow: DummyGadget<F, 0, 0, { ExecutionState::ErrorStackUnderflow }>,
    error_oog_dynamic_memory_gadget:
        DummyGadget<F, 0, 0, { ExecutionState::ErrorOutOfGasDynamicMemoryExpansion }>,
    error_oog_log: DummyGadget<F, 0, 0, { ExecutionState::ErrorOutOfGasLOG }>,
    error_oog_sload: DummyGadget<F, 0, 0, { ExecutionState::ErrorOutOfGasSLOAD }>,
    error_oog_sstore: DummyGadget<F, 0, 0, { ExecutionState::ErrorOutOfGasSSTORE }>,
    error_oog_call: DummyGadget<F, 0, 0, { ExecutionState::ErrorOutOfGasCALL }>,
    error_oog_memory_copy: DummyGadget<F, 0, 0, { ExecutionState::ErrorOutOfGasMemoryCopy }>,
    error_oog_account_access: DummyGadget<F, 0, 0, { ExecutionState::ErrorOutOfGasAccountAccess }>,
    error_oog_sha3: DummyGadget<F, 0, 0, { ExecutionState::ErrorOutOfGasSHA3 }>,
    error_oog_ext_codecopy: DummyGadget<F, 0, 0, { ExecutionState::ErrorOutOfGasEXTCODECOPY }>,
    error_oog_call_code: DummyGadget<F, 0, 0, { ExecutionState::ErrorOutOfGasCALLCODE }>,
    error_oog_delegate_call: DummyGadget<F, 0, 0, { ExecutionState::ErrorOutOfGasDELEGATECALL }>,
    error_oog_exp: DummyGadget<F, 0, 0, { ExecutionState::ErrorOutOfGasEXP }>,
    error_oog_create2: DummyGadget<F, 0, 0, { ExecutionState::ErrorOutOfGasCREATE2 }>,
    error_oog_static_call: DummyGadget<F, 0, 0, { ExecutionState::ErrorOutOfGasSTATICCALL }>,
    error_oog_self_destruct: DummyGadget<F, 0, 0, { ExecutionState::ErrorOutOfGasSELFDESTRUCT }>,
    error_oog_code_store: DummyGadget<F, 0, 0, { ExecutionState::ErrorOutOfGasCodeStore }>,
    error_insufficient_balance: DummyGadget<F, 0, 0, { ExecutionState::ErrorInsufficientBalance }>,
    error_invalid_jump: DummyGadget<F, 0, 0, { ExecutionState::ErrorInvalidJump }>,
    error_depth: DummyGadget<F, 0, 0, { ExecutionState::ErrorDepth }>,
    error_write_protection: DummyGadget<F, 0, 0, { ExecutionState::ErrorWriteProtection }>,
    error_contract_address_collision:
        DummyGadget<F, 0, 0, { ExecutionState::ErrorContractAddressCollision }>,
    error_invalid_creation_code: DummyGadget<F, 0, 0, { ExecutionState::ErrorInvalidCreationCode }>,
    error_return_data_out_of_bound:
        DummyGadget<F, 0, 0, { ExecutionState::ErrorReturnDataOutOfBound }>,
    invalid_opcode_gadget: DummyGadget<F, 0, 0, { ExecutionState::ErrorInvalidOpcode }>,
}

impl<F: Field> ExecutionConfig<F> {
    #[allow(clippy::too_many_arguments)]
    pub(crate) fn configure(
        meta: &mut ConstraintSystem<F>,
        power_of_randomness: [Expression<F>; 31],
        fixed_table: &dyn LookupTable<F>,
        byte_table: &dyn LookupTable<F>,
        tx_table: &dyn LookupTable<F>,
        rw_table: &dyn LookupTable<F>,
        bytecode_table: &dyn LookupTable<F>,
        block_table: &dyn LookupTable<F>,
        copy_table: &dyn LookupTable<F>,
        keccak_table: &dyn LookupTable<F>,
    ) -> Self {
        let q_usable = meta.complex_selector();
        let q_step = meta.advice_column();
        let num_rows_until_next_step = meta.advice_column();
        let num_rows_inv = meta.advice_column();
        let q_step_first = meta.complex_selector();
        let q_step_last = meta.complex_selector();
        let advices = [(); STEP_WIDTH].map(|_| meta.advice_column());

        let step_curr = Step::new(meta, advices, 0);
        let mut height_map = HashMap::new();

        meta.create_gate("Constrain execution state", |meta| {
            let q_usable = meta.query_selector(q_usable);
            let q_step = meta.query_advice(q_step, Rotation::cur());
            let q_step_first = meta.query_selector(q_step_first);
            let q_step_last = meta.query_selector(q_step_last);

            // Only one of execution_state should be enabled
            let sum_to_one = (
                "Only one of execution_state should be enabled",
                step_curr
                    .state
                    .execution_state
                    .iter()
                    .fold(1u64.expr(), |acc, cell| acc - cell.expr()),
            );

            // Cells representation for execution_state should be bool.
            let bool_checks = step_curr.state.execution_state.iter().map(|cell| {
                (
                    "Representation for execution_state should be bool",
                    cell.expr() * (1u64.expr() - cell.expr()),
                )
            });

            let _first_step_check = {
                let begin_tx_selector =
                    step_curr.execution_state_selector([ExecutionState::BeginTx]);
                iter::once((
                    "First step should be BeginTx",
                    q_step_first * (1.expr() - begin_tx_selector),
                ))
            };

            let _last_step_check = {
                let end_block_selector =
                    step_curr.execution_state_selector([ExecutionState::EndBlock]);
                iter::once((
                    "Last step should be EndBlock",
                    q_step_last * (1.expr() - end_block_selector),
                ))
            };

            iter::once(sum_to_one)
                .chain(bool_checks)
                .map(move |(name, poly)| (name, q_usable.clone() * q_step.clone() * poly))
            // TODO: Enable these after incomplete trace is no longer necessary.
            // .chain(first_step_check)
            // .chain(last_step_check)
        });

        meta.create_gate("q_step", |meta| {
            let q_usable = meta.query_selector(q_usable);
            let q_step_first = meta.query_selector(q_step_first);
            let q_step = meta.query_advice(q_step, Rotation::cur());
            let num_rows_left_cur = meta.query_advice(num_rows_until_next_step, Rotation::cur());
            let num_rows_left_next = meta.query_advice(num_rows_until_next_step, Rotation::next());
            let num_rows_left_inverse = meta.query_advice(num_rows_inv, Rotation::cur());

            let mut cb = BaseConstraintBuilder::default();
            // q_step needs to be enabled on the first row
            cb.condition(q_step_first, |cb| {
                cb.require_equal("q_step == 1", q_step.clone(), 1.expr());
            });
            // Except when step is enabled, the step counter needs to decrease by 1
            cb.condition(1.expr() - q_step.clone(), |cb| {
                cb.require_equal(
                    "num_rows_left_cur := num_rows_left_next + 1",
                    num_rows_left_cur.clone(),
                    num_rows_left_next + 1.expr(),
                );
            });
            // Enforce that q_step := num_rows_until_next_step == 0
            let is_zero = 1.expr() - (num_rows_left_cur.clone() * num_rows_left_inverse.clone());
            cb.require_zero(
                "num_rows_left_cur * is_zero == 0",
                num_rows_left_cur * is_zero.clone(),
            );
            cb.require_zero(
                "num_rows_left_inverse * is_zero == 0",
                num_rows_left_inverse * is_zero.clone(),
            );
            cb.require_equal("q_step == is_zero", q_step, is_zero);
            // On each usable row
            cb.gate(q_usable)
        });

        let mut stored_expressions_map = HashMap::new();
        let step_next = Step::new(meta, advices, MAX_STEP_HEIGHT);
        macro_rules! configure_gadget {
            () => {
                Self::configure_gadget(
                    meta,
                    advices,
                    q_usable,
                    q_step,
                    num_rows_until_next_step,
                    q_step_first,
                    q_step_last,
                    &power_of_randomness,
                    &step_curr,
                    &step_next,
                    &mut height_map,
                    &mut stored_expressions_map,
                )
            };
        }

        let cell_manager = step_curr.cell_manager.clone();
        let config = Self {
            q_usable,
            q_step,
            num_rows_until_next_step,
            num_rows_inv,
            q_step_first,
            q_step_last,
            advices,
            // internal states
            begin_tx_gadget: configure_gadget!(),
            end_block_gadget: configure_gadget!(),
            end_tx_gadget: configure_gadget!(),
            // opcode gadgets
            add_sub_gadget: configure_gadget!(),
            addmod_gadget: configure_gadget!(),
            bitwise_gadget: configure_gadget!(),
            byte_gadget: configure_gadget!(),
            call_gadget: configure_gadget!(),
            call_value_gadget: configure_gadget!(),
            calldatacopy_gadget: configure_gadget!(),
            calldataload_gadget: configure_gadget!(),
            calldatasize_gadget: configure_gadget!(),
            caller_gadget: configure_gadget!(),
            chainid_gadget: configure_gadget!(),
            codecopy_gadget: configure_gadget!(),
            codesize_gadget: configure_gadget!(),
            comparator_gadget: configure_gadget!(),
            dup_gadget: configure_gadget!(),
            extcodehash_gadget: configure_gadget!(),
            gas_gadget: configure_gadget!(),
            gasprice_gadget: configure_gadget!(),
            iszero_gadget: configure_gadget!(),
            jump_gadget: configure_gadget!(),
            jumpdest_gadget: configure_gadget!(),
            jumpi_gadget: configure_gadget!(),
            log_gadget: configure_gadget!(),
            memory_gadget: configure_gadget!(),
            msize_gadget: configure_gadget!(),
            mul_div_mod_gadget: configure_gadget!(),
            mulmod_gadget: configure_gadget!(),
            not_gadget: configure_gadget!(),
            origin_gadget: configure_gadget!(),
            pc_gadget: configure_gadget!(),
            pop_gadget: configure_gadget!(),
            push_gadget: configure_gadget!(),
            return_gadget: configure_gadget!(),
            sdiv_smod_gadget: configure_gadget!(),
            selfbalance_gadget: configure_gadget!(),
            sha3_gadget: configure_gadget!(),
            address_gadget: configure_gadget!(),
            balance_gadget: configure_gadget!(),
            blockhash_gadget: configure_gadget!(),
            exp_gadget: configure_gadget!(),
            sar_gadget: configure_gadget!(),
            extcodesize_gadget: configure_gadget!(),
            extcodecopy_gadget: configure_gadget!(),
            returndatasize_gadget: configure_gadget!(),
            returndatacopy_gadget: configure_gadget!(),
            create_gadget: configure_gadget!(),
            callcode_gadget: configure_gadget!(),
            delegatecall_gadget: configure_gadget!(),
            create2_gadget: configure_gadget!(),
            staticcall_gadget: configure_gadget!(),
            selfdestruct_gadget: configure_gadget!(),
            shl_shr_gadget: configure_gadget!(),
            signed_comparator_gadget: configure_gadget!(),
            signextend_gadget: configure_gadget!(),
            sload_gadget: configure_gadget!(),
            sstore_gadget: configure_gadget!(),
            stop_gadget: configure_gadget!(),
            swap_gadget: configure_gadget!(),
            block_ctx_u64_gadget: configure_gadget!(),
            block_ctx_u160_gadget: configure_gadget!(),
            block_ctx_u256_gadget: configure_gadget!(),
            // error gadgets
            error_oog_constant: configure_gadget!(),
            error_oog_static_memory_gadget: configure_gadget!(),
            error_stack_overflow: configure_gadget!(),
            error_stack_underflow: configure_gadget!(),
            error_oog_dynamic_memory_gadget: configure_gadget!(),
            error_oog_log: configure_gadget!(),
            error_oog_sload: configure_gadget!(),
            error_oog_sstore: configure_gadget!(),
            error_oog_call: configure_gadget!(),
            error_oog_memory_copy: configure_gadget!(),
            error_oog_account_access: configure_gadget!(),
            error_oog_sha3: configure_gadget!(),
            error_oog_ext_codecopy: configure_gadget!(),
            error_oog_call_code: configure_gadget!(),
            error_oog_delegate_call: configure_gadget!(),
            error_oog_exp: configure_gadget!(),
            error_oog_create2: configure_gadget!(),
            error_oog_static_call: configure_gadget!(),
            error_oog_self_destruct: configure_gadget!(),
            error_oog_code_store: configure_gadget!(),
            error_insufficient_balance: configure_gadget!(),
            error_invalid_jump: configure_gadget!(),
            error_write_protection: configure_gadget!(),
            error_depth: configure_gadget!(),
            error_contract_address_collision: configure_gadget!(),
            error_invalid_creation_code: configure_gadget!(),
            error_return_data_out_of_bound: configure_gadget!(),
            invalid_opcode_gadget: configure_gadget!(),
            // step and presets
            step: step_curr,
            height_map,
            stored_expressions_map,
        };

        Self::configure_lookup(
            meta,
            fixed_table,
            byte_table,
            tx_table,
            rw_table,
            bytecode_table,
            block_table,
            copy_table,
            keccak_table,
            &power_of_randomness,
            &cell_manager,
        );

        config
    }

    pub fn get_step_height_option(&self, execution_state: ExecutionState) -> Option<usize> {
        self.height_map.get(&execution_state).copied()
    }

    pub fn get_step_height(&self, execution_state: ExecutionState) -> usize {
        self.get_step_height_option(execution_state)
            .unwrap_or_else(|| panic!("Execution state unknown: {:?}", execution_state))
    }

    #[allow(clippy::too_many_arguments)]
    fn configure_gadget<G: ExecutionGadget<F>>(
        meta: &mut ConstraintSystem<F>,
        advices: [Column<Advice>; STEP_WIDTH],
        q_usable: Selector,
        q_step: Column<Advice>,
        num_rows_until_next_step: Column<Advice>,
        q_step_first: Selector,
        q_step_last: Selector,
        power_of_randomness: &[Expression<F>; 31],
        step_curr: &Step<F>,
        step_next: &Step<F>,
        height_map: &mut HashMap<ExecutionState, usize>,
        stored_expressions_map: &mut HashMap<ExecutionState, Vec<StoredExpression<F>>>,
    ) -> G {
        // Configure the gadget with the max height first so we can find out the actual
        // height
        let height = {
            let mut cb = ConstraintBuilder::new(
                step_curr.clone(),
                step_next.clone(),
                power_of_randomness,
                G::EXECUTION_STATE,
            );
            G::configure(&mut cb);
            let (_, _, _, height) = cb.build();
            height
        };

        // Now actually configure the gadget with the correct minimal height
        let step_next = &Step::new(meta, advices, height);
        let mut cb = ConstraintBuilder::new(
            step_curr.clone(),
            step_next.clone(),
            power_of_randomness,
            G::EXECUTION_STATE,
        );

        let gadget = G::configure(&mut cb);

        // Enforce the step height for this opcode
        let mut num_rows_until_next_step_next = 0.expr();
        meta.create_gate("query num rows", |meta| {
            num_rows_until_next_step_next =
                meta.query_advice(num_rows_until_next_step, Rotation::next());
            vec![0.expr()]
        });
        cb.require_equal(
            "num_rows_until_next_step_next := height - 1",
            num_rows_until_next_step_next,
            (height - 1).expr(),
        );

        let (constraints, constraints_first_step, stored_expressions, _) = cb.build();
        debug_assert!(
            !height_map.contains_key(&G::EXECUTION_STATE),
            "execution state already configured"
        );
        height_map.insert(G::EXECUTION_STATE, height);
        debug_assert!(
            !stored_expressions_map.contains_key(&G::EXECUTION_STATE),
            "execution state already configured"
        );
        stored_expressions_map.insert(G::EXECUTION_STATE, stored_expressions);

        // Enforce the logic for this opcode
        let q_steps: &dyn Fn(&mut VirtualCells<F>) -> Expression<F> =
            &|meta| meta.query_advice(q_step, Rotation::cur());
        let q_steps_first: &dyn Fn(&mut VirtualCells<F>) -> Expression<F> =
            &|meta| meta.query_selector(q_step_first);
        for (selector, constraints) in [
            (q_steps, constraints),
            (q_steps_first, constraints_first_step),
        ] {
            if !constraints.is_empty() {
                meta.create_gate(G::NAME, |meta| {
                    let q_usable = meta.query_selector(q_usable);
                    let selector = selector(meta);
                    constraints.into_iter().map(move |(name, constraint)| {
                        (name, q_usable.clone() * selector.clone() * constraint)
                    })
                });
            }
        }

        // Enforce the state transitions for this opcode
        meta.create_gate("Constrain state machine transitions", |meta| {
            let q_usable = meta.query_selector(q_usable);
            let q_step = meta.query_advice(q_step, Rotation::cur());
            let q_step_last = meta.query_selector(q_step_last);

            // ExecutionState transition should be correct.
            iter::empty()
                .chain(
                    IntoIterator::into_iter([
                        (
                            "EndTx can only transit to BeginTx or EndBlock",
                            ExecutionState::EndTx,
                            vec![ExecutionState::BeginTx, ExecutionState::EndBlock],
                        ),
                        (
                            "EndBlock can only transit to EndBlock",
                            ExecutionState::EndBlock,
                            vec![ExecutionState::EndBlock],
                        ),
                    ])
                    .filter(move |(_, from, _)| *from == G::EXECUTION_STATE)
                    .map(|(_, _, to)| 1.expr() - step_next.execution_state_selector(to)),
                )
                .chain(
                    IntoIterator::into_iter([
                        (
                            "Only EndTx can transit to BeginTx",
                            ExecutionState::BeginTx,
                            vec![ExecutionState::EndTx],
                        ),
                        (
                            "Only ExecutionState which halts or BeginTx can transit to EndTx",
                            ExecutionState::EndTx,
                            ExecutionState::iter()
                                .filter(ExecutionState::halts)
                                .chain(iter::once(ExecutionState::BeginTx))
                                .collect(),
                        ),
                        (
                            "Only EndTx or EndBlock can transit to EndBlock",
                            ExecutionState::EndBlock,
                            vec![ExecutionState::EndTx, ExecutionState::EndBlock],
                        ),
                    ])
                    .filter(move |(_, _, from)| !from.contains(&G::EXECUTION_STATE))
                    .map(|(_, to, _)| step_next.execution_state_selector([to])),
                )
                // Accumulate all state transition checks.
                // This can be done because all summed values are enforced to be boolean.
                .reduce(|accum, poly| accum + poly)
                .map(move |poly| {
                    q_usable.clone()
                        * q_step.clone()
                        * (1.expr() - q_step_last.clone())
                        * step_curr.execution_state_selector([G::EXECUTION_STATE])
                        * poly
                })
        });

        gadget
    }

    #[allow(clippy::too_many_arguments)]
    fn configure_lookup(
        meta: &mut ConstraintSystem<F>,
        fixed_table: &dyn LookupTable<F>,
        byte_table: &dyn LookupTable<F>,
        tx_table: &dyn LookupTable<F>,
        rw_table: &dyn LookupTable<F>,
        bytecode_table: &dyn LookupTable<F>,
        block_table: &dyn LookupTable<F>,
        copy_table: &dyn LookupTable<F>,
        keccak_table: &dyn LookupTable<F>,
        power_of_randomness: &[Expression<F>; 31],
        cell_manager: &CellManager<F>,
    ) {
        for column in cell_manager.columns().iter() {
            if let CellType::Lookup(table) = column.cell_type {
                let name = format!("{:?}", table);
                meta.lookup_any(Box::leak(name.into_boxed_str()), |meta| {
                    let table_expressions = match table {
                        Table::Fixed => fixed_table,
                        Table::Tx => tx_table,
                        Table::Rw => rw_table,
                        Table::Bytecode => bytecode_table,
                        Table::Block => block_table,
                        Table::Byte => byte_table,
                        Table::Copy => copy_table,
                        Table::Keccak => keccak_table,
                    }
                    .table_exprs(meta);
                    vec![(
                        column.expr(),
                        rlc::expr(&table_expressions, power_of_randomness),
                    )]
                });
            }
        }
    }

    /// Assign block
    /// When exact is enabled, assign exact steps in block without padding for
    /// unit test purpose
    pub fn assign_block(
        &self,
        layouter: &mut impl Layouter<F>,
        block: &Block<F>,
        _exact: bool,
    ) -> Result<(), Error> {
        let power_of_randomness = (1..32)
            .map(|exp| block.randomness.pow(&[exp, 0, 0, 0]))
            .collect::<Vec<F>>()
            .try_into()
            .unwrap();

        layouter.assign_region(
            || "Execution step",
            |mut region| {
                let mut offset = 0;

                self.q_step_first.enable(&mut region, offset)?;

                // Collect all steps
                let mut steps = block
                    .txs
                    .iter()
                    .flat_map(|tx| tx.steps.iter().map(move |step| (tx, step)))
                    .peekable();

                let mut last_height = 0;
                while let Some((transaction, step)) = steps.next() {
                    let call = &transaction.calls[step.call_index];
                    let height = self.get_step_height(step.execution_state);

                    // Assign the step witness
                    self.assign_exec_step(
                        &mut region,
                        offset,
                        block,
                        transaction,
                        call,
                        step,
                        height,
                        steps.peek().map(|&(transaction, step)| {
                            (transaction, &transaction.calls[step.call_index], step)
                        }),
                        power_of_randomness,
                    )?;

                    // q_step logic
                    for idx in 0..height {
                        let offset = offset + idx;
                        self.q_usable.enable(&mut region, offset)?;
                        region.assign_advice(
                            || "step selector",
                            self.q_step,
                            offset,
                            || Ok(if idx == 0 { F::one() } else { F::zero() }),
                        )?;
                        let value = if idx == 0 {
                            F::zero()
                        } else {
                            F::from((height - idx) as u64)
                        };
                        region.assign_advice(
                            || "step height",
                            self.num_rows_until_next_step,
                            offset,
                            || Ok(value),
                        )?;
                        region.assign_advice(
                            || "step height inv",
                            self.num_rows_inv,
                            offset,
                            || Ok(value.invert().unwrap_or(F::zero())),
                        )?;
                    }

                    offset += height;
                    last_height = height;
                }
                // These are still referenced (but not used) in next rows
                region.assign_advice(
                    || "step height",
                    self.num_rows_until_next_step,
                    offset,
                    || Ok(F::zero()),
                )?;
                region.assign_advice(
                    || "step height inv",
                    self.q_step,
                    offset,
                    || Ok(F::zero()),
                )?;

                // If not exact:
                // TODO: Pad leftover region to the desired capacity
                // TODO: Enable q_step_last
                self.q_step_last.enable(&mut region, offset - last_height)?;

                Ok(())
            },
        )
    }

    #[allow(clippy::too_many_arguments)]
    fn assign_exec_step(
        &self,
        region: &mut Region<'_, F>,
        offset: usize,
        block: &Block<F>,
        transaction: &Transaction,
        call: &Call,
        step: &ExecStep,
        height: usize,
        next: Option<(&Transaction, &Call, &ExecStep)>,
        power_of_randomness: [F; 31],
    ) -> Result<(), Error> {
        // Make the region large enough for the current step and the next step.
        // The next step's next step may also be accessed, so make the region large
        // enough for 3 steps.
        let region = &mut CachedRegion::<'_, '_, F>::new(
            region,
            power_of_randomness,
            STEP_WIDTH,
            MAX_STEP_HEIGHT * 3,
            self.advices[0].index(),
            offset,
        );

        // Also set the witness of the next step.
        // These may be used in stored expressions and
        // so their witness values need to be known to be able
        // to correctly calculate the intermediate value.
        if let Some((transaction_next, call_next, step_next)) = next {
            self.assign_exec_step_int(
                region,
                offset + height,
                block,
                transaction_next,
                call_next,
                step_next,
            )?;
        }

        self.assign_exec_step_int(region, offset, block, transaction, call, step)
    }

    fn assign_exec_step_int(
        &self,
        region: &mut CachedRegion<'_, '_, F>,
        offset: usize,
        block: &Block<F>,
        transaction: &Transaction,
        call: &Call,
        step: &ExecStep,
    ) -> Result<(), Error> {
        log::trace!("assign_exec_step offset:{} step:{:?}", offset, step);
        self.step
            .assign_exec_step(region, offset, block, transaction, call, step)?;

        macro_rules! assign_exec_step {
            ($gadget:expr) => {
                $gadget.assign_exec_step(region, offset, block, transaction, call, step)?
            };
        }

        match step.execution_state {
            // internal states
            ExecutionState::BeginTx => assign_exec_step!(self.begin_tx_gadget),
            ExecutionState::EndTx => assign_exec_step!(self.end_tx_gadget),
            ExecutionState::EndBlock => assign_exec_step!(self.end_block_gadget),
            // opcode
            ExecutionState::ADD_SUB => assign_exec_step!(self.add_sub_gadget),
            ExecutionState::ADDMOD => assign_exec_step!(self.addmod_gadget),
            ExecutionState::BITWISE => assign_exec_step!(self.bitwise_gadget),
            ExecutionState::BYTE => assign_exec_step!(self.byte_gadget),
            ExecutionState::CALL => assign_exec_step!(self.call_gadget),
            ExecutionState::CALLDATACOPY => assign_exec_step!(self.calldatacopy_gadget),
            ExecutionState::CALLDATALOAD => assign_exec_step!(self.calldataload_gadget),
            ExecutionState::CALLDATASIZE => assign_exec_step!(self.calldatasize_gadget),
            ExecutionState::CALLER => assign_exec_step!(self.caller_gadget),
            ExecutionState::CALLVALUE => assign_exec_step!(self.call_value_gadget),
            ExecutionState::CHAINID => assign_exec_step!(self.chainid_gadget),
            ExecutionState::CODECOPY => assign_exec_step!(self.codecopy_gadget),
            ExecutionState::CODESIZE => assign_exec_step!(self.codesize_gadget),
            ExecutionState::CMP => assign_exec_step!(self.comparator_gadget),
            ExecutionState::DUP => assign_exec_step!(self.dup_gadget),
            ExecutionState::EXTCODEHASH => assign_exec_step!(self.extcodehash_gadget),
            ExecutionState::GAS => assign_exec_step!(self.gas_gadget),
            ExecutionState::GASPRICE => assign_exec_step!(self.gasprice_gadget),
            ExecutionState::ISZERO => assign_exec_step!(self.iszero_gadget),
            ExecutionState::JUMP => assign_exec_step!(self.jump_gadget),
            ExecutionState::JUMPDEST => assign_exec_step!(self.jumpdest_gadget),
            ExecutionState::JUMPI => assign_exec_step!(self.jumpi_gadget),
            ExecutionState::LOG => assign_exec_step!(self.log_gadget),
            ExecutionState::MEMORY => assign_exec_step!(self.memory_gadget),
            ExecutionState::MSIZE => assign_exec_step!(self.msize_gadget),
            ExecutionState::MUL_DIV_MOD => assign_exec_step!(self.mul_div_mod_gadget),
            ExecutionState::MULMOD => assign_exec_step!(self.mulmod_gadget),
            ExecutionState::NOT => assign_exec_step!(self.not_gadget),
            ExecutionState::ORIGIN => assign_exec_step!(self.origin_gadget),
            ExecutionState::PC => assign_exec_step!(self.pc_gadget),
            ExecutionState::POP => assign_exec_step!(self.pop_gadget),
            ExecutionState::PUSH => assign_exec_step!(self.push_gadget),
            ExecutionState::RETURN => assign_exec_step!(self.return_gadget),
            ExecutionState::SCMP => assign_exec_step!(self.signed_comparator_gadget),
            ExecutionState::SDIV_SMOD => assign_exec_step!(self.sdiv_smod_gadget),
            ExecutionState::BLOCKCTXU64 => assign_exec_step!(self.block_ctx_u64_gadget),
            ExecutionState::BLOCKCTXU160 => assign_exec_step!(self.block_ctx_u160_gadget),
            ExecutionState::BLOCKCTXU256 => assign_exec_step!(self.block_ctx_u256_gadget),
            ExecutionState::SELFBALANCE => assign_exec_step!(self.selfbalance_gadget),
            // dummy gadgets
            ExecutionState::ADDRESS => assign_exec_step!(self.address_gadget),
            ExecutionState::BALANCE => assign_exec_step!(self.balance_gadget),
            ExecutionState::BLOCKHASH => assign_exec_step!(self.blockhash_gadget),
            ExecutionState::EXP => assign_exec_step!(self.exp_gadget),
            ExecutionState::SAR => assign_exec_step!(self.sar_gadget),
            ExecutionState::EXTCODESIZE => assign_exec_step!(self.extcodesize_gadget),
            ExecutionState::EXTCODECOPY => assign_exec_step!(self.extcodecopy_gadget),
            ExecutionState::RETURNDATASIZE => assign_exec_step!(self.returndatasize_gadget),
            ExecutionState::RETURNDATACOPY => assign_exec_step!(self.returndatacopy_gadget),
            ExecutionState::CREATE => assign_exec_step!(self.create_gadget),
            ExecutionState::CALLCODE => assign_exec_step!(self.callcode_gadget),
            ExecutionState::DELEGATECALL => assign_exec_step!(self.delegatecall_gadget),
            ExecutionState::CREATE2 => assign_exec_step!(self.create2_gadget),
            ExecutionState::STATICCALL => assign_exec_step!(self.staticcall_gadget),
            ExecutionState::SELFDESTRUCT => assign_exec_step!(self.selfdestruct_gadget),
            // end of dummy gadgets
<<<<<<< HEAD
            ExecutionState::SHL_SHR => assign_exec_step!(self.shl_shr_gadget),
=======
            ExecutionState::SHA3 => assign_exec_step!(self.sha3_gadget),
            ExecutionState::SHR => assign_exec_step!(self.shr_gadget),
>>>>>>> 4d10c295
            ExecutionState::SIGNEXTEND => assign_exec_step!(self.signextend_gadget),
            ExecutionState::SLOAD => assign_exec_step!(self.sload_gadget),
            ExecutionState::SSTORE => assign_exec_step!(self.sstore_gadget),
            ExecutionState::STOP => assign_exec_step!(self.stop_gadget),
            ExecutionState::SWAP => assign_exec_step!(self.swap_gadget),
            // dummy errors
            ExecutionState::ErrorOutOfGasStaticMemoryExpansion => {
                assign_exec_step!(self.error_oog_static_memory_gadget)
            }
            ExecutionState::ErrorOutOfGasConstant => {
                assign_exec_step!(self.error_oog_constant)
            }
            ExecutionState::ErrorOutOfGasDynamicMemoryExpansion => {
                assign_exec_step!(self.error_oog_dynamic_memory_gadget)
            }
            ExecutionState::ErrorOutOfGasLOG => {
                assign_exec_step!(self.error_oog_log)
            }
            ExecutionState::ErrorOutOfGasSLOAD => {
                assign_exec_step!(self.error_oog_sload)
            }
            ExecutionState::ErrorOutOfGasSSTORE => {
                assign_exec_step!(self.error_oog_sstore)
            }
            ExecutionState::ErrorOutOfGasCALL => {
                assign_exec_step!(self.error_oog_call)
            }
            ExecutionState::ErrorOutOfGasMemoryCopy => {
                assign_exec_step!(self.error_oog_memory_copy)
            }
            ExecutionState::ErrorOutOfGasAccountAccess => {
                assign_exec_step!(self.error_oog_account_access)
            }
            ExecutionState::ErrorOutOfGasSHA3 => {
                assign_exec_step!(self.error_oog_sha3)
            }
            ExecutionState::ErrorOutOfGasEXTCODECOPY => {
                assign_exec_step!(self.error_oog_ext_codecopy)
            }
            ExecutionState::ErrorOutOfGasCALLCODE => {
                assign_exec_step!(self.error_oog_call_code)
            }
            ExecutionState::ErrorOutOfGasDELEGATECALL => {
                assign_exec_step!(self.error_oog_delegate_call)
            }
            ExecutionState::ErrorOutOfGasEXP => {
                assign_exec_step!(self.error_oog_exp)
            }
            ExecutionState::ErrorOutOfGasCREATE2 => {
                assign_exec_step!(self.error_oog_create2)
            }
            ExecutionState::ErrorOutOfGasSTATICCALL => {
                assign_exec_step!(self.error_oog_static_call)
            }
            ExecutionState::ErrorOutOfGasSELFDESTRUCT => {
                assign_exec_step!(self.error_oog_self_destruct)
            }

            ExecutionState::ErrorOutOfGasCodeStore => {
                assign_exec_step!(self.error_oog_code_store)
            }
            ExecutionState::ErrorStackOverflow => {
                assign_exec_step!(self.error_stack_overflow)
            }
            ExecutionState::ErrorStackUnderflow => {
                assign_exec_step!(self.error_stack_underflow)
            }
            ExecutionState::ErrorInsufficientBalance => {
                assign_exec_step!(self.error_insufficient_balance)
            }
            ExecutionState::ErrorInvalidJump => {
                assign_exec_step!(self.error_invalid_jump)
            }
            ExecutionState::ErrorWriteProtection => {
                assign_exec_step!(self.error_write_protection)
            }
            ExecutionState::ErrorDepth => {
                assign_exec_step!(self.error_depth)
            }
            ExecutionState::ErrorContractAddressCollision => {
                assign_exec_step!(self.error_contract_address_collision)
            }
            ExecutionState::ErrorInvalidCreationCode => {
                assign_exec_step!(self.error_invalid_creation_code)
            }
            ExecutionState::ErrorReturnDataOutOfBound => {
                assign_exec_step!(self.error_return_data_out_of_bound)
            }

            ExecutionState::ErrorInvalidOpcode => {
                assign_exec_step!(self.invalid_opcode_gadget)
            }

            _ => unimplemented!("unimplemented ExecutionState: {:?}", step.execution_state),
        }

        // Fill in the witness values for stored expressions
        for stored_expression in self
            .stored_expressions_map
            .get(&step.execution_state)
            .unwrap_or_else(|| panic!("Execution state unknown: {:?}", step.execution_state))
        {
            stored_expression.assign(region, offset)?;
        }

        Ok(())
    }
}<|MERGE_RESOLUTION|>--- conflicted
+++ resolved
@@ -65,12 +65,8 @@
 mod r#return;
 mod sdiv_smod;
 mod selfbalance;
-<<<<<<< HEAD
+mod sha3;
 mod shl_shr;
-=======
-mod sha3;
-mod shr;
->>>>>>> 4d10c295
 mod signed_comparator;
 mod signextend;
 mod sload;
@@ -198,12 +194,8 @@
     return_gadget: ReturnGadget<F>,
     sdiv_smod_gadget: SignedDivModGadget<F>,
     selfbalance_gadget: SelfbalanceGadget<F>,
-<<<<<<< HEAD
-    sha3_gadget: DummyGadget<F, 2, 1, { ExecutionState::SHA3 }>,
-=======
     sha3_gadget: Sha3Gadget<F>,
-    shr_gadget: ShrGadget<F>,
->>>>>>> 4d10c295
+    shl_shr_gadget: ShlShrGadget<F>,
     address_gadget: DummyGadget<F, 0, 1, { ExecutionState::ADDRESS }>,
     balance_gadget: DummyGadget<F, 1, 1, { ExecutionState::BALANCE }>,
     blockhash_gadget: DummyGadget<F, 1, 1, { ExecutionState::BLOCKHASH }>,
@@ -219,7 +211,6 @@
     create2_gadget: DummyGadget<F, 4, 1, { ExecutionState::CREATE2 }>,
     staticcall_gadget: DummyGadget<F, 6, 1, { ExecutionState::STATICCALL }>,
     selfdestruct_gadget: DummyGadget<F, 1, 0, { ExecutionState::SELFDESTRUCT }>,
-    shl_shr_gadget: ShlShrGadget<F>,
     signed_comparator_gadget: SignedComparatorGadget<F>,
     signextend_gadget: SignextendGadget<F>,
     sload_gadget: SloadGadget<F>,
@@ -947,12 +938,8 @@
             ExecutionState::STATICCALL => assign_exec_step!(self.staticcall_gadget),
             ExecutionState::SELFDESTRUCT => assign_exec_step!(self.selfdestruct_gadget),
             // end of dummy gadgets
-<<<<<<< HEAD
+            ExecutionState::SHA3 => assign_exec_step!(self.sha3_gadget),
             ExecutionState::SHL_SHR => assign_exec_step!(self.shl_shr_gadget),
-=======
-            ExecutionState::SHA3 => assign_exec_step!(self.sha3_gadget),
-            ExecutionState::SHR => assign_exec_step!(self.shr_gadget),
->>>>>>> 4d10c295
             ExecutionState::SIGNEXTEND => assign_exec_step!(self.signextend_gadget),
             ExecutionState::SLOAD => assign_exec_step!(self.sload_gadget),
             ExecutionState::SSTORE => assign_exec_step!(self.sstore_gadget),
