use super::{
    param::{
        BLOCK_TABLE_LOOKUPS, BYTECODE_TABLE_LOOKUPS, CHUNK_CTX_TABLE_LOOKUPS, COPY_TABLE_LOOKUPS,
        EXP_TABLE_LOOKUPS, FIXED_TABLE_LOOKUPS, KECCAK_TABLE_LOOKUPS, N_COPY_COLUMNS,
        N_PHASE1_COLUMNS, N_U16_LOOKUPS, N_U8_LOOKUPS, RW_TABLE_LOOKUPS, TX_TABLE_LOOKUPS,
    },
    step::HasExecutionState,
    util::{instrumentation::Instrument, CachedRegion, StoredExpression},
};
use crate::{
    evm_circuit::{
        param::{EVM_LOOKUP_COLS, MAX_STEP_HEIGHT, N_PHASE2_COLUMNS, STEP_WIDTH},
        step::{ExecutionState, Step},
        table::Table,
        util::{
            constraint_builder::{
                BaseConstraintBuilder, ConstrainBuilderCommon, EVMConstraintBuilder,
            },
            evaluate_expression, rlc,
        },
        witness::{Block, Call, Chunk, ExecStep, Transaction},
    },
    table::{chunk_ctx_table::ChunkCtxFieldTag, LookupTable},
    util::{
        cell_manager::{CMFixedWidthStrategy, CellManager, CellType},
        Challenges, Expr,
    },
};
use bus_mapping::{circuit_input_builder::FeatureConfig, operation::Target};
use eth_types::{evm_unimplemented, Field};

use gadgets::{is_zero::IsZeroConfig, util::not};
use halo2_proofs::{
    circuit::{Layouter, Region, Value},
    plonk::{
        Advice, Column, ConstraintSystem, Error, Expression, FirstPhase, Fixed, SecondPhase,
        Selector, ThirdPhase, VirtualCells,
    },
    poly::Rotation,
};
use std::{
    collections::{BTreeSet, HashMap, HashSet},
    iter,
};
use strum::IntoEnumIterator;

mod add_sub;
mod addmod;
mod address;
mod balance;
mod begin_chunk;
mod begin_tx;
mod bitwise;
mod block_ctx;
mod blockhash;
mod byte;
mod calldatacopy;
mod calldataload;
mod calldatasize;
mod caller;
mod callop;
mod callvalue;
mod chainid;
mod codecopy;
mod codesize;
mod comparator;
mod create;
mod dummy;
mod dup;
mod end_block;
mod end_chunk;
mod end_tx;
mod error_code_store;
mod error_invalid_creation_code;
mod error_invalid_jump;
mod error_invalid_opcode;
mod error_oog_account_access;
mod error_oog_call;
mod error_oog_constant;
mod error_oog_create;
mod error_oog_dynamic_memory;
mod error_oog_exp;
mod error_oog_log;
mod error_oog_memory_copy;
mod error_oog_precompile;
mod error_oog_sha3;
mod error_oog_sload_sstore;
mod error_oog_static_memory;
mod error_precompile_failed;
mod error_return_data_oo_bound;
mod error_stack;
mod error_write_protection;
mod exp;
mod extcodecopy;
mod extcodehash;
mod extcodesize;
mod gas;
mod gasprice;
mod invalid_tx;
mod is_zero;
mod jump;
mod jumpdest;
mod jumpi;
mod logs;
mod memory;
mod msize;
mod mul_div_mod;
mod mulmod;
#[path = "execution/not.rs"]
mod opcode_not;
mod origin;
mod padding;
mod pc;
mod pop;
mod precompiles;
mod push;
mod return_revert;
mod returndatacopy;
mod returndatasize;
mod sar;
mod sdiv_smod;
mod selfbalance;
mod sha3;
mod shl_shr;
mod signed_comparator;
mod signextend;
mod sload;
mod sstore;
mod stop;
mod swap;

use self::{
    begin_chunk::BeginChunkGadget, block_ctx::BlockCtxGadget, end_chunk::EndChunkGadget,
    sha3::Sha3Gadget,
};
use add_sub::AddSubGadget;
use addmod::AddModGadget;
use address::AddressGadget;
use balance::BalanceGadget;
use begin_tx::BeginTxGadget;
use bitwise::BitwiseGadget;
use blockhash::BlockHashGadget;
use byte::ByteGadget;
use calldatacopy::CallDataCopyGadget;
use calldataload::CallDataLoadGadget;
use calldatasize::CallDataSizeGadget;
use caller::CallerGadget;
use callop::CallOpGadget;
use callvalue::CallValueGadget;
use chainid::ChainIdGadget;
use codecopy::CodeCopyGadget;
use codesize::CodesizeGadget;
use comparator::ComparatorGadget;
use create::CreateGadget;
use dummy::DummyGadget;
use dup::DupGadget;
use end_block::EndBlockGadget;
use end_tx::EndTxGadget;
use error_code_store::ErrorCodeStoreGadget;
use error_invalid_creation_code::ErrorInvalidCreationCodeGadget;
use error_invalid_jump::ErrorInvalidJumpGadget;
use error_invalid_opcode::ErrorInvalidOpcodeGadget;
use error_oog_account_access::ErrorOOGAccountAccessGadget;
use error_oog_call::ErrorOOGCallGadget;
use error_oog_constant::ErrorOOGConstantGadget;
use error_oog_create::ErrorOOGCreateGadget;
use error_oog_dynamic_memory::ErrorOOGDynamicMemoryGadget;
use error_oog_exp::ErrorOOGExpGadget;
use error_oog_log::ErrorOOGLogGadget;
use error_oog_memory_copy::ErrorOOGMemoryCopyGadget;
use error_oog_sha3::ErrorOOGSha3Gadget;
use error_oog_sload_sstore::ErrorOOGSloadSstoreGadget;
use error_oog_static_memory::ErrorOOGStaticMemoryGadget;
use error_precompile_failed::ErrorPrecompileFailedGadget;
use error_return_data_oo_bound::ErrorReturnDataOutOfBoundGadget;
use error_stack::ErrorStackGadget;
use error_write_protection::ErrorWriteProtectionGadget;
use exp::ExponentiationGadget;
use extcodecopy::ExtcodecopyGadget;
use extcodehash::ExtcodehashGadget;
use extcodesize::ExtcodesizeGadget;
use gas::GasGadget;
use gasprice::GasPriceGadget;
use invalid_tx::InvalidTxGadget;
use is_zero::IsZeroGadget;
use jump::JumpGadget;
use jumpdest::JumpdestGadget;
use jumpi::JumpiGadget;
use logs::LogGadget;

use crate::evm_circuit::execution::error_oog_precompile::ErrorOOGPrecompileGadget;
use memory::MemoryGadget;
use msize::MsizeGadget;
use mul_div_mod::MulDivModGadget;
use mulmod::MulModGadget;
use opcode_not::NotGadget;
use origin::OriginGadget;
use padding::PaddingGadget;
use pc::PcGadget;
use pop::PopGadget;
use precompiles::IdentityGadget;
use push::PushGadget;
use return_revert::ReturnRevertGadget;
use returndatacopy::ReturnDataCopyGadget;
use returndatasize::ReturnDataSizeGadget;
use sar::SarGadget;
use sdiv_smod::SignedDivModGadget;
use selfbalance::SelfbalanceGadget;
use shl_shr::ShlShrGadget;
use signed_comparator::SignedComparatorGadget;
use signextend::SignextendGadget;
use sload::SloadGadget;
use sstore::SstoreGadget;
use stop::StopGadget;
use swap::SwapGadget;

pub(crate) trait ExecutionGadget<F: Field> {
    const NAME: &'static str;

    const EXECUTION_STATE: ExecutionState;

    fn configure(cb: &mut EVMConstraintBuilder<F>) -> Self;

    #[allow(clippy::too_many_arguments)]
    fn assign_exec_step(
        &self,
        region: &mut CachedRegion<'_, '_, F>,
        offset: usize,
        block: &Block<F>,
        chunk: &Chunk<F>,
        transaction: &Transaction,
        call: &Call,
        step: &ExecStep,
    ) -> Result<(), Error>;
}

#[derive(Clone, Debug)]
pub struct ExecutionConfig<F> {
    // EVM Circuit selector, which enables all usable rows.  The rows where this selector is
    // disabled won't verify any constraint (they can be unused rows or rows with blinding
    // factors).
    q_usable: Selector,
    // Dynamic selector that is enabled at the rows where each assigned execution step starts (a
    // step has dynamic height).
    q_step: Column<Advice>,
    // Column to hold constant values used for copy constraints
    constants: Column<Fixed>,
    num_rows_until_next_step: Column<Advice>,
    num_rows_inv: Column<Advice>,
    // Selector enabled in the row where the first execution step starts.
    q_step_first: Selector,
    // Selector enabled in the row where the last execution step starts.
    q_step_last: Selector,
    advices: [Column<Advice>; STEP_WIDTH],
    step: Step<F>,
    pub(crate) height_map: HashMap<ExecutionState, usize>,
    stored_expressions_map: HashMap<ExecutionState, Vec<StoredExpression<F>>>,
    debug_expressions_map: HashMap<ExecutionState, Vec<(String, Expression<F>)>>,
    instrument: Instrument,
    // internal state gadgets
    begin_tx_gadget: Box<BeginTxGadget<F>>,
    end_block_gadget: Box<EndBlockGadget<F>>,
    padding_gadget: Box<PaddingGadget<F>>,
    end_tx_gadget: Box<EndTxGadget<F>>,
    begin_chunk_gadget: Box<BeginChunkGadget<F>>,
    end_chunk_gadget: Box<EndChunkGadget<F>>,
    // opcode gadgets
    add_sub_gadget: Box<AddSubGadget<F>>,
    addmod_gadget: Box<AddModGadget<F>>,
    address_gadget: Box<AddressGadget<F>>,
    balance_gadget: Box<BalanceGadget<F>>,
    bitwise_gadget: Box<BitwiseGadget<F>>,
    byte_gadget: Box<ByteGadget<F>>,
    call_op_gadget: Box<CallOpGadget<F>>,
    call_value_gadget: Box<CallValueGadget<F>>,
    calldatacopy_gadget: Box<CallDataCopyGadget<F>>,
    calldataload_gadget: Box<CallDataLoadGadget<F>>,
    calldatasize_gadget: Box<CallDataSizeGadget<F>>,
    caller_gadget: Box<CallerGadget<F>>,
    chainid_gadget: Box<ChainIdGadget<F>>,
    codecopy_gadget: Box<CodeCopyGadget<F>>,
    codesize_gadget: Box<CodesizeGadget<F>>,
    comparator_gadget: Box<ComparatorGadget<F>>,
    dup_gadget: Box<DupGadget<F>>,
    exp_gadget: Box<ExponentiationGadget<F>>,
    extcodehash_gadget: Box<ExtcodehashGadget<F>>,
    extcodesize_gadget: Box<ExtcodesizeGadget<F>>,
    extcodecopy_gadget: Box<ExtcodecopyGadget<F>>,
    gas_gadget: Box<GasGadget<F>>,
    gasprice_gadget: Box<GasPriceGadget<F>>,
    iszero_gadget: Box<IsZeroGadget<F>>,
    jump_gadget: Box<JumpGadget<F>>,
    jumpdest_gadget: Box<JumpdestGadget<F>>,
    jumpi_gadget: Box<JumpiGadget<F>>,
    log_gadget: Box<LogGadget<F>>,
    memory_gadget: Box<MemoryGadget<F>>,
    msize_gadget: Box<MsizeGadget<F>>,
    mul_div_mod_gadget: Box<MulDivModGadget<F>>,
    mulmod_gadget: Box<MulModGadget<F>>,
    not_gadget: Box<NotGadget<F>>,
    origin_gadget: Box<OriginGadget<F>>,
    pc_gadget: Box<PcGadget<F>>,
    pop_gadget: Box<PopGadget<F>>,
    push_gadget: Box<PushGadget<F>>,
    return_revert_gadget: Box<ReturnRevertGadget<F>>,
    sar_gadget: Box<SarGadget<F>>,
    sdiv_smod_gadget: Box<SignedDivModGadget<F>>,
    selfbalance_gadget: Box<SelfbalanceGadget<F>>,
    sha3_gadget: Box<Sha3Gadget<F>>,
    shl_shr_gadget: Box<ShlShrGadget<F>>,
    returndatasize_gadget: Box<ReturnDataSizeGadget<F>>,
    returndatacopy_gadget: Box<ReturnDataCopyGadget<F>>,
    create_gadget: Box<CreateGadget<F, false, { ExecutionState::CREATE }>>,
    create2_gadget: Box<CreateGadget<F, true, { ExecutionState::CREATE2 }>>,
    selfdestruct_gadget: Box<DummyGadget<F, 1, 0, { ExecutionState::SELFDESTRUCT }>>,
    signed_comparator_gadget: Box<SignedComparatorGadget<F>>,
    signextend_gadget: Box<SignextendGadget<F>>,
    sload_gadget: Box<SloadGadget<F>>,
    sstore_gadget: Box<SstoreGadget<F>>,
    stop_gadget: Box<StopGadget<F>>,
    swap_gadget: Box<SwapGadget<F>>,
    blockhash_gadget: Box<BlockHashGadget<F>>,
    block_ctx_gadget: Box<BlockCtxGadget<F>>,
    // error gadgets
    error_oog_call: Box<ErrorOOGCallGadget<F>>,
    error_oog_precompile: Box<ErrorOOGPrecompileGadget<F>>,
    error_oog_constant: Box<ErrorOOGConstantGadget<F>>,
    error_oog_exp: Box<ErrorOOGExpGadget<F>>,
    error_oog_memory_copy: Box<ErrorOOGMemoryCopyGadget<F>>,
    error_oog_sload_sstore: Box<ErrorOOGSloadSstoreGadget<F>>,
    error_oog_static_memory_gadget: Box<ErrorOOGStaticMemoryGadget<F>>,
    error_stack: Box<ErrorStackGadget<F>>,
    error_write_protection: Box<ErrorWriteProtectionGadget<F>>,
    error_oog_dynamic_memory_gadget: Box<ErrorOOGDynamicMemoryGadget<F>>,
    error_oog_log: Box<ErrorOOGLogGadget<F>>,
    error_oog_sha3: Box<ErrorOOGSha3Gadget<F>>,
    error_oog_account_access: Box<ErrorOOGAccountAccessGadget<F>>,
    error_oog_ext_codecopy: Box<DummyGadget<F, 0, 0, { ExecutionState::ErrorOutOfGasEXTCODECOPY }>>,
    error_oog_create: Box<ErrorOOGCreateGadget<F>>,
    error_oog_self_destruct:
        Box<DummyGadget<F, 0, 0, { ExecutionState::ErrorOutOfGasSELFDESTRUCT }>>,
    error_oog_code_store: Box<ErrorCodeStoreGadget<F>>,
    error_invalid_jump: Box<ErrorInvalidJumpGadget<F>>,
    error_invalid_opcode: Box<ErrorInvalidOpcodeGadget<F>>,
    #[allow(dead_code, reason = "under active development")]
    error_depth: Box<DummyGadget<F, 0, 0, { ExecutionState::ErrorDepth }>>,
    #[allow(dead_code, reason = "under active development")]
    error_contract_address_collision:
        Box<DummyGadget<F, 0, 0, { ExecutionState::ErrorContractAddressCollision }>>,
    error_invalid_creation_code: Box<ErrorInvalidCreationCodeGadget<F>>,
    error_precompile_failed: Box<ErrorPrecompileFailedGadget<F>>,
    error_return_data_out_of_bound: Box<ErrorReturnDataOutOfBoundGadget<F>>,
    precompile_identity_gadget: Box<IdentityGadget<F>>,
    invalid_tx: Option<Box<InvalidTxGadget<F>>>,
}

type TxCallStep<'a> = (&'a Transaction, &'a Call, &'a ExecStep);

impl<F: Field> ExecutionConfig<F> {
    #[allow(clippy::too_many_arguments)]
    #[allow(clippy::redundant_closure_call)]
    pub(crate) fn configure(
        meta: &mut ConstraintSystem<F>,
        challenges: Challenges<Expression<F>>,
        fixed_table: &dyn LookupTable<F>,
        u8_table: &dyn LookupTable<F>,
        u16_table: &dyn LookupTable<F>,
        tx_table: &dyn LookupTable<F>,
        rw_table: &dyn LookupTable<F>,
        bytecode_table: &dyn LookupTable<F>,
        block_table: &dyn LookupTable<F>,
        copy_table: &dyn LookupTable<F>,
        keccak_table: &dyn LookupTable<F>,
        exp_table: &dyn LookupTable<F>,
<<<<<<< HEAD
        chunk_ctx_table: &dyn LookupTable<F>,
        is_first_chunk: &IsZeroConfig<F>,
        is_last_chunk: &IsZeroConfig<F>,
=======
        feature_config: FeatureConfig,
>>>>>>> 90eebff7
    ) -> Self {
        let mut instrument = Instrument::default();
        let q_usable = meta.complex_selector();
        let q_step = meta.advice_column();
        let constants = meta.fixed_column();
        meta.enable_constant(constants);
        let num_rows_until_next_step = meta.advice_column();
        let num_rows_inv = meta.advice_column();
        let q_step_first = meta.complex_selector();
        let q_step_last = meta.complex_selector();

        let advices = [(); STEP_WIDTH]
            .iter()
            .enumerate()
            .map(|(n, _)| {
                if n < EVM_LOOKUP_COLS {
                    meta.advice_column_in(ThirdPhase)
                } else if n < EVM_LOOKUP_COLS + N_PHASE2_COLUMNS {
                    meta.advice_column_in(SecondPhase)
                } else {
                    meta.advice_column_in(FirstPhase)
                }
            })
            .collect::<Vec<_>>()
            .try_into()
            .unwrap();

        let step_curr = Step::new(meta, advices, 0);
        let mut height_map = HashMap::new();
        let (execute_state_first_step_whitelist, execute_state_last_step_whitelist) = (
            HashSet::from([
                ExecutionState::BeginTx,
                ExecutionState::Padding,
                ExecutionState::BeginChunk,
            ]),
            HashSet::from([ExecutionState::EndBlock, ExecutionState::EndChunk]),
        );

        meta.create_gate("Constrain execution state", |meta| {
            let q_usable = meta.query_selector(q_usable);
            let q_step = meta.query_advice(q_step, Rotation::cur());
            let q_step_first = meta.query_selector(q_step_first);
            let q_step_last = meta.query_selector(q_step_last);

            let execution_state_selector_constraints = step_curr.state.execution_state.configure();

<<<<<<< HEAD
            let first_step_first_chunk_check = {
                let exestates = step_curr
                    .execution_state_selector(execute_state_first_step_whitelist.iter().cloned());
                iter::once((
                    "First step first chunk should be BeginTx or EndBlock or BeginChunk",
                    (1.expr() - is_first_chunk.expr())
                        * q_step_first.clone()
                        * (1.expr() - exestates),
                ))
            };

            let first_step_non_first_chunk_check = {
                let begin_chunk_selector =
                    step_curr.execution_state_selector([ExecutionState::BeginChunk]);
                iter::once((
                    "First step (non first chunk) should be BeginChunk",
                    (1.expr() - is_first_chunk.expr())
                        * q_step_first
                        * (1.expr() - begin_chunk_selector),
=======
            // NEW: Enabled, this will break hand crafted tests, maybe we can remove them?
            let first_step_check = {
                let begin_tx_invalid_tx_end_block_selector = step_curr.execution_state_selector(
                    [ExecutionState::BeginTx, ExecutionState::EndBlock]
                        .into_iter()
                        .chain(
                            feature_config
                                .invalid_tx
                                .then_some(ExecutionState::InvalidTx),
                        ),
                );
                iter::once((
                    "First step should be BeginTx, InvalidTx or EndBlock",
                    q_step_first * (1.expr() - begin_tx_invalid_tx_end_block_selector),
>>>>>>> 90eebff7
                ))
            };

            let last_step_last_chunk_check = {
                let end_block_selector =
                    step_curr.execution_state_selector([ExecutionState::EndBlock]);
                iter::once((
                    "Last step last chunk should be EndBlock",
                    is_last_chunk.expr() * q_step_last.clone() * (1.expr() - end_block_selector),
                ))
            };

            let last_step_non_last_chunk_check = {
                let end_chunk_selector =
                    step_curr.execution_state_selector([ExecutionState::EndChunk]);
                iter::once((
                    "Last step (non last chunk) should be EndChunk",
                    (1.expr() - is_last_chunk.expr())
                        * q_step_last
                        * (1.expr() - end_chunk_selector),
                ))
            };

            execution_state_selector_constraints
                .into_iter()
                .map(move |(name, poly)| (name, q_usable.clone() * q_step.clone() * poly))
                .chain(first_step_first_chunk_check)
                .chain(first_step_non_first_chunk_check)
                .chain(last_step_last_chunk_check)
                .chain(last_step_non_last_chunk_check)
        });

        meta.create_gate("q_step", |meta| {
            let q_usable = meta.query_selector(q_usable);
            let q_step_first = meta.query_selector(q_step_first);
            let q_step_last = meta.query_selector(q_step_last);
            let q_step = meta.query_advice(q_step, Rotation::cur());
            let num_rows_left_cur = meta.query_advice(num_rows_until_next_step, Rotation::cur());
            let num_rows_left_next = meta.query_advice(num_rows_until_next_step, Rotation::next());
            let num_rows_left_inverse = meta.query_advice(num_rows_inv, Rotation::cur());

            let mut cb = BaseConstraintBuilder::default();
            // q_step needs to be enabled on the first row
            // rw_counter starts at 1
            cb.condition(q_step_first, |cb| {
                cb.require_equal("q_step == 1", q_step.clone(), 1.expr());
                cb.require_equal(
                    "inner_rw_counter is initialized to be 1",
                    step_curr.state.inner_rw_counter.expr(),
                    1.expr(),
                )
            });
            // For every step, is_create and is_root are boolean.
            cb.condition(q_step.clone(), |cb| {
                cb.require_boolean(
                    "step.is_create is boolean",
                    step_curr.state.is_create.expr(),
                );
                cb.require_boolean("step.is_root is boolean", step_curr.state.is_root.expr());
            });
            // q_step needs to be enabled on the last row
            cb.condition(q_step_last, |cb| {
                cb.require_equal("q_step == 1", q_step.clone(), 1.expr());
            });
            // Except when step is enabled, the step counter needs to decrease by 1
            cb.condition(1.expr() - q_step.clone(), |cb| {
                cb.require_equal(
                    "num_rows_left_cur := num_rows_left_next + 1",
                    num_rows_left_cur.clone(),
                    num_rows_left_next + 1.expr(),
                );
            });
            // Enforce that q_step := num_rows_until_next_step == 0
            let is_zero = 1.expr() - (num_rows_left_cur.clone() * num_rows_left_inverse.clone());
            cb.require_zero(
                "num_rows_left_cur * is_zero == 0",
                num_rows_left_cur * is_zero.clone(),
            );
            cb.require_zero(
                "num_rows_left_inverse * is_zero == 0",
                num_rows_left_inverse * is_zero.clone(),
            );
            cb.require_equal("q_step == is_zero", q_step, is_zero);
            // On each usable row
            cb.gate(q_usable)
        });

        let mut stored_expressions_map = HashMap::new();
        let mut debug_expressions_map = HashMap::new();

        macro_rules! configure_gadget {
            () => {
                // We create each gadget in a closure so that the stack required to hold
                // the gadget value before being copied to the box is freed immediately after
                // the boxed gadget is returned.
                // We put each gadget in a box so that they stay in the heap to keep
                // ExecutionConfig at a manageable size.
                (|| {
                    Box::new(Self::configure_gadget(
                        meta,
                        advices,
                        &challenges,
                        q_usable,
                        q_step,
                        num_rows_until_next_step,
                        q_step_first,
                        q_step_last,
                        &step_curr,
                        chunk_ctx_table,
                        &execute_state_first_step_whitelist,
                        &execute_state_last_step_whitelist,
                        &mut height_map,
                        &mut stored_expressions_map,
                        &mut debug_expressions_map,
                        &mut instrument,
                        feature_config.clone(),
                    ))
                })()
            };
        }

        let cell_manager = step_curr.cell_manager.clone();

        let config = Self {
            q_usable,
            q_step,
            constants,
            num_rows_until_next_step,
            num_rows_inv,
            q_step_first,
            q_step_last,
            advices,
            // internal states
            begin_tx_gadget: configure_gadget!(),
            end_block_gadget: configure_gadget!(),
            padding_gadget: configure_gadget!(),
            end_tx_gadget: configure_gadget!(),
<<<<<<< HEAD
            begin_chunk_gadget: configure_gadget!(),
            end_chunk_gadget: configure_gadget!(),
=======
            invalid_tx: feature_config.invalid_tx.then(|| configure_gadget!()),
>>>>>>> 90eebff7
            // opcode gadgets
            add_sub_gadget: configure_gadget!(),
            addmod_gadget: configure_gadget!(),
            bitwise_gadget: configure_gadget!(),
            byte_gadget: configure_gadget!(),
            call_op_gadget: configure_gadget!(),
            call_value_gadget: configure_gadget!(),
            calldatacopy_gadget: configure_gadget!(),
            calldataload_gadget: configure_gadget!(),
            calldatasize_gadget: configure_gadget!(),
            caller_gadget: configure_gadget!(),
            chainid_gadget: configure_gadget!(),
            codecopy_gadget: configure_gadget!(),
            codesize_gadget: configure_gadget!(),
            comparator_gadget: configure_gadget!(),
            dup_gadget: configure_gadget!(),
            extcodehash_gadget: configure_gadget!(),
            extcodesize_gadget: configure_gadget!(),
            gas_gadget: configure_gadget!(),
            gasprice_gadget: configure_gadget!(),
            iszero_gadget: configure_gadget!(),
            jump_gadget: configure_gadget!(),
            jumpdest_gadget: configure_gadget!(),
            jumpi_gadget: configure_gadget!(),
            log_gadget: configure_gadget!(),
            memory_gadget: configure_gadget!(),
            msize_gadget: configure_gadget!(),
            mul_div_mod_gadget: configure_gadget!(),
            mulmod_gadget: configure_gadget!(),
            not_gadget: configure_gadget!(),
            origin_gadget: configure_gadget!(),
            pc_gadget: configure_gadget!(),
            pop_gadget: configure_gadget!(),
            push_gadget: configure_gadget!(),
            return_revert_gadget: configure_gadget!(),
            sdiv_smod_gadget: configure_gadget!(),
            selfbalance_gadget: configure_gadget!(),
            sha3_gadget: configure_gadget!(),
            address_gadget: configure_gadget!(),
            balance_gadget: configure_gadget!(),
            blockhash_gadget: configure_gadget!(),
            exp_gadget: configure_gadget!(),
            sar_gadget: configure_gadget!(),
            extcodecopy_gadget: configure_gadget!(),
            returndatasize_gadget: configure_gadget!(),
            returndatacopy_gadget: configure_gadget!(),
            create_gadget: configure_gadget!(),
            create2_gadget: configure_gadget!(),
            selfdestruct_gadget: configure_gadget!(),
            shl_shr_gadget: configure_gadget!(),
            signed_comparator_gadget: configure_gadget!(),
            signextend_gadget: configure_gadget!(),
            sload_gadget: configure_gadget!(),
            sstore_gadget: configure_gadget!(),
            stop_gadget: configure_gadget!(),
            swap_gadget: configure_gadget!(),
            block_ctx_gadget: configure_gadget!(),
            // error gadgets
            error_oog_constant: configure_gadget!(),
            error_oog_static_memory_gadget: configure_gadget!(),
            error_stack: configure_gadget!(),
            error_oog_dynamic_memory_gadget: configure_gadget!(),
            error_oog_log: configure_gadget!(),
            error_oog_sload_sstore: configure_gadget!(),
            error_oog_call: configure_gadget!(),
            error_oog_precompile: configure_gadget!(),
            error_oog_memory_copy: configure_gadget!(),
            error_oog_account_access: configure_gadget!(),
            error_oog_sha3: configure_gadget!(),
            error_oog_ext_codecopy: configure_gadget!(),
            error_oog_exp: configure_gadget!(),
            error_oog_create: configure_gadget!(),
            error_oog_self_destruct: configure_gadget!(),
            error_oog_code_store: configure_gadget!(),
            error_invalid_jump: configure_gadget!(),
            error_invalid_opcode: configure_gadget!(),
            error_write_protection: configure_gadget!(),
            error_depth: configure_gadget!(),
            error_contract_address_collision: configure_gadget!(),
            error_invalid_creation_code: configure_gadget!(),
            error_precompile_failed: configure_gadget!(),
            error_return_data_out_of_bound: configure_gadget!(),
            // precompile calls
            precompile_identity_gadget: configure_gadget!(),
            // step and presets
            step: step_curr,
            height_map,
            stored_expressions_map,
            debug_expressions_map,
            instrument,
        };

        Self::configure_lookup(
            meta,
            fixed_table,
            u8_table,
            u16_table,
            tx_table,
            rw_table,
            bytecode_table,
            block_table,
            copy_table,
            keccak_table,
            exp_table,
            chunk_ctx_table,
            &challenges,
            &cell_manager,
        );
        config
    }

    pub fn instrument(&self) -> &Instrument {
        &self.instrument
    }

    #[allow(clippy::too_many_arguments)]
    fn configure_gadget<G: ExecutionGadget<F>>(
        meta: &mut ConstraintSystem<F>,
        advices: [Column<Advice>; STEP_WIDTH],
        challenges: &Challenges<Expression<F>>,
        q_usable: Selector,
        q_step: Column<Advice>,
        num_rows_until_next_step: Column<Advice>,
        q_step_first: Selector,
        q_step_last: Selector,
        step_curr: &Step<F>,
        chunk_ctx_table: &dyn LookupTable<F>,
        execute_state_first_step_whitelist: &HashSet<ExecutionState>,
        execute_state_last_step_whitelist: &HashSet<ExecutionState>,
        height_map: &mut HashMap<ExecutionState, usize>,
        stored_expressions_map: &mut HashMap<ExecutionState, Vec<StoredExpression<F>>>,
        debug_expressions_map: &mut HashMap<ExecutionState, Vec<(String, Expression<F>)>>,
        instrument: &mut Instrument,
        feature_config: FeatureConfig,
    ) -> G {
        // Configure the gadget with the max height first so we can find out the actual
        // height
        let height = {
            let dummy_step_next = Step::new(meta, advices, MAX_STEP_HEIGHT);
            let mut cb = EVMConstraintBuilder::new(
                meta,
                step_curr.clone(),
                dummy_step_next,
                challenges,
                G::EXECUTION_STATE,
                feature_config,
            );
            G::configure(&mut cb);
            let (_, _, height, _) = cb.build();
            height
        };

        // Now actually configure the gadget with the correct minimal height
        let step_next = &Step::new(meta, advices, height);

        let mut cb = EVMConstraintBuilder::new(
            meta,
            step_curr.clone(),
            step_next.clone(),
            challenges,
            G::EXECUTION_STATE,
            feature_config,
        );

        let gadget = G::configure(&mut cb);

        Self::configure_gadget_impl(
            q_usable,
            q_step,
            num_rows_until_next_step,
            q_step_first,
            q_step_last,
            step_curr,
            step_next,
            height_map,
            stored_expressions_map,
            debug_expressions_map,
            execute_state_first_step_whitelist,
            execute_state_last_step_whitelist,
            instrument,
            G::NAME,
            G::EXECUTION_STATE,
            height,
            cb,
            chunk_ctx_table,
            challenges,
        );

        gadget
    }

    #[allow(clippy::too_many_arguments)]
    fn configure_gadget_impl(
        q_usable: Selector,
        q_step: Column<Advice>,
        num_rows_until_next_step: Column<Advice>,
        q_step_first: Selector,
        q_step_last: Selector,
        step_curr: &Step<F>,
        step_next: &Step<F>,
        height_map: &mut HashMap<ExecutionState, usize>,
        stored_expressions_map: &mut HashMap<ExecutionState, Vec<StoredExpression<F>>>,
        debug_expressions_map: &mut HashMap<ExecutionState, Vec<(String, Expression<F>)>>,
        execute_state_first_step_whitelist: &HashSet<ExecutionState>,
        execute_state_last_step_whitelist: &HashSet<ExecutionState>,
        instrument: &mut Instrument,
        name: &'static str,
        execution_state: ExecutionState,
        height: usize,
        mut cb: EVMConstraintBuilder<F>,
        chunk_ctx_table: &dyn LookupTable<F>,
        challenges: &Challenges<Expression<F>>,
    ) {
        // Enforce the step height for this opcode
        let num_rows_until_next_step_next = cb
            .query_expression(|meta| meta.query_advice(num_rows_until_next_step, Rotation::next()));
        cb.require_equal(
            "num_rows_until_next_step_next := height - 1",
            num_rows_until_next_step_next,
            (height - 1).expr(),
        );

        instrument.on_gadget_built(execution_state, &cb);

        let step_curr_rw_counter = cb.curr.state.rw_counter.clone();
        let step_curr_rw_counter_offset = cb.rw_counter_offset();
        let debug_expressions = cb.debug_expressions.clone();

        // Extract feature config here before cb is built.
        let enable_invalid_tx = cb.feature_config.invalid_tx;

        let (constraints, stored_expressions, _, meta) = cb.build();
        debug_assert!(
            !height_map.contains_key(&execution_state),
            "execution state already configured"
        );

        height_map.insert(execution_state, height);
        debug_assert!(
            !stored_expressions_map.contains_key(&execution_state),
            "execution state already configured"
        );
        stored_expressions_map.insert(execution_state, stored_expressions);
        debug_expressions_map.insert(execution_state, debug_expressions);

        // Enforce the logic for this opcode
        let sel_step: &dyn Fn(&mut VirtualCells<F>) -> Expression<F> =
            &|meta| meta.query_advice(q_step, Rotation::cur());
        let sel_step_first: &dyn Fn(&mut VirtualCells<F>) -> Expression<F> =
            &|meta| meta.query_selector(q_step_first);
        let sel_step_last: &dyn Fn(&mut VirtualCells<F>) -> Expression<F> =
            &|meta| meta.query_selector(q_step_last);
        let sel_not_step_last: &dyn Fn(&mut VirtualCells<F>) -> Expression<F> = &|meta| {
            meta.query_advice(q_step, Rotation::cur()) * not::expr(meta.query_selector(q_step_last))
        };

        for (selector, constraints) in [
            (sel_step, constraints.step),
            (sel_step_first, constraints.step_first),
            (sel_step_last, constraints.step_last),
            (sel_not_step_last, constraints.not_step_last),
        ] {
            if !constraints.is_empty() {
                meta.create_gate(name, |meta| {
                    let q_usable = meta.query_selector(q_usable);
                    let selector = selector(meta);
                    constraints.into_iter().map(move |(name, constraint)| {
                        (name, q_usable.clone() * selector.clone() * constraint)
                    })
                });
            }
        }

        // constraint global rw counter value at first/last step via chunk_ctx_table lookup
        // we can't do it inside constraint_builder(cb)
        // because lookup expression in constraint builder DONOT support apply conditional
        // `step_first/step_last` selector at lookup cell.
        if execute_state_first_step_whitelist.contains(&execution_state) {
            meta.lookup_any("first must lookup initial rw_counter", |meta| {
                let q_usable = meta.query_selector(q_usable);
                let q_step_first = meta.query_selector(q_step_first);
                let execute_state_selector = step_curr.execution_state_selector([execution_state]);

                vec![(
                    q_usable
                        * q_step_first
                        * execute_state_selector
                        * rlc::expr(
                            &[
                                ChunkCtxFieldTag::InitialRWC.expr(),
                                step_curr.state.rw_counter.expr(),
                            ],
                            challenges.lookup_input(),
                        ),
                    rlc::expr(
                        &chunk_ctx_table.table_exprs(meta),
                        challenges.lookup_input(),
                    ),
                )]
            });
        }

        if execute_state_last_step_whitelist.contains(&execution_state) {
            meta.lookup_any("last step must lookup end rw_counter", |meta| {
                let q_usable = meta.query_selector(q_usable);
                let q_step_last = meta.query_selector(q_step_last);
                let execute_state_selector = step_curr.execution_state_selector([execution_state]);
                vec![(
                    q_usable
                        * q_step_last
                        * execute_state_selector
                        * rlc::expr(
                            &[
                                ChunkCtxFieldTag::EndRWC.expr(),
                                step_curr_rw_counter.expr() + step_curr_rw_counter_offset.clone(),
                            ],
                            challenges.lookup_input(),
                        ),
                    rlc::expr(
                        &chunk_ctx_table.table_exprs(meta),
                        challenges.lookup_input(),
                    ),
                )]
            });
        }

        // Enforce the state transitions for this opcode
        meta.create_gate("Constrain state machine transitions", |meta| {
            let q_usable = meta.query_selector(q_usable);
            let q_step = meta.query_advice(q_step, Rotation::cur());
            let q_step_last = meta.query_selector(q_step_last);

            // ExecutionState transition should be correct.
            iter::empty()
                .chain(
                    [
                        (
<<<<<<< HEAD
                            "EndTx can only transit to BeginTx or Padding or EndBlock or EndChunk",
                            ExecutionState::EndTx,
                            vec![
                                ExecutionState::BeginTx,
                                ExecutionState::EndBlock,
                                ExecutionState::Padding,
                                ExecutionState::EndChunk,
                            ],
                        ),
                        (
                            "EndChunk can only transit to EndChunk",
                            ExecutionState::EndChunk,
                            vec![ExecutionState::EndChunk],
                        ),
                        (
                            "Padding can only transit to Padding or EndBlock or EndChunk",
                            ExecutionState::Padding,
                            vec![
                                ExecutionState::Padding,
                                ExecutionState::EndBlock,
                                ExecutionState::EndChunk,
                            ],
=======
                            "EndTx can only transit to BeginTx, InvalidTx or EndBlock",
                            ExecutionState::EndTx,
                            vec![ExecutionState::BeginTx, ExecutionState::EndBlock]
                                .into_iter()
                                .chain(enable_invalid_tx.then_some(ExecutionState::InvalidTx))
                                .collect(),
>>>>>>> 90eebff7
                        ),
                        (
                            "EndBlock can only transit to EndBlock",
                            ExecutionState::EndBlock,
                            vec![ExecutionState::EndBlock],
                        ),
                    ]
                    .into_iter()
                    .filter(move |(_, from, _)| *from == execution_state)
                    .map(|(_, _, to)| 1.expr() - step_next.execution_state_selector(to)),
                )
                .chain(
                    [
                        (
                            "Only EndTx and InvalidTx can transit to BeginTx",
                            ExecutionState::BeginTx,
                            iter::once(ExecutionState::EndTx)
                                .chain(enable_invalid_tx.then_some(ExecutionState::InvalidTx))
                                .collect(),
                        ),
                        (
                            "Only ExecutionState which halts or BeginTx can transit to EndTx",
                            ExecutionState::EndTx,
                            ExecutionState::iter()
                                .filter(ExecutionState::halts)
                                .chain(iter::once(ExecutionState::BeginTx))
                                .collect(),
                        ),
                        (
<<<<<<< HEAD
                            "Only EndTx or EndBlock or Padding can transit to EndBlock",
                            ExecutionState::EndBlock,
                            vec![
                                ExecutionState::EndTx,
                                ExecutionState::EndBlock,
                                ExecutionState::Padding,
                            ],
                        ),
                        (
                            "Only BeginChunk can transit to BeginChunk",
                            ExecutionState::BeginChunk,
                            vec![ExecutionState::BeginChunk],
=======
                            "Only EndTx, InvalidTx or EndBlock can transit to EndBlock",
                            ExecutionState::EndBlock,
                            vec![ExecutionState::EndTx, ExecutionState::EndBlock]
                                .into_iter()
                                .chain(enable_invalid_tx.then_some(ExecutionState::InvalidTx))
                                .collect(),
>>>>>>> 90eebff7
                        ),
                    ]
                    .into_iter()
                    .chain(enable_invalid_tx.then(|| {
                        (
                            "Only EndTx and InvalidTx can transit to InvalidTx",
                            ExecutionState::InvalidTx,
                            vec![ExecutionState::EndTx, ExecutionState::InvalidTx],
                        )
                    }))
                    .filter(move |(_, _, from)| !from.contains(&execution_state))
                    .map(|(_, to, _)| step_next.execution_state_selector([to])),
                )
                // Accumulate all state transition checks.
                // This can be done because all summed values are enforced to be boolean.
                .reduce(|accum, poly| accum + poly)
                .map(move |poly| {
                    q_usable.clone()
                        * q_step.clone()
                        * (1.expr() - q_step_last.clone())
                        * step_curr.execution_state_selector([execution_state])
                        * poly
                })
        });
    }

    #[allow(clippy::too_many_arguments)]
    fn configure_lookup(
        meta: &mut ConstraintSystem<F>,
        fixed_table: &dyn LookupTable<F>,
        u8_table: &dyn LookupTable<F>,
        u16_table: &dyn LookupTable<F>,
        tx_table: &dyn LookupTable<F>,
        rw_table: &dyn LookupTable<F>,
        bytecode_table: &dyn LookupTable<F>,
        block_table: &dyn LookupTable<F>,
        copy_table: &dyn LookupTable<F>,
        keccak_table: &dyn LookupTable<F>,
        exp_table: &dyn LookupTable<F>,
        chunk_ctx_table: &dyn LookupTable<F>,
        challenges: &Challenges<Expression<F>>,
        cell_manager: &CellManager<CMFixedWidthStrategy>,
    ) {
        for column in cell_manager.columns().iter() {
            if let CellType::Lookup(table) = column.cell_type {
                let name = format!("{:?}", table);
                let column_expr = column.expr(meta);
                meta.lookup_any(Box::leak(name.into_boxed_str()), |meta| {
                    let table_expressions = match table {
                        Table::Fixed => fixed_table,
                        Table::U8 => u8_table,
                        Table::U16 => u16_table,
                        Table::Tx => tx_table,
                        Table::Rw => rw_table,
                        Table::Bytecode => bytecode_table,
                        Table::Block => block_table,
                        Table::Copy => copy_table,
                        Table::Keccak => keccak_table,
                        Table::Exp => exp_table,
                        Table::ChunkCtx => chunk_ctx_table,
                    }
                    .table_exprs(meta);
                    vec![(
                        column_expr,
                        rlc::expr(&table_expressions, challenges.lookup_input()),
                    )]
                });
            }
        }
    }

    /// Assign columns related to step counter
    fn assign_q_step(
        &self,
        region: &mut Region<'_, F>,
        offset: usize,
        height: usize,
    ) -> Result<(), Error> {
        // Name Advice columns
        for idx in 0..height {
            let offset = offset + idx;
            self.q_usable.enable(region, offset)?;
            region.assign_advice(
                || "step selector",
                self.q_step,
                offset,
                || Value::known(if idx == 0 { F::ONE } else { F::ZERO }),
            )?;
            let value = if idx == 0 {
                F::ZERO
            } else {
                F::from((height - idx) as u64)
            };
            region.assign_advice(
                || "step height",
                self.num_rows_until_next_step,
                offset,
                || Value::known(value),
            )?;
            region.assign_advice(
                || "step height inv",
                self.num_rows_inv,
                offset,
                || Value::known(value.invert().unwrap_or(F::ZERO)),
            )?;
        }
        Ok(())
    }

    /// Assign block
    /// When exact is enabled, assign exact steps in block without padding for
    /// unit test purpose
    pub fn assign_block(
        &self,
        layouter: &mut impl Layouter<F>,
        block: &Block<F>,
        chunk: &Chunk<F>,
        challenges: &Challenges<Value<F>>,
    ) -> Result<usize, Error> {
        // Track number of calls to `layouter.assign_region` as layouter assignment passes.
        let mut assign_pass = 0;
        layouter.assign_region(
            || "Execution step",
            |mut region| {
                let mut offset = 0;

                // Annotate the EVMCircuit columns within it's single region.
                self.annotate_circuit(&mut region);

                self.q_step_first.enable(&mut region, offset)?;

                let dummy_tx = Transaction::default();
                let chunk_txs = block
                    .txs
                    .get(chunk.chunk_context.initial_tx - 1..chunk.chunk_context.end_tx)
                    .unwrap_or_default();

                let last_call = chunk_txs
                    .last()
                    .map(|tx| tx.calls()[0].clone())
                    .unwrap_or_else(Call::default);
                // If it's the very first chunk in a block set last call & begin_chunk to default
                let prev_last_call = chunk.prev_last_call.clone().unwrap_or_default();

                let padding = chunk.padding.as_ref().expect("padding can't be None");

                // conditionally adding first step as begin chunk
                let maybe_begin_chunk = {
                    if let Some(begin_chunk) = &chunk.begin_chunk {
                        vec![(&dummy_tx, &prev_last_call, begin_chunk)]
                    } else {
                        vec![]
                    }
                };

                let mut tx_call_steps = maybe_begin_chunk
                    .into_iter()
                    .chain(chunk_txs.iter().flat_map(|tx| {
                        tx.steps()
                            .iter()
                            .map(move |step| (tx, &tx.calls()[step.call_index], step))
                    }))
                    // this dummy step is just for real step assignment proceed to `second last`
                    .chain(std::iter::once((&dummy_tx, &last_call, padding)))
                    .peekable();

                let evm_rows = chunk.fixed_param.max_evm_rows;

                let mut assign_padding_or_step = |cur_tx_call_step: TxCallStep,
                                                  mut offset: usize,
                                                  next_tx_call_step: Option<TxCallStep>,
                                                  padding_end: Option<usize>|
                 -> Result<usize, Error> {
                    let (_tx, call, step) = cur_tx_call_step;
                    let height = step.execution_state().get_step_height();

                    // If padding, assign padding range with (dummy_tx, call, step)
                    // otherwise, assign one row with cur (tx, call, step), with next (tx, call,
                    // step) to lookahead
                    if let Some(padding_end) = padding_end {
                        // padding_end is the absolute position over all rows,
                        // must be greater then current offset
                        if offset >= padding_end {
                            log::error!(
                                "evm circuit offset larger than padding: {} > {}",
                                offset,
                                padding_end
                            );
                            return Err(Error::Synthesis);
                        }
                        log::trace!("assign Padding in range [{},{})", offset, padding_end);
                        self.assign_same_exec_step_in_range(
                            &mut region,
                            offset,
                            padding_end,
                            block,
                            chunk,
                            (&dummy_tx, call, step),
                            height,
                            challenges,
                            assign_pass,
                        )?;
                        let padding_start = offset;
                        for row_idx in padding_start..padding_end {
                            self.assign_q_step(&mut region, row_idx, height)?;
                            offset += height;
                        }
                    } else {
                        self.assign_exec_step(
                            &mut region,
                            offset,
                            block,
                            chunk,
                            cur_tx_call_step,
                            height,
                            next_tx_call_step,
                            challenges,
                            assign_pass,
                        )?;
                        self.assign_q_step(&mut region, offset, height)?;
                        offset += height;
                    }

                    Ok(offset) // return latest offset
                };

                let mut second_last_real_step = None;
                let mut second_last_real_step_offset = 0;

                // part1: assign real steps
                while let Some(cur) = tx_call_steps.next() {
                    let next = tx_call_steps.peek();
                    if next.is_none() {
                        break;
                    }
                    second_last_real_step = Some(cur);
                    // record offset of current step before assignment
                    second_last_real_step_offset = offset;
                    offset = assign_padding_or_step(cur, offset, next.copied(), None)?;
                }

                // next step priority: padding > end_chunk > end_block
                let mut next_step_after_real_step = None;

                // part2: assign padding
                if evm_rows > 0 {
                    if next_step_after_real_step.is_none() {
                        next_step_after_real_step = Some(padding.clone());
                    }
                    offset = assign_padding_or_step(
                        (&dummy_tx, &last_call, padding),
                        offset,
                        None,
                        Some(evm_rows - 1),
                    )?;
                }

                // part3: assign end chunk or end block
                if let Some(end_chunk) = &chunk.end_chunk {
                    debug_assert_eq!(ExecutionState::EndChunk.get_step_height(), 1);
                    offset = assign_padding_or_step(
                        (&dummy_tx, &last_call, end_chunk),
                        offset,
                        None,
                        None,
                    )?;
                    if next_step_after_real_step.is_none() {
                        next_step_after_real_step = Some(end_chunk.clone());
                    }
                } else {
                    assert!(
                        chunk.chunk_context.is_last_chunk(),
                        "If not end_chunk, must be end_block at last chunk"
                    );
                    debug_assert_eq!(ExecutionState::EndBlock.get_step_height(), 1);
                    offset = assign_padding_or_step(
                        (&dummy_tx, &last_call, &block.end_block),
                        offset,
                        None,
                        None,
                    )?;
                    if next_step_after_real_step.is_none() {
                        next_step_after_real_step = Some(block.end_block.clone());
                    }
                }

                // part4:
                // re-assigned real second last step, because we know next_step_after_real_step now
                assert!(next_step_after_real_step.is_some());
                if let Some(last_real_step) = second_last_real_step {
                    _ = assign_padding_or_step(
                        last_real_step,
                        second_last_real_step_offset,
                        Some((&dummy_tx, &last_call, &next_step_after_real_step.unwrap())),
                        None,
                    )?;
                }

                // part5:
                // enable last row
                self.q_step_last.enable(&mut region, offset - 1)?; // offset - 1 is the last row

                // part6:
                // These are still referenced (but not used) in next rows
                region.assign_advice(
                    || "step height",
                    self.num_rows_until_next_step,
                    offset,
                    || Value::known(F::ZERO),
                )?;
                region.assign_advice(
                    || "step height inv",
                    self.q_step,
                    offset,
                    || Value::known(F::ZERO),
                )?;

                assign_pass += 1;
                Ok(offset)
            },
        )
    }

    fn annotate_circuit(&self, region: &mut Region<F>) {
        let groups = [
            ("EVM_lookup_fixed", FIXED_TABLE_LOOKUPS),
            ("EVM_lookup_tx", TX_TABLE_LOOKUPS),
            ("EVM_lookup_rw", RW_TABLE_LOOKUPS),
            ("EVM_lookup_bytecode", BYTECODE_TABLE_LOOKUPS),
            ("EVM_lookup_block", BLOCK_TABLE_LOOKUPS),
            ("EVM_lookup_copy", COPY_TABLE_LOOKUPS),
            ("EVM_lookup_keccak", KECCAK_TABLE_LOOKUPS),
            ("EVM_lookup_exp", EXP_TABLE_LOOKUPS),
            ("EVM_lookupchunk_ctx", CHUNK_CTX_TABLE_LOOKUPS),
            ("EVM_adv_phase2", N_PHASE2_COLUMNS),
            ("EVM_copy", N_COPY_COLUMNS),
            ("EVM_lookup_u8", N_U8_LOOKUPS),
            ("EVM_lookup_u16", N_U16_LOOKUPS),
            ("EVM_adv_phase1", N_PHASE1_COLUMNS),
        ];
        let mut group_index = 0;
        let mut index = 0;
        for col in self.advices {
            let (name, length) = groups[group_index];
            region.name_column(|| format!("{}_{}", name, index), col);
            index += 1;
            if index >= length {
                index = 0;
                group_index += 1;
            }
        }

        region.name_column(|| "EVM_q_step", self.q_step);
        region.name_column(|| "EVM_num_rows_inv", self.num_rows_inv);
        region.name_column(|| "EVM_rows_until_next_step", self.num_rows_until_next_step);
        region.name_column(|| "Copy_Constr_const", self.constants);
    }

    #[allow(clippy::too_many_arguments)]
    fn assign_same_exec_step_in_range(
        &self,
        region: &mut Region<'_, F>,
        offset_begin: usize,
        offset_end: usize,
        block: &Block<F>,
        chunk: &Chunk<F>,
        cur_step: TxCallStep,
        height: usize,
        challenges: &Challenges<Value<F>>,
        assign_pass: usize,
    ) -> Result<(), Error> {
        if offset_end <= offset_begin {
            return Ok(());
        }
        let (_, _, step) = cur_step;
        assert_eq!(height, 1);
        assert!(step.rw_indices_len() == 0);
        assert!(matches!(step.execution_state(), ExecutionState::Padding));

        // Disable access to next step deliberately for "repeatable" step
        let region = &mut CachedRegion::<'_, '_, F>::new(
            region,
            challenges,
            self.advices.to_vec(),
            1,
            offset_begin,
        );
        self.assign_exec_step_int(
            region,
            offset_begin,
            block,
            chunk,
            cur_step,
            false,
            assign_pass,
        )?;

        region.replicate_assignment_for_range(
            || format!("repeat {:?} rows", step.execution_state()),
            offset_begin + 1,
            offset_end,
        )?;

        Ok(())
    }

    #[allow(clippy::too_many_arguments)]
    fn assign_exec_step(
        &self,
        region: &mut Region<'_, F>,
        offset: usize,
        block: &Block<F>,
        chunk: &Chunk<F>,
        cur_step: TxCallStep,
        height: usize,
        next_step: Option<TxCallStep>,
        challenges: &Challenges<Value<F>>,
        assign_pass: usize,
    ) -> Result<(), Error> {
        let (_transaction, call, step) = cur_step;
        if !matches!(step.execution_state(), ExecutionState::Padding) {
            log::trace!(
                "assign_exec_step offset: {} state {:?} step: {:?} call: {:?}",
                offset,
                step.execution_state(),
                step,
                call
            );
        }
        // Make the region large enough for the current step and the next step.
        // The next step's next step may also be accessed, so make the region large
        // enough for 3 steps.
        let region = &mut CachedRegion::<'_, '_, F>::new(
            region,
            challenges,
            self.advices.to_vec(),
            MAX_STEP_HEIGHT * 3,
            offset,
        );

        // Also set the witness of the next step.
        // These may be used in stored expressions and
        // so their witness values need to be known to be able
        // to correctly calculate the intermediate value.
        if let Some(next_step) = next_step {
            self.assign_exec_step_int(
                region,
                offset + height,
                block,
                chunk,
                next_step,
                true,
                assign_pass,
            )?;
        }

        self.assign_exec_step_int(region, offset, block, chunk, cur_step, false, assign_pass)
    }

    #[allow(clippy::too_many_arguments)]
    fn assign_exec_step_int(
        &self,
        region: &mut CachedRegion<'_, '_, F>,
        offset: usize,
        block: &Block<F>,
        chunk: &Chunk<F>,
        tx_call_step: TxCallStep,
        // Set to true when we're assigning the next step before the current step to have
        // next step assignments for evaluation of the stored expressions in current step that
        // depend on the next step.
        is_next: bool,
        // Layouter assignment pass
        assign_pass: usize,
    ) -> Result<(), Error> {
        let (transaction, call, step) = tx_call_step;
        self.step
            .assign_exec_step(region, offset, block, call, step)?;

        macro_rules! assign_exec_step {
            ($gadget:expr) => {
                $gadget.assign_exec_step(region, offset, block, chunk, transaction, call, step)?
            };
        }

        match step.execution_state() {
            // internal states
            ExecutionState::BeginTx => assign_exec_step!(self.begin_tx_gadget),
            ExecutionState::EndTx => assign_exec_step!(self.end_tx_gadget),
            ExecutionState::Padding => assign_exec_step!(self.padding_gadget),
            ExecutionState::EndBlock => assign_exec_step!(self.end_block_gadget),
<<<<<<< HEAD
            ExecutionState::BeginChunk => assign_exec_step!(self.begin_chunk_gadget),
            ExecutionState::EndChunk => assign_exec_step!(self.end_chunk_gadget),
=======
            ExecutionState::InvalidTx => {
                assign_exec_step!(self
                    .invalid_tx
                    .as_deref()
                    .expect("invalid tx gadget must exist"))
            }
>>>>>>> 90eebff7
            // opcode
            ExecutionState::ADD_SUB => assign_exec_step!(self.add_sub_gadget),
            ExecutionState::ADDMOD => assign_exec_step!(self.addmod_gadget),
            ExecutionState::ADDRESS => assign_exec_step!(self.address_gadget),
            ExecutionState::BALANCE => assign_exec_step!(self.balance_gadget),
            ExecutionState::BITWISE => assign_exec_step!(self.bitwise_gadget),
            ExecutionState::BYTE => assign_exec_step!(self.byte_gadget),
            ExecutionState::CALL_OP => assign_exec_step!(self.call_op_gadget),
            ExecutionState::CALLDATACOPY => assign_exec_step!(self.calldatacopy_gadget),
            ExecutionState::CALLDATALOAD => assign_exec_step!(self.calldataload_gadget),
            ExecutionState::CALLDATASIZE => assign_exec_step!(self.calldatasize_gadget),
            ExecutionState::CALLER => assign_exec_step!(self.caller_gadget),
            ExecutionState::CALLVALUE => assign_exec_step!(self.call_value_gadget),
            ExecutionState::CHAINID => assign_exec_step!(self.chainid_gadget),
            ExecutionState::CODECOPY => assign_exec_step!(self.codecopy_gadget),
            ExecutionState::CODESIZE => assign_exec_step!(self.codesize_gadget),
            ExecutionState::CMP => assign_exec_step!(self.comparator_gadget),
            ExecutionState::DUP => assign_exec_step!(self.dup_gadget),
            ExecutionState::EXP => assign_exec_step!(self.exp_gadget),
            ExecutionState::EXTCODEHASH => assign_exec_step!(self.extcodehash_gadget),
            ExecutionState::EXTCODESIZE => assign_exec_step!(self.extcodesize_gadget),
            ExecutionState::GAS => assign_exec_step!(self.gas_gadget),
            ExecutionState::GASPRICE => assign_exec_step!(self.gasprice_gadget),
            ExecutionState::ISZERO => assign_exec_step!(self.iszero_gadget),
            ExecutionState::JUMP => assign_exec_step!(self.jump_gadget),
            ExecutionState::JUMPDEST => assign_exec_step!(self.jumpdest_gadget),
            ExecutionState::JUMPI => assign_exec_step!(self.jumpi_gadget),
            ExecutionState::LOG => assign_exec_step!(self.log_gadget),
            ExecutionState::MEMORY => assign_exec_step!(self.memory_gadget),
            ExecutionState::MSIZE => assign_exec_step!(self.msize_gadget),
            ExecutionState::MUL_DIV_MOD => assign_exec_step!(self.mul_div_mod_gadget),
            ExecutionState::MULMOD => assign_exec_step!(self.mulmod_gadget),
            ExecutionState::NOT => assign_exec_step!(self.not_gadget),
            ExecutionState::ORIGIN => assign_exec_step!(self.origin_gadget),
            ExecutionState::PC => assign_exec_step!(self.pc_gadget),
            ExecutionState::POP => assign_exec_step!(self.pop_gadget),
            ExecutionState::PUSH => assign_exec_step!(self.push_gadget),
            ExecutionState::RETURN_REVERT => assign_exec_step!(self.return_revert_gadget),
            ExecutionState::RETURNDATASIZE => assign_exec_step!(self.returndatasize_gadget),
            ExecutionState::RETURNDATACOPY => assign_exec_step!(self.returndatacopy_gadget),
            ExecutionState::SAR => assign_exec_step!(self.sar_gadget),
            ExecutionState::SCMP => assign_exec_step!(self.signed_comparator_gadget),
            ExecutionState::SDIV_SMOD => assign_exec_step!(self.sdiv_smod_gadget),
            ExecutionState::BLOCKCTX => assign_exec_step!(self.block_ctx_gadget),
            ExecutionState::BLOCKHASH => assign_exec_step!(self.blockhash_gadget),
            ExecutionState::SELFBALANCE => assign_exec_step!(self.selfbalance_gadget),
            // dummy gadgets
            ExecutionState::EXTCODECOPY => assign_exec_step!(self.extcodecopy_gadget),
            ExecutionState::CREATE => assign_exec_step!(self.create_gadget),
            ExecutionState::CREATE2 => assign_exec_step!(self.create2_gadget),
            ExecutionState::SELFDESTRUCT => assign_exec_step!(self.selfdestruct_gadget),
            // end of dummy gadgets
            ExecutionState::SHA3 => assign_exec_step!(self.sha3_gadget),
            ExecutionState::SHL_SHR => assign_exec_step!(self.shl_shr_gadget),
            ExecutionState::SIGNEXTEND => assign_exec_step!(self.signextend_gadget),
            ExecutionState::SLOAD => assign_exec_step!(self.sload_gadget),
            ExecutionState::SSTORE => assign_exec_step!(self.sstore_gadget),
            ExecutionState::STOP => assign_exec_step!(self.stop_gadget),
            ExecutionState::SWAP => assign_exec_step!(self.swap_gadget),
            // dummy errors
            ExecutionState::ErrorOutOfGasStaticMemoryExpansion => {
                assign_exec_step!(self.error_oog_static_memory_gadget)
            }
            ExecutionState::ErrorOutOfGasConstant => {
                assign_exec_step!(self.error_oog_constant)
            }
            ExecutionState::ErrorOutOfGasCall => {
                assign_exec_step!(self.error_oog_call)
            }
            ExecutionState::ErrorOutOfGasPrecompile => {
                assign_exec_step!(self.error_oog_precompile)
            }
            ExecutionState::ErrorOutOfGasDynamicMemoryExpansion => {
                assign_exec_step!(self.error_oog_dynamic_memory_gadget)
            }
            ExecutionState::ErrorOutOfGasLOG => {
                assign_exec_step!(self.error_oog_log)
            }
            ExecutionState::ErrorOutOfGasSloadSstore => {
                assign_exec_step!(self.error_oog_sload_sstore)
            }
            ExecutionState::ErrorOutOfGasMemoryCopy => {
                assign_exec_step!(self.error_oog_memory_copy)
            }
            ExecutionState::ErrorOutOfGasAccountAccess => {
                assign_exec_step!(self.error_oog_account_access)
            }
            ExecutionState::ErrorOutOfGasSHA3 => {
                assign_exec_step!(self.error_oog_sha3)
            }
            ExecutionState::ErrorOutOfGasEXTCODECOPY => {
                assign_exec_step!(self.error_oog_ext_codecopy)
            }
            ExecutionState::ErrorOutOfGasEXP => {
                assign_exec_step!(self.error_oog_exp)
            }
            ExecutionState::ErrorOutOfGasCREATE => {
                assign_exec_step!(self.error_oog_create)
            }
            ExecutionState::ErrorOutOfGasSELFDESTRUCT => {
                assign_exec_step!(self.error_oog_self_destruct)
            }

            ExecutionState::ErrorCodeStore => {
                assign_exec_step!(self.error_oog_code_store)
            }
            ExecutionState::ErrorStack => {
                assign_exec_step!(self.error_stack)
            }

            ExecutionState::ErrorInvalidJump => {
                assign_exec_step!(self.error_invalid_jump)
            }
            ExecutionState::ErrorInvalidOpcode => {
                assign_exec_step!(self.error_invalid_opcode)
            }
            ExecutionState::ErrorWriteProtection => {
                assign_exec_step!(self.error_write_protection)
            }
            ExecutionState::ErrorInvalidCreationCode => {
                assign_exec_step!(self.error_invalid_creation_code)
            }
            ExecutionState::ErrorReturnDataOutOfBound => {
                assign_exec_step!(self.error_return_data_out_of_bound)
            }
            ExecutionState::ErrorPrecompileFailed => {
                assign_exec_step!(self.error_precompile_failed)
            }
            // precompile calls
            ExecutionState::PrecompileIdentity => {
                assign_exec_step!(self.precompile_identity_gadget)
            }

            unimpl_state => evm_unimplemented!("unimplemented ExecutionState: {:?}", unimpl_state),
        }

        // Fill in the witness values for stored expressions
        let assigned_stored_expressions = self.assign_stored_expressions(region, offset, step)?;
        // Both `SimpleFloorPlanner` and `V1` do two passes; we only enter here once (on the second
        // pass).
        if !is_next && assign_pass == 1 {
            // We only want to print at the latest possible Phase.  Currently halo2 implements 3
            // phases.  The `lookup_input` randomness is calculated after SecondPhase, so we print
            // the debug expressions only once when we're at third phase, when `lookup_input` has
            // a `Value::known`.  This gets called for every `synthesize` call that the Layouter
            // does.
            region.challenges().lookup_input().assert_if_known(|_| {
                self.print_debug_expressions(region, offset, step);
                true
            });

            // enable with `RUST_LOG=debug`
            if log::log_enabled!(log::Level::Debug) {
                let is_padding_step = matches!(step.execution_state(), ExecutionState::Padding);
                if !is_padding_step {
                    // expensive function call
                    Self::check_rw_lookup(
                        &assigned_stored_expressions,
                        step,
                        block,
                        chunk,
                        region.challenges(),
                    );
                }
            }
        }
        Ok(())
    }

    fn assign_stored_expressions(
        &self,
        region: &mut CachedRegion<'_, '_, F>,
        offset: usize,
        step: &ExecStep,
    ) -> Result<Vec<(String, F)>, Error> {
        let mut assigned_stored_expressions = Vec::new();
        for stored_expression in self
            .stored_expressions_map
            .get(&step.execution_state())
            .unwrap_or_else(|| panic!("Execution state unknown: {:?}", step.execution_state()))
        {
            let assigned = stored_expression.assign(region, offset)?;
            assigned.map(|v| {
                let name = stored_expression.name.clone();
                assigned_stored_expressions.push((name, v));
            });
        }
        Ok(assigned_stored_expressions)
    }

    fn print_debug_expressions(
        &self,
        region: &mut CachedRegion<'_, '_, F>,
        offset: usize,
        step: &ExecStep,
    ) {
        for (name, expression) in self
            .debug_expressions_map
            .get(&step.execution_state())
            .unwrap_or_else(|| panic!("Execution state unknown: {:?}", step.execution_state()))
        {
            let value = evaluate_expression(expression, region, offset);
            let mut value_string = "unknown".to_string();
            value.assert_if_known(|f| {
                value_string = format!("{:?}", f);
                true
            });
            println!(
                "Debug expression \"{}\"={} [offset={}, step={:?}, expr={:?}]",
                name, value_string, offset, step.exec_state, expression
            );
        }
    }

    fn check_rw_lookup(
        assigned_stored_expressions: &[(String, F)],
        step: &ExecStep,
        block: &Block<F>,
        _chunk: &Chunk<F>,
        challenges: &Challenges<Value<F>>,
    ) {
        let mut lookup_randomness = F::ZERO;
        challenges.lookup_input().map(|v| lookup_randomness = v);
        if lookup_randomness.is_zero_vartime() {
            // challenges not ready
            return;
        }

        let mut copy_lookup_count = 0;
        let mut assigned_rw_values = Vec::new();
        for (name, v) in assigned_stored_expressions {
            // If any `copy lookup` which dst_tag or src_tag is Memory in opcode execution,
            // block.get_rws() contains memory operations but
            // assigned_stored_expressions only has a single `copy lookup` expression without
            // any rw memory lookup.
            // So, we include `copy lookup` in assigned_rw_values as well, then we could verify
            // those memory operations later.
            if (name.starts_with("rw lookup ") || name.starts_with("copy lookup"))
                && !v.is_zero_vartime()
                && !assigned_rw_values.contains(&(name.clone(), *v))
            {
                assigned_rw_values.push((name.clone(), *v));

                if name.starts_with("copy lookup") {
                    copy_lookup_count += 1;
                }
            }
        }

        // TODO: We should find a better way to avoid this kind of special case.
        // #1489 is the issue for this refactor.
        if copy_lookup_count > 1 {
            log::warn!("The number of copy events is more than 1, it's not supported by current design. Stop checking this step: {:?}",
                step
            );
            return;
        }

        let rlc_assignments: BTreeSet<_> = (0..step.rw_indices_len())
            .map(|index| block.get_rws(step, index))
            .map(|rw| rw.table_assignment().unwrap().rlc(lookup_randomness))
            .fold(BTreeSet::<F>::new(), |mut set, value| {
                set.insert(value);
                set
            });

        // Check that every rw_lookup assigned from the execution steps in the EVM
        // Circuit is in the set of rw operations generated by the step.
        for (name, value) in assigned_rw_values.iter() {
            if name.starts_with("copy lookup") {
                continue;
            }
            if !rlc_assignments.contains(value) {
                log::error!("rw lookup error: name: {}, step: {:?}", *name, step);
            }
        }

        // if copy_rw_counter_delta is zero, ignore `copy lookup` event.
        if step.copy_rw_counter_delta == 0 && copy_lookup_count > 0 {
            copy_lookup_count = 0;
        }

        // Check that the number of rw operations generated from the bus-mapping
        // correspond to the number of assigned rw lookups by the EVM Circuit
        // plus the number of rw lookups done by the copy circuit
        // minus the number of copy lookup event.
        if step.rw_indices_len()
            != assigned_rw_values.len() + step.copy_rw_counter_delta as usize - copy_lookup_count
        {
            log::error!(
                "step.rw_indices.len: {} != assigned_rw_values.len: {} + step.copy_rw_counter_delta: {} - copy_lookup_count: {} in step: {:?}",
                step.rw_indices_len(),
                assigned_rw_values.len(),
                step.copy_rw_counter_delta,
                copy_lookup_count,
                step
            );
        }

        let mut rev_count = 0;
        let mut offset = 0;
        let mut copy_lookup_processed = false;
        for (idx, assigned_rw_value) in assigned_rw_values.iter().enumerate() {
            let is_rev = if assigned_rw_value.0.contains(" with reversion") {
                rev_count += 1;
                true
            } else {
                false
            };
            assert!(
                rev_count <= step.reversible_write_counter_delta,
                "Assigned {} reversions, but step only has {}",
                rev_count,
                step.reversible_write_counter_delta
            );

            // In the EVM Circuit, reversion rw lookups are assigned after their
            // corresponding rw lookup, but in the bus-mapping they are
            // generated at the end of the step.
            let idx = if is_rev {
                step.rw_indices_len() - rev_count
            } else {
                idx - rev_count + offset - copy_lookup_processed as usize
            };

            // If assigned_rw_value is a `copy lookup` event, the following
            // `step.copy_rw_counter_delta` rw lookups must be memory operations.
            if assigned_rw_value.0.starts_with("copy lookup") {
                for i in 0..step.copy_rw_counter_delta as usize {
                    let index = idx + i;
                    let rw = block.get_rws(step, index);
                    if rw.tag() != Target::Memory {
                        log::error!(
                                "incorrect rw memory witness from copy lookup.\n lookup name: \"{}\"\n {}th rw of step {:?}, rw: {:?}",
                                assigned_rw_value.0,
                                index,
                                step.execution_state(),
                                rw);
                    }
                }

                offset = step.copy_rw_counter_delta as usize;
                copy_lookup_processed = true;
                continue;
            }

            let rw = block.get_rws(step, idx);
            let table_assignments = rw.table_assignment();
            let rlc = table_assignments.unwrap().rlc(lookup_randomness);
            if rlc != assigned_rw_value.1 {
                log::error!(
                    "incorrect rw witness. lookup input name: \"{}\"\nassigned={:?}\nrlc     ={:?}\n{}th rw of step {:?}, rw: {:?}",
                    assigned_rw_value.0,
                    assigned_rw_value.1,
                    rlc,
                    idx,
                    step.execution_state(),
                    rw);
            }
        }
    }
}<|MERGE_RESOLUTION|>--- conflicted
+++ resolved
@@ -372,13 +372,10 @@
         copy_table: &dyn LookupTable<F>,
         keccak_table: &dyn LookupTable<F>,
         exp_table: &dyn LookupTable<F>,
-<<<<<<< HEAD
         chunk_ctx_table: &dyn LookupTable<F>,
         is_first_chunk: &IsZeroConfig<F>,
         is_last_chunk: &IsZeroConfig<F>,
-=======
         feature_config: FeatureConfig,
->>>>>>> 90eebff7
     ) -> Self {
         let mut instrument = Instrument::default();
         let q_usable = meta.complex_selector();
@@ -409,11 +406,19 @@
         let step_curr = Step::new(meta, advices, 0);
         let mut height_map = HashMap::new();
         let (execute_state_first_step_whitelist, execute_state_last_step_whitelist) = (
-            HashSet::from([
-                ExecutionState::BeginTx,
-                ExecutionState::Padding,
-                ExecutionState::BeginChunk,
-            ]),
+            HashSet::from_iter(
+                vec![
+                    ExecutionState::BeginTx,
+                    ExecutionState::Padding,
+                    ExecutionState::BeginChunk,
+                ]
+                .into_iter()
+                .chain(
+                    feature_config
+                        .invalid_tx
+                        .then_some(ExecutionState::InvalidTx),
+                ),
+            ),
             HashSet::from([ExecutionState::EndBlock, ExecutionState::EndChunk]),
         );
 
@@ -425,7 +430,6 @@
 
             let execution_state_selector_constraints = step_curr.state.execution_state.configure();
 
-<<<<<<< HEAD
             let first_step_first_chunk_check = {
                 let exestates = step_curr
                     .execution_state_selector(execute_state_first_step_whitelist.iter().cloned());
@@ -445,22 +449,6 @@
                     (1.expr() - is_first_chunk.expr())
                         * q_step_first
                         * (1.expr() - begin_chunk_selector),
-=======
-            // NEW: Enabled, this will break hand crafted tests, maybe we can remove them?
-            let first_step_check = {
-                let begin_tx_invalid_tx_end_block_selector = step_curr.execution_state_selector(
-                    [ExecutionState::BeginTx, ExecutionState::EndBlock]
-                        .into_iter()
-                        .chain(
-                            feature_config
-                                .invalid_tx
-                                .then_some(ExecutionState::InvalidTx),
-                        ),
-                );
-                iter::once((
-                    "First step should be BeginTx, InvalidTx or EndBlock",
-                    q_step_first * (1.expr() - begin_tx_invalid_tx_end_block_selector),
->>>>>>> 90eebff7
                 ))
             };
 
@@ -595,15 +583,12 @@
             advices,
             // internal states
             begin_tx_gadget: configure_gadget!(),
-            end_block_gadget: configure_gadget!(),
             padding_gadget: configure_gadget!(),
             end_tx_gadget: configure_gadget!(),
-<<<<<<< HEAD
             begin_chunk_gadget: configure_gadget!(),
             end_chunk_gadget: configure_gadget!(),
-=======
+            end_block_gadget: configure_gadget!(),
             invalid_tx: feature_config.invalid_tx.then(|| configure_gadget!()),
->>>>>>> 90eebff7
             // opcode gadgets
             add_sub_gadget: configure_gadget!(),
             addmod_gadget: configure_gadget!(),
@@ -941,7 +926,6 @@
                 .chain(
                     [
                         (
-<<<<<<< HEAD
                             "EndTx can only transit to BeginTx or Padding or EndBlock or EndChunk",
                             ExecutionState::EndTx,
                             vec![
@@ -949,7 +933,9 @@
                                 ExecutionState::EndBlock,
                                 ExecutionState::Padding,
                                 ExecutionState::EndChunk,
-                            ],
+                            ].into_iter()
+                            .chain(enable_invalid_tx.then_some(ExecutionState::InvalidTx))
+                            .collect(),
                         ),
                         (
                             "EndChunk can only transit to EndChunk",
@@ -964,14 +950,6 @@
                                 ExecutionState::EndBlock,
                                 ExecutionState::EndChunk,
                             ],
-=======
-                            "EndTx can only transit to BeginTx, InvalidTx or EndBlock",
-                            ExecutionState::EndTx,
-                            vec![ExecutionState::BeginTx, ExecutionState::EndBlock]
-                                .into_iter()
-                                .chain(enable_invalid_tx.then_some(ExecutionState::InvalidTx))
-                                .collect(),
->>>>>>> 90eebff7
                         ),
                         (
                             "EndBlock can only transit to EndBlock",
@@ -1001,27 +979,20 @@
                                 .collect(),
                         ),
                         (
-<<<<<<< HEAD
-                            "Only EndTx or EndBlock or Padding can transit to EndBlock",
+                            "Only EndTx or InvalidTx or EndBlock or Padding can transit to EndBlock",
                             ExecutionState::EndBlock,
                             vec![
                                 ExecutionState::EndTx,
                                 ExecutionState::EndBlock,
                                 ExecutionState::Padding,
-                            ],
+                            ].into_iter()
+                            .chain(enable_invalid_tx.then_some(ExecutionState::InvalidTx))
+                            .collect(),
                         ),
                         (
                             "Only BeginChunk can transit to BeginChunk",
                             ExecutionState::BeginChunk,
                             vec![ExecutionState::BeginChunk],
-=======
-                            "Only EndTx, InvalidTx or EndBlock can transit to EndBlock",
-                            ExecutionState::EndBlock,
-                            vec![ExecutionState::EndTx, ExecutionState::EndBlock]
-                                .into_iter()
-                                .chain(enable_invalid_tx.then_some(ExecutionState::InvalidTx))
-                                .collect(),
->>>>>>> 90eebff7
                         ),
                     ]
                     .into_iter()
@@ -1512,17 +1483,14 @@
             ExecutionState::EndTx => assign_exec_step!(self.end_tx_gadget),
             ExecutionState::Padding => assign_exec_step!(self.padding_gadget),
             ExecutionState::EndBlock => assign_exec_step!(self.end_block_gadget),
-<<<<<<< HEAD
             ExecutionState::BeginChunk => assign_exec_step!(self.begin_chunk_gadget),
             ExecutionState::EndChunk => assign_exec_step!(self.end_chunk_gadget),
-=======
             ExecutionState::InvalidTx => {
                 assign_exec_step!(self
                     .invalid_tx
                     .as_deref()
                     .expect("invalid tx gadget must exist"))
             }
->>>>>>> 90eebff7
             // opcode
             ExecutionState::ADD_SUB => assign_exec_step!(self.add_sub_gadget),
             ExecutionState::ADDMOD => assign_exec_step!(self.addmod_gadget),
