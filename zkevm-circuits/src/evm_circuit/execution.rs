--- conflicted
+++ resolved
@@ -1,14 +1,9 @@
 use super::{
     param::{
-<<<<<<< HEAD
         BLOCK_TABLE_LOOKUPS, BYTECODE_TABLE_LOOKUPS, CHUNK_CTX_TABLE_LOOKUPS, COPY_TABLE_LOOKUPS,
         EXP_TABLE_LOOKUPS, FIXED_TABLE_LOOKUPS, KECCAK_TABLE_LOOKUPS, N_COPY_COLUMNS,
-        N_PHASE1_COLUMNS, N_U16_LOOKUPS, N_U8_LOOKUPS, RW_TABLE_LOOKUPS, TX_TABLE_LOOKUPS,
-=======
-        BLOCK_TABLE_LOOKUPS, BYTECODE_TABLE_LOOKUPS, COPY_TABLE_LOOKUPS, EXP_TABLE_LOOKUPS,
-        FIXED_TABLE_LOOKUPS, KECCAK_TABLE_LOOKUPS, N_COPY_COLUMNS, N_PHASE1_COLUMNS, N_U16_LOOKUPS,
-        N_U8_LOOKUPS, RW_TABLE_LOOKUPS, SIG_TABLE_LOOKUPS, TX_TABLE_LOOKUPS,
->>>>>>> 3bbc757a
+        N_PHASE1_COLUMNS, N_U16_LOOKUPS, N_U8_LOOKUPS, RW_TABLE_LOOKUPS, SIG_TABLE_LOOKUPS,
+        TX_TABLE_LOOKUPS,
     },
     step::HasExecutionState,
     util::{instrumentation::Instrument, CachedRegion, StoredExpression},
@@ -380,13 +375,10 @@
         copy_table: &dyn LookupTable<F>,
         keccak_table: &dyn LookupTable<F>,
         exp_table: &dyn LookupTable<F>,
-<<<<<<< HEAD
+        sig_table: &dyn LookupTable<F>,
         chunk_ctx_table: &dyn LookupTable<F>,
         is_first_chunk: &IsZeroConfig<F>,
         is_last_chunk: &IsZeroConfig<F>,
-=======
-        sig_table: &dyn LookupTable<F>,
->>>>>>> 3bbc757a
         feature_config: FeatureConfig,
     ) -> Self {
         let mut instrument = Instrument::default();
@@ -706,11 +698,8 @@
             copy_table,
             keccak_table,
             exp_table,
-<<<<<<< HEAD
+            sig_table,
             chunk_ctx_table,
-=======
-            sig_table,
->>>>>>> 3bbc757a
             &challenges,
             &cell_manager,
         );
@@ -1054,11 +1043,8 @@
         copy_table: &dyn LookupTable<F>,
         keccak_table: &dyn LookupTable<F>,
         exp_table: &dyn LookupTable<F>,
-<<<<<<< HEAD
+        sig_table: &dyn LookupTable<F>,
         chunk_ctx_table: &dyn LookupTable<F>,
-=======
-        sig_table: &dyn LookupTable<F>,
->>>>>>> 3bbc757a
         challenges: &Challenges<Expression<F>>,
         cell_manager: &CellManager<CMFixedWidthStrategy>,
     ) {
@@ -1078,11 +1064,8 @@
                         Table::Copy => copy_table,
                         Table::Keccak => keccak_table,
                         Table::Exp => exp_table,
-<<<<<<< HEAD
+                        Table::Sig => sig_table,
                         Table::ChunkCtx => chunk_ctx_table,
-=======
-                        Table::Sig => sig_table,
->>>>>>> 3bbc757a
                     }
                     .table_exprs(meta);
                     vec![(
@@ -1167,7 +1150,6 @@
                 let cur_chunk_last_call = chunk_txs
                     .last()
                     .map(|tx| tx.calls()[0].clone())
-<<<<<<< HEAD
                     .unwrap_or_else(|| prev_chunk_last_call.clone());
 
                 let padding = chunk.padding.as_ref().expect("padding can't be None");
@@ -1184,16 +1166,6 @@
                 let mut tx_call_steps = maybe_begin_chunk
                     .into_iter()
                     .chain(chunk_txs.iter().flat_map(|tx| {
-=======
-                    .unwrap_or_default();
-                let end_block_not_last = &block.end_block_not_last;
-                let end_block_last = &block.end_block_last;
-                // Collect all steps
-                let mut steps = block
-                    .txs
-                    .iter()
-                    .flat_map(|tx| {
->>>>>>> 3bbc757a
                         tx.steps()
                             .iter()
                             // chunk_txs is just a super set of execstep. To filter targetting
@@ -1384,11 +1356,8 @@
             ("EVM_lookup_copy", COPY_TABLE_LOOKUPS),
             ("EVM_lookup_keccak", KECCAK_TABLE_LOOKUPS),
             ("EVM_lookup_exp", EXP_TABLE_LOOKUPS),
-<<<<<<< HEAD
+            ("EVM_lookup_sig", SIG_TABLE_LOOKUPS),
             ("EVM_lookupchunk_ctx", CHUNK_CTX_TABLE_LOOKUPS),
-=======
-            ("EVM_lookup_sig", SIG_TABLE_LOOKUPS),
->>>>>>> 3bbc757a
             ("EVM_adv_phase2", N_PHASE2_COLUMNS),
             ("EVM_copy", N_COPY_COLUMNS),
             ("EVM_lookup_u8", N_U8_LOOKUPS),
