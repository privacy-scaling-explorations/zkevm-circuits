--- conflicted
+++ resolved
@@ -1195,14 +1195,6 @@
         let assigned_stored_expressions = self.assign_stored_expressions(region, offset, step)?;
 
         // enable with `RUST_LOG=debug`
-<<<<<<< HEAD
-        //if log::log_enabled!(log::Level::Debug) {
-        let is_padding_step =
-            matches!(step.execution_state, ExecutionState::EndBlock) && step.rw_indices.is_empty();
-        if !is_padding_step {
-            // expensive function call
-            Self::check_rw_lookup(&assigned_stored_expressions, step, block);
-=======
         if log::log_enabled!(log::Level::Debug) {
             let is_padding_step = matches!(step.execution_state, ExecutionState::EndBlock)
                 && step.rw_indices.is_empty();
@@ -1210,7 +1202,6 @@
                 // expensive function call
                 Self::check_rw_lookup(&assigned_stored_expressions, step, block);
             }
->>>>>>> 45a2fa90
         }
         //}
         Ok(())
