--- conflicted
+++ resolved
@@ -303,14 +303,6 @@
             }
         }
 
-<<<<<<< HEAD
-=======
-        // Push lookups of this ExecutionState to independent_lookups for
-        // further configuration in configure_lookup.
-        independent_lookups
-            .push(lookups.iter().map(|(_, lookup)| lookup.clone()).collect());
-
->>>>>>> e468040a
         gadget
     }
 
@@ -378,7 +370,7 @@
                             self.q_step_first.enable(&mut region, offset)?;
                         }
 
-                        self.assign_exec_step_temp(
+                        self.assign_exec_step(
                             &mut region,
                             offset,
                             block,
@@ -414,11 +406,7 @@
                         let call = &transaction.calls[step.call_index];
 
                         self.q_step.enable(&mut region, offset)?;
-                        //if offset == 0 {
-                        //    self.q_step_first.enable(&mut region, offset)?;
-                        //}
-
-                        self.assign_exec_step_temp(
+                        self.assign_exec_step(
                             &mut region,
                             offset,
                             block,
@@ -435,7 +423,7 @@
         )
     }
 
-    fn assign_exec_step_temp(
+    fn assign_exec_step(
         &self,
         region: &mut Region<'_, F>,
         offset: usize,
