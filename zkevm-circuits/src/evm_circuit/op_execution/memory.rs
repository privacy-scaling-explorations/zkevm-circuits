--- conflicted
+++ resolved
@@ -358,7 +358,9 @@
         self.insufficient_gas.assign(
             region,
             offset,
-            F::from(state.gas_counter + GAS.as_u64() + (memory_cost as u64)),
+            F::from(
+                state.gas_counter + GAS.as_u64() + (memory_cost as u64),
+            ),
             F::from_bytes(&step.values[1].to_word()).unwrap(),
         )?;
 
@@ -436,23 +438,17 @@
     use super::super::super::{
         test::TestCircuit, Case, ExecutionStep, Operation,
     };
-    use super::*;
     use crate::{gadget::evm_word::encode, util::ToWord};
     use bus_mapping::{evm::OpcodeId, operation::Target};
-    use halo2::dev::MockProver;
+    use halo2::{arithmetic::FieldExt, dev::MockProver};
     use num::BigUint;
     use pairing::bn256::Fr as Fp;
 
     macro_rules! try_test_circuit {
         ($execution_steps:expr, $operations:expr, $result:expr) => {{
-<<<<<<< HEAD
-            let circuit = TestCircuit::<Fp>::new($execution_steps, $operations);
-            let prover = MockProver::<Fp>::run(11, &circuit, vec![]).unwrap();
-=======
             let circuit =
-                TestCircuit::<Base>::new($execution_steps, $operations);
-            let prover = MockProver::<Base>::run(18, &circuit, vec![]).unwrap();
->>>>>>> 08c08dfa
+                TestCircuit::<Fp>::new($execution_steps, $operations);
+            let prover = MockProver::<Fp>::run(18, &circuit, vec![]).unwrap();
             assert_eq!(prover.verify(), $result);
         }};
     }
@@ -599,7 +595,9 @@
                             .to_word(),
                     )
                     .unwrap(),
-                    Fp::from(value.to_bytes_le()[31 - idx as usize] as u64),
+                    Fp::from(
+                        value.to_bytes_le()[31 - idx as usize] as u64,
+                    ),
                     Fp::zero(),
                 ],
             });
