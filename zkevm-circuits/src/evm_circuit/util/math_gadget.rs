use super::CachedRegion;
use crate::{
    evm_circuit::util::{
        self, constraint_builder::ConstraintBuilder, from_bytes, pow_of_two, pow_of_two_expr,
        select, split_u256, split_u256_limb64, sum, Cell,
    },
    util::Expr,
};
use eth_types::{Field, ToLittleEndian, ToScalar, Word};
<<<<<<< HEAD
use halo2_proofs::{
    circuit::Region,
    plonk::{Error, Expression},
};
use pairing::arithmetic::FieldExt;
=======
use halo2_proofs::plonk::{Error, Expression};
>>>>>>> ad66311c
use std::convert::TryFrom;

/// Returns `1` when `value == 0`, and returns `0` otherwise.
#[derive(Clone, Debug)]
pub struct IsZeroGadget<F> {
    inverse: Cell<F>,
    is_zero: Expression<F>,
}

impl<F: Field> IsZeroGadget<F> {
    pub(crate) fn construct(cb: &mut ConstraintBuilder<F>, value: Expression<F>) -> Self {
        let inverse = cb.query_cell();

        let is_zero = 1.expr() - (value.clone() * inverse.expr());
        // when `value != 0` check `inverse = a.invert()`: value * (1 - value *
        // inverse)
        cb.add_constraint("value ⋅ (1 - value ⋅ value_inv)", value * is_zero.clone());
        // when `value == 0` check `inverse = 0`: `inverse ⋅ (1 - value *
        // inverse)`
        cb.add_constraint(
            "value_inv ⋅ (1 - value ⋅ value_inv)",
            inverse.expr() * is_zero.clone(),
        );

        Self { inverse, is_zero }
    }

    pub(crate) fn expr(&self) -> Expression<F> {
        self.is_zero.clone()
    }

    pub(crate) fn assign(
        &self,
        region: &mut CachedRegion<'_, '_, F>,
        offset: usize,
        value: F,
    ) -> Result<F, Error> {
        let inverse = value.invert().unwrap_or(F::zero());
        self.inverse.assign(region, offset, Some(inverse))?;
        Ok(if value.is_zero().into() {
            F::one()
        } else {
            F::zero()
        })
    }
}

/// Returns `1` when `lhs == rhs`, and returns `0` otherwise.
#[derive(Clone, Debug)]
pub struct IsEqualGadget<F> {
    is_zero: IsZeroGadget<F>,
}

impl<F: Field> IsEqualGadget<F> {
    pub(crate) fn construct(
        cb: &mut ConstraintBuilder<F>,
        lhs: Expression<F>,
        rhs: Expression<F>,
    ) -> Self {
        let is_zero = IsZeroGadget::construct(cb, lhs - rhs);

        Self { is_zero }
    }

    pub(crate) fn expr(&self) -> Expression<F> {
        self.is_zero.expr()
    }

    pub(crate) fn assign(
        &self,
        region: &mut CachedRegion<'_, '_, F>,
        offset: usize,
        lhs: F,
        rhs: F,
    ) -> Result<F, Error> {
        self.is_zero.assign(region, offset, lhs - rhs)
    }
}

#[derive(Clone, Debug)]
pub struct BatchedIsZeroGadget<F, const N: usize> {
    is_zero: Cell<F>,
    nonempty_witness: Cell<F>,
}

impl<F: Field, const N: usize> BatchedIsZeroGadget<F, N> {
    pub(crate) fn construct(cb: &mut ConstraintBuilder<F>, values: [Expression<F>; N]) -> Self {
        let is_zero = cb.query_bool();
        let nonempty_witness = cb.query_cell();

        for value in values.iter() {
            cb.require_zero(
                "is_zero is 0 if there is any non-zero value",
                is_zero.expr() * value.clone(),
            );
        }

        cb.require_zero(
            "is_zero is 1 if values are all zero",
            values.iter().fold(1.expr() - is_zero.expr(), |acc, value| {
                acc * (1.expr() - value.expr() * nonempty_witness.clone().expr())
            }),
        );

        Self {
            is_zero,
            nonempty_witness,
        }
    }

    pub(crate) fn expr(&self) -> Expression<F> {
        self.is_zero.expr()
    }

    pub(crate) fn assign(
        &self,
        region: &mut CachedRegion<'_, '_, F>,
        offset: usize,
        values: [F; N],
    ) -> Result<F, Error> {
        let is_zero =
            if let Some(inverse) = values.iter().find_map(|value| Option::from(value.invert())) {
                self.nonempty_witness
                    .assign(region, offset, Some(inverse))?;
                F::zero()
            } else {
                F::one()
            };
        self.is_zero.assign(region, offset, Some(is_zero))?;

        Ok(is_zero)
    }
}

/// Construction of 2 256-bit words addition and result, which is useful for
/// opcode ADD, SUB and balance operation
#[derive(Clone, Debug)]
pub(crate) struct AddWordsGadget<F, const N_ADDENDS: usize, const CHECK_OVREFLOW: bool> {
    addends: [util::Word<F>; N_ADDENDS],
    sum: util::Word<F>,
    carry_lo: Cell<F>,
    carry_hi: Option<Cell<F>>,
}

impl<F: Field, const N_ADDENDS: usize, const CHECK_OVREFLOW: bool>
    AddWordsGadget<F, N_ADDENDS, CHECK_OVREFLOW>
{
    pub(crate) fn construct(
        cb: &mut ConstraintBuilder<F>,
        addends: [util::Word<F>; N_ADDENDS],
        sum: util::Word<F>,
    ) -> Self {
        let carry_lo = cb.query_cell();
        let carry_hi = if CHECK_OVREFLOW {
            None
        } else {
            Some(cb.query_cell())
        };

        let addends_lo = &addends
            .iter()
            .map(|addend| from_bytes::expr(&addend.cells[..16]))
            .collect::<Vec<_>>();
        let addends_hi = &addends
            .iter()
            .map(|addend| from_bytes::expr(&addend.cells[16..]))
            .collect::<Vec<_>>();
        let sum_lo = from_bytes::expr(&sum.cells[..16]);
        let sum_hi = from_bytes::expr(&sum.cells[16..]);

        cb.require_equal(
            "sum(addends_lo) == sum_lo + carry_lo ⋅ 2^128",
            sum::expr(addends_lo),
            sum_lo + carry_lo.expr() * pow_of_two_expr(128),
        );
        cb.require_equal(
            if CHECK_OVREFLOW {
                "sum(addends_hi) + carry_lo == sum_hi"
            } else {
                "sum(addends_hi) + carry_lo == sum_hi + carry_hi ⋅ 2^128"
            },
            sum::expr(addends_hi) + carry_lo.expr(),
            if CHECK_OVREFLOW {
                sum_hi
            } else {
                sum_hi + carry_hi.as_ref().unwrap().expr() * pow_of_two_expr(128)
            },
        );

        for carry in if CHECK_OVREFLOW {
            vec![&carry_lo]
        } else {
            vec![&carry_lo, carry_hi.as_ref().unwrap()]
        } {
            cb.require_in_set(
                "carry_lo in 0..N_ADDENDS",
                carry.expr(),
                (0..N_ADDENDS).map(|idx| idx.expr()).collect(),
            );
        }

        Self {
            addends,
            sum,
            carry_lo,
            carry_hi,
        }
    }

    pub(crate) fn assign(
        &self,
        region: &mut CachedRegion<'_, '_, F>,
        offset: usize,
        addends: [Word; N_ADDENDS],
        sum: Word,
    ) -> Result<(), Error> {
        for (word, value) in self.addends.iter().zip(addends.iter()) {
            word.assign(region, offset, Some(value.to_le_bytes()))?;
        }
        self.sum.assign(region, offset, Some(sum.to_le_bytes()))?;

        let (addends_lo, addends_hi): (Vec<_>, Vec<_>) = addends.iter().map(split_u256).unzip();
        let (sum_lo, sum_hi) = split_u256(&sum);

        let sum_of_addends_lo = addends_lo
            .into_iter()
            .fold(Word::zero(), |acc, addend_lo| acc + addend_lo);
        let sum_of_addends_hi = addends_hi
            .into_iter()
            .fold(Word::zero(), |acc, addend_hi| acc + addend_hi);

        let carry_lo = (sum_of_addends_lo - sum_lo) >> 128;
        self.carry_lo.assign(region, offset, carry_lo.to_scalar())?;

        if !CHECK_OVREFLOW {
            let carry_hi = (sum_of_addends_hi + carry_lo - sum_hi) >> 128;
            self.carry_hi
                .as_ref()
                .unwrap()
                .assign(region, offset, carry_hi.to_scalar())?;
        }

        Ok(())
    }

    pub(crate) fn addends(&self) -> &[util::Word<F>] {
        &self.addends
    }

    pub(crate) fn sum(&self) -> &util::Word<F> {
        &self.sum
    }

    pub(crate) fn carry(&self) -> &Option<util::Cell<F>> {
        &self.carry_hi
    }
}

/// Construction of 2 256-bit words mutiplication and result (modulo 2**256),
/// which is useful for opcode MUL, DIV, SDIV and xxxMOD
#[derive(Clone, Debug)]
pub(crate) struct MulWordsGadget<F> {
    a: util::Word<F>,
    b: util::Word<F>,
    product: util::Word<F>,
    //here we execute a multi-limbs multiplication, see spec or
    //https://hackmd.io/HL0QhGUeQoSgIBt2el6fHA
    // a, b and product is divided into 4 64-bit digits, call them a0 ~ a3, b0
    // ~ b3 ... a * b = a0 * b0 + a1 * b0 ..., and let
    // t0 = a0 * b0, contribute to 0 ~ 128 bit
    // t1 = a0 * b1 + a1 * b0, contribute to 64 ~ 193 bit (include the carry)
    // t2 = a0 * b2 + a2 * b0 + a1 * b1, contribute to above 128 bit
    // t3 =  a0 * b3 + a3 * b0 + a2 * b1 + a1 * b2, contribute to above 192 bit
    //
    // so t0 ~ t1 include all contributions to the low 256bit of product,
    // with a maxium 68bit radix (the part higher than 256bit) v1
    // it is similar that we have v0 as the radix of contributions
    // to the low 128bit of the product
    // we can slightly relax the constraint of v0/v1 to 72bit so just
    // use 9 bytes for them
    v0: [Cell<F>; 9],
    v1: [Cell<F>; 9],
    /* finally we just prove:
     *  t0 + t1 = <low 128 bit of product> + <radix v0>
     *  t2 + t3 + <radix v0> = <high 128 bit of product> + <radix v1> */
}

impl<F: FieldExt> MulWordsGadget<F> {
    pub(crate) fn construct(
        cb: &mut ConstraintBuilder<F>,
        a: util::Word<F>,
        b: util::Word<F>,
    ) -> Self {
        let product = cb.query_word();
        let v0 = array_init::array_init(|_| cb.query_byte());
        let v1 = array_init::array_init(|_| cb.query_byte());

        let mut a_limbs = vec![];
        let mut b_limbs = vec![];
        let mut c_limbs = vec![];
        for virtual_idx in 0..4 {
            let now_idx = (virtual_idx * 8) as usize;
            a_limbs.push(from_bytes::expr(&a.cells[now_idx..now_idx + 8]));
            b_limbs.push(from_bytes::expr(&b.cells[now_idx..now_idx + 8]));
            c_limbs.push(from_bytes::expr(&product.cells[now_idx..now_idx + 8]));
        }

        let t0 = a_limbs[0].clone() * b_limbs[0].clone();
        let t1 = a_limbs[0].clone() * b_limbs[1].clone() + a_limbs[1].clone() * b_limbs[0].clone();
        let t2 = a_limbs[0].clone() * b_limbs[2].clone()
            + a_limbs[1].clone() * b_limbs[1].clone()
            + a_limbs[2].clone() * b_limbs[0].clone();
        let t3 = a_limbs[0].clone() * b_limbs[3].clone()
            + a_limbs[1].clone() * b_limbs[2].clone()
            + a_limbs[2].clone() * b_limbs[1].clone()
            + a_limbs[3].clone() * b_limbs[0].clone();

        let cur_v0 = from_bytes::expr(&v0[..]);
        let cur_v1 = from_bytes::expr(&v1[..]);

        //radix_constant_64 == 2^64
        //radix_constant_128 == 2^128
        let radix_constant_64 = pow_of_two_expr(64);
        let radix_constant_128 = pow_of_two_expr(128);
        cb.require_equal(
            "mul(multipliers_lo) == product_lo + radix_lo ⋅ 2^128",
            cur_v0.clone() * radix_constant_128.clone(),
            t0.expr() + t1.expr() * radix_constant_64.clone()
                - (c_limbs[0].clone() + c_limbs[1].clone() * radix_constant_64.clone()),
        );
        cb.require_equal(
            "mul(multipliers_high) == product_high + radix_high ⋅ 2^128",
            cur_v1 * radix_constant_128,
            cur_v0 + t2.expr() + t3.expr() * radix_constant_64.clone()
                - (c_limbs[2].clone() + c_limbs[3].clone() * radix_constant_64),
        );

        Self {
            a,
            b,
            product,
            v0,
            v1,
        }
    }

    pub(crate) fn assign(
        &self,
        region: &mut Region<'_, F>,
        offset: usize,
        a: Word,
        b: Word,
        product: Word,
    ) -> Result<(), Error> {
        self.assign_witness(region, offset, &a, &b, &product)?;
        self.a.assign(region, offset, Some(a.to_le_bytes()))?;
        self.b.assign(region, offset, Some(b.to_le_bytes()))?;
        self.product
            .assign(region, offset, Some(product.to_le_bytes()))?;
        Ok(())
    }

    pub(crate) fn product(&self) -> &util::Word<F> {
        &self.product
    }

    //assign t0 ~ t3 and v0, v1
    fn assign_witness(
        &self,
        region: &mut Region<'_, F>,
        offset: usize,
        wa: &Word,
        wb: &Word,
        wc: &Word,
    ) -> Result<(), Error> {
        use num::BigUint;

        let a = BigUint::from_bytes_le(&wa.to_le_bytes());
        let b = BigUint::from_bytes_le(&wb.to_le_bytes());
        let c = BigUint::from_bytes_le(&wc.to_le_bytes());
        let constant_64 = BigUint::from(1u128 << 64);
        let constant_128 = constant_64.clone() * constant_64.clone();
        let a_limbs = a.to_u64_digits();
        let b_limbs = b.to_u64_digits();
        let c_limbs = c.to_u64_digits();
        let mut t_digits = vec![];
        for total_idx in 0..4 {
            let mut rhs_sum = BigUint::from(0u128);
            for a_id in 0..=total_idx {
                let (a_idx, b_idx) = (a_id as usize, (total_idx - a_id) as usize);
                let tmp_a = if a_limbs.len() > a_idx {
                    BigUint::from(a_limbs[a_idx])
                } else {
                    BigUint::from(0u128)
                };
                let tmp_b = if b_limbs.len() > b_idx {
                    BigUint::from(b_limbs[b_idx])
                } else {
                    BigUint::from(0u128)
                };
                rhs_sum = rhs_sum.clone() + tmp_a * tmp_b;
            }
            t_digits.push(rhs_sum);
        }

        let mut c_now = vec![];
        for idx in 0..4 {
            c_now.push(if c_limbs.len() > idx {
                BigUint::from(c_limbs[idx])
            } else {
                BigUint::from(0u128)
            })
        }
        let v0 = (constant_64.clone() * &t_digits[1] + &t_digits[0]
            - &c_now[0]
            - constant_64.clone() * &c_now[1])
            / &constant_128;
        let v1 = (constant_64.clone() * &t_digits[3] + &v0 + &t_digits[2]
            - &c_now[2]
            - constant_64 * &c_now[3])
            / &constant_128;

        v0.to_bytes_le()
            .into_iter()
            .zip(self.v0.iter())
            .try_for_each(|(bt, assignee)| -> Result<(), Error> {
                assignee.assign(region, offset, Some(F::from(bt as u64)))?;
                Ok(())
            })?;

        v1.to_bytes_le()
            .into_iter()
            .zip(self.v1.iter())
            .try_for_each(|(bt, assignee)| -> Result<(), Error> {
                assignee.assign(region, offset, Some(F::from(bt as u64)))?;
                Ok(())
            })?;

        Ok(())
    }
}

#[derive(Clone, Debug)]
pub(crate) struct CmpWordsGadget<F> {
    comparison_lo: ComparisonGadget<F, 16>,
    comparison_hi: ComparisonGadget<F, 16>,
    pub eq: Expression<F>,
    pub lt: Expression<F>,
}

impl<F: Field> CmpWordsGadget<F> {
    pub(crate) fn construct(
        cb: &mut ConstraintBuilder<F>,
        a: &util::Word<F>,
        b: &util::Word<F>,
    ) -> Self {
        // `a[0..16] <= b[0..16]`
        let comparison_lo = ComparisonGadget::construct(
            cb,
            from_bytes::expr(&a.cells[0..16]),
            from_bytes::expr(&b.cells[0..16]),
        );

        let (lt_lo, eq_lo) = comparison_lo.expr();

        // `a[16..32] <= b[16..32]`
        let comparison_hi = ComparisonGadget::construct(
            cb,
            from_bytes::expr(&a.cells[16..32]),
            from_bytes::expr(&b.cells[16..32]),
        );
        let (lt_hi, eq_hi) = comparison_hi.expr();

        // `a < b` when:
        // - `a[16..32] < b[16..32]` OR
        // - `a[16..32] == b[16..32]` AND `a[0..16] < b[0..16]`
        let lt = select::expr(lt_hi, 1.expr(), eq_hi.clone() * lt_lo);

        // `a == b` when both parts are equal
        let eq = eq_hi * eq_lo;

        Self {
            comparison_lo,
            comparison_hi,
            lt,
            eq,
        }
    }

    pub(crate) fn assign(
        &self,
        region: &mut Region<'_, F>,
        offset: usize,
        a: Word,
        b: Word,
    ) -> Result<(), Error> {
        // `a[0..1] <= b[0..16]`
        self.comparison_lo.assign(
            region,
            offset,
            from_bytes::value(&a.to_le_bytes()[0..16]),
            from_bytes::value(&b.to_le_bytes()[0..16]),
        )?;

        // `a[16..32] <= b[16..32]`
        self.comparison_hi.assign(
            region,
            offset,
            from_bytes::value(&a.to_le_bytes()[16..32]),
            from_bytes::value(&b.to_le_bytes()[16..32]),
        )?;

        Ok(())
    }
}

/// Construction of 256-bit product by 256-bit multiplicand * 64-bit multiplier,
/// which disallows overflow.
#[derive(Clone, Debug)]
pub(crate) struct MulWordByU64Gadget<F> {
    multiplicand: util::Word<F>,
    product: util::Word<F>,
    carry_lo: [util::Cell<F>; 8],
}

impl<F: Field> MulWordByU64Gadget<F> {
    pub(crate) fn construct(
        cb: &mut ConstraintBuilder<F>,
        multiplicand: util::Word<F>,
        multiplier: Expression<F>,
    ) -> Self {
        let gadget = Self {
            multiplicand,
            product: cb.query_word(),
            carry_lo: cb.query_bytes(),
        };

        let multiplicand_lo = from_bytes::expr(&gadget.multiplicand.cells[..16]);
        let multiplicand_hi = from_bytes::expr(&gadget.multiplicand.cells[16..]);

        let product_lo = from_bytes::expr(&gadget.product.cells[..16]);
        let product_hi = from_bytes::expr(&gadget.product.cells[16..]);

        let carry_lo = from_bytes::expr(&gadget.carry_lo[..8]);

        cb.require_equal(
            "multiplicand_lo ⋅ multiplier == carry_lo ⋅ 2^128 + product_lo",
            multiplicand_lo * multiplier.expr(),
            carry_lo.clone() * pow_of_two_expr(128) + product_lo,
        );

        cb.require_equal(
            "multiplicand_hi ⋅ multiplier + carry_lo == product_hi",
            multiplicand_hi * multiplier.expr() + carry_lo,
            product_hi,
        );

        gadget
    }

    pub(crate) fn assign(
        &self,
        region: &mut CachedRegion<'_, '_, F>,
        offset: usize,
        multiplicand: Word,
        multiplier: u64,
        product: Word,
    ) -> Result<(), Error> {
        self.multiplicand
            .assign(region, offset, Some(multiplicand.to_le_bytes()))?;
        self.product
            .assign(region, offset, Some(product.to_le_bytes()))?;

        let (multiplicand_lo, _) = split_u256(&multiplicand);
        let (product_lo, _) = split_u256(&product);

        let carry_lo = (multiplicand_lo * multiplier - product_lo) >> 128;
        for (cell, byte) in self.carry_lo.iter().zip(
            u64::try_from(carry_lo)
                .map_err(|_| Error::Synthesis)?
                .to_le_bytes()
                .iter(),
        ) {
            cell.assign(region, offset, Some(F::from(*byte as u64)))?;
        }

        Ok(())
    }

    pub(crate) fn product(&self) -> &util::Word<F> {
        &self.product
    }
}

/// Requires that the passed in value is within the specified range.
/// `N_BYTES` is required to be `<= MAX_N_BYTES_INTEGER`.
#[derive(Clone, Debug)]
pub struct RangeCheckGadget<F, const N_BYTES: usize> {
    parts: [Cell<F>; N_BYTES],
}

impl<F: Field, const N_BYTES: usize> RangeCheckGadget<F, N_BYTES> {
    pub(crate) fn construct(cb: &mut ConstraintBuilder<F>, value: Expression<F>) -> Self {
        let parts = cb.query_bytes();

        // Require that the reconstructed value from the parts equals the
        // original value
        cb.require_equal(
            "Constrain bytes recomposited to value",
            value,
            from_bytes::expr(&parts),
        );

        Self { parts }
    }

    pub(crate) fn assign(
        &self,
        region: &mut CachedRegion<'_, '_, F>,
        offset: usize,
        value: F,
    ) -> Result<(), Error> {
        let bytes = value.to_repr();
        for (idx, part) in self.parts.iter().enumerate() {
            part.assign(region, offset, Some(F::from(bytes[idx] as u64)))?;
        }
        Ok(())
    }
}

/// Returns `1` when `lhs < rhs`, and returns `0` otherwise.
/// lhs and rhs `< 256**N_BYTES`
/// `N_BYTES` is required to be `<= MAX_N_BYTES_INTEGER` to prevent overflow:
/// values are stored in a single field element and two of these are added
/// together.
/// The equation that is enforced is `lhs - rhs == diff - (lt * range)`.
/// Because all values are `<= 256**N_BYTES` and `lt` is boolean, `lt` can only
/// be `1` when `lhs < rhs`.
#[derive(Clone, Debug)]
pub struct LtGadget<F, const N_BYTES: usize> {
    lt: Cell<F>, // `1` when `lhs < rhs`, `0` otherwise.
    diff: [Cell<F>; N_BYTES], /* The byte values of `diff`.
                  * `diff` equals `lhs - rhs` if `lhs >= rhs`,
                  * `lhs - rhs + range` otherwise. */
    range: F, // The range of the inputs, `256**N_BYTES`
}

impl<F: Field, const N_BYTES: usize> LtGadget<F, N_BYTES> {
    pub(crate) fn construct(
        cb: &mut ConstraintBuilder<F>,
        lhs: Expression<F>,
        rhs: Expression<F>,
    ) -> Self {
        let lt = cb.query_bool();
        let diff = cb.query_bytes();
        let range = pow_of_two(N_BYTES * 8);

        // The equation we require to hold: `lhs - rhs == diff - (lt * range)`.
        cb.require_equal(
            "lhs - rhs == diff - (lt ⋅ range)",
            lhs - rhs,
            from_bytes::expr(&diff) - (lt.expr() * range),
        );

        Self { lt, diff, range }
    }

    pub(crate) fn expr(&self) -> Expression<F> {
        self.lt.expr()
    }

    pub(crate) fn assign(
        &self,
        region: &mut CachedRegion<'_, '_, F>,
        offset: usize,
        lhs: F,
        rhs: F,
    ) -> Result<(F, Vec<u8>), Error> {
        // Set `lt`
        let lt = lhs < rhs;
        self.lt
            .assign(region, offset, Some(if lt { F::one() } else { F::zero() }))?;

        // Set the bytes of diff
        let diff = (lhs - rhs) + (if lt { self.range } else { F::zero() });
        let diff_bytes = diff.to_repr();
        for (idx, diff) in self.diff.iter().enumerate() {
            diff.assign(region, offset, Some(F::from(diff_bytes[idx] as u64)))?;
        }

        Ok((if lt { F::one() } else { F::zero() }, diff_bytes.to_vec()))
    }

    pub(crate) fn diff_bytes(&self) -> Vec<Cell<F>> {
        self.diff.to_vec()
    }
}

/// Returns `1` when `lhs < rhs`, and returns `0` otherwise.
/// lhs and rhs are both 256-bit word.
#[derive(Clone, Debug)]
pub struct LtWordGadget<F> {
    comparison_hi: ComparisonGadget<F, 16>,
    lt_lo: LtGadget<F, 16>,
}

impl<F: Field> LtWordGadget<F> {
    pub(crate) fn construct(
        cb: &mut ConstraintBuilder<F>,
        lhs: &util::Word<F>,
        rhs: &util::Word<F>,
    ) -> Self {
        let comparison_hi = ComparisonGadget::construct(
            cb,
            from_bytes::expr(&lhs.cells[16..]),
            from_bytes::expr(&rhs.cells[16..]),
        );
        let lt_lo = LtGadget::construct(
            cb,
            from_bytes::expr(&lhs.cells[..16]),
            from_bytes::expr(&rhs.cells[..16]),
        );
        Self {
            comparison_hi,
            lt_lo,
        }
    }

    pub(crate) fn expr(&self) -> Expression<F> {
        let (hi_lt, hi_eq) = self.comparison_hi.expr();
        hi_lt + hi_eq * self.lt_lo.expr()
    }

    pub(crate) fn assign(
        &self,
        region: &mut CachedRegion<'_, '_, F>,
        offset: usize,
        lhs: Word,
        rhs: Word,
    ) -> Result<(), Error> {
        let (lhs_lo, lhs_hi) = split_u256(&lhs);
        let (rhs_lo, rhs_hi) = split_u256(&rhs);
        self.comparison_hi.assign(
            region,
            offset,
            F::from_u128(lhs_hi.as_u128()),
            F::from_u128(rhs_hi.as_u128()),
        )?;
        self.lt_lo.assign(
            region,
            offset,
            F::from_u128(lhs_lo.as_u128()),
            F::from_u128(rhs_lo.as_u128()),
        )?;
        Ok(())
    }
}

/// Returns (lt, eq):
/// - `lt` is `1` when `lhs < rhs`, `0` otherwise.
/// - `eq` is `1` when `lhs == rhs`, `0` otherwise.
/// lhs and rhs `< 256**N_BYTES`
/// `N_BYTES` is required to be `<= MAX_N_BYTES_INTEGER`.
#[derive(Clone, Debug)]
pub struct ComparisonGadget<F, const N_BYTES: usize> {
    lt: LtGadget<F, N_BYTES>,
    eq: IsZeroGadget<F>,
}

impl<F: Field, const N_BYTES: usize> ComparisonGadget<F, N_BYTES> {
    pub(crate) fn construct(
        cb: &mut ConstraintBuilder<F>,
        lhs: Expression<F>,
        rhs: Expression<F>,
    ) -> Self {
        let lt = LtGadget::<F, N_BYTES>::construct(cb, lhs, rhs);
        let eq = IsZeroGadget::<F>::construct(cb, sum::expr(&lt.diff_bytes()));

        Self { lt, eq }
    }

    pub(crate) fn expr(&self) -> (Expression<F>, Expression<F>) {
        (self.lt.expr(), self.eq.expr())
    }

    pub(crate) fn assign(
        &self,
        region: &mut CachedRegion<'_, '_, F>,
        offset: usize,
        lhs: F,
        rhs: F,
    ) -> Result<(F, F), Error> {
        // lt
        let (lt, diff) = self.lt.assign(region, offset, lhs, rhs)?;

        // eq
        let eq = self.eq.assign(region, offset, sum::value(&diff))?;

        Ok((lt, eq))
    }
}

/// Returns (is_a, is_b):
/// - `is_a` is `1` when `value == a`, else `0`
/// - `is_b` is `1` when `value == b`, else `0`
/// `value` is required to be either `a` or `b`.
/// The benefit of this gadget over `IsEqualGadget` is that the
/// expression returned is a single value which will make
/// future expressions depending on this result more efficient.
#[derive(Clone, Debug)]
pub struct PairSelectGadget<F> {
    is_a: Cell<F>,
    is_b: Expression<F>,
}

impl<F: Field> PairSelectGadget<F> {
    pub(crate) fn construct(
        cb: &mut ConstraintBuilder<F>,
        value: Expression<F>,
        a: Expression<F>,
        b: Expression<F>,
    ) -> Self {
        let is_a = cb.query_bool();
        let is_b = 1.expr() - is_a.expr();

        // Force `is_a` to be `0` when `value != a`
        cb.add_constraint("is_a ⋅ (value - a)", is_a.expr() * (value.clone() - a));
        // Force `1 - is_a` to be `0` when `value != b`
        cb.add_constraint("(1 - is_a) ⋅ (value - b)", is_b.clone() * (value - b));

        Self { is_a, is_b }
    }

    pub(crate) fn expr(&self) -> (Expression<F>, Expression<F>) {
        (self.is_a.expr(), self.is_b.clone())
    }

    pub(crate) fn assign(
        &self,
        region: &mut CachedRegion<'_, '_, F>,
        offset: usize,
        value: F,
        a: F,
        _b: F,
    ) -> Result<(F, F), Error> {
        let is_a = if value == a { F::one() } else { F::zero() };
        self.is_a.assign(region, offset, Some(is_a))?;

        Ok((is_a, F::one() - is_a))
    }
}

/// Returns (quotient: numerator/denominator, remainder: numerator%denominator),
/// with `numerator` an expression and `denominator` a constant.
/// Input requirements:
/// - `quotient < 256**N_BYTES`
/// - `quotient * denominator < field size`
/// - `remainder < denominator` requires a range lookup table for `denominator`
#[derive(Clone, Debug)]
pub struct ConstantDivisionGadget<F, const N_BYTES: usize> {
    quotient: Cell<F>,
    remainder: Cell<F>,
    denominator: u64,
    quotient_range_check: RangeCheckGadget<F, N_BYTES>,
}

impl<F: Field, const N_BYTES: usize> ConstantDivisionGadget<F, N_BYTES> {
    pub(crate) fn construct(
        cb: &mut ConstraintBuilder<F>,
        numerator: Expression<F>,
        denominator: u64,
    ) -> Self {
        let quotient = cb.query_cell();
        let remainder = cb.query_cell();

        // Require that remainder < denominator
        cb.range_lookup(remainder.expr(), denominator);

        // Require that quotient < 2**N_BYTES
        // so we can't have any overflow when doing `quotient * denominator`.
        let quotient_range_check = RangeCheckGadget::construct(cb, quotient.expr());

        // Check if the division was done correctly
        cb.require_equal(
            "numerator - remainder == quotient ⋅ denominator",
            numerator - remainder.expr(),
            quotient.expr() * denominator.expr(),
        );

        Self {
            quotient,
            remainder,
            denominator,
            quotient_range_check,
        }
    }

    pub(crate) fn quotient(&self) -> Expression<F> {
        self.quotient.expr()
    }

    pub(crate) fn remainder(&self) -> Expression<F> {
        self.remainder.expr()
    }

    pub(crate) fn assign(
        &self,
        region: &mut CachedRegion<'_, '_, F>,
        offset: usize,
        numerator: u128,
    ) -> Result<(u128, u128), Error> {
        let denominator = self.denominator as u128;
        let quotient = numerator / denominator;
        let remainder = numerator % denominator;

        self.quotient
            .assign(region, offset, Some(F::from_u128(quotient)))?;
        self.remainder
            .assign(region, offset, Some(F::from_u128(remainder)))?;

        self.quotient_range_check
            .assign(region, offset, F::from_u128(quotient))?;

        Ok((quotient, remainder))
    }
}

/// Returns `rhs` when `lhs < rhs`, and returns `lhs` otherwise.
/// lhs and rhs `< 256**N_BYTES`
/// `N_BYTES` is required to be `<= MAX_N_BYTES_INTEGER`.
#[derive(Clone, Debug)]
pub struct MinMaxGadget<F, const N_BYTES: usize> {
    lt: LtGadget<F, N_BYTES>,
    min: Expression<F>,
    max: Expression<F>,
}

impl<F: Field, const N_BYTES: usize> MinMaxGadget<F, N_BYTES> {
    pub(crate) fn construct(
        cb: &mut ConstraintBuilder<F>,
        lhs: Expression<F>,
        rhs: Expression<F>,
    ) -> Self {
        let lt = LtGadget::construct(cb, lhs.clone(), rhs.clone());
        let max = select::expr(lt.expr(), rhs.clone(), lhs.clone());
        let min = select::expr(lt.expr(), lhs, rhs);

        Self { lt, min, max }
    }

    pub(crate) fn min(&self) -> Expression<F> {
        self.min.clone()
    }

    pub(crate) fn max(&self) -> Expression<F> {
        self.max.clone()
    }

    pub(crate) fn assign(
        &self,
        region: &mut CachedRegion<'_, '_, F>,
        offset: usize,
        lhs: F,
        rhs: F,
    ) -> Result<(F, F), Error> {
        let (lt, _) = self.lt.assign(region, offset, lhs, rhs)?;
        Ok(if lt.is_zero_vartime() {
            (rhs, lhs)
        } else {
            (lhs, rhs)
        })
    }
}

// This function generates a Lagrange polynomial in the range [start, end) which
// will be evaluated to 1 when `exp == value`, otherwise 0
pub(crate) fn generate_lagrange_base_polynomial<
    F: Field,
    Exp: Expr<F>,
    R: Iterator<Item = usize>,
>(
    exp: Exp,
    val: usize,
    range: R,
) -> Expression<F> {
    let mut numerator = 1u64.expr();
    let mut denominator = F::from(1);
    for x in range {
        if x != val {
            numerator = numerator * (exp.expr() - x.expr());
            denominator *= F::from(val as u64) - F::from(x as u64);
        }
    }
    numerator * denominator.invert().unwrap()
}

/// Construct the gadget that checks a * b + c == d (modulo 2**256),
/// where a, b, c, d are 256-bit words. This can be used by opcode MUL, DIV,
/// and MOD. For opcode MUL, set c to 0. For opcode DIV and MOD, treat c as
/// residue and d as dividend.
///
/// We execute a multi-limb multiplication as follows:
/// a and b is divided into 4 64-bit limbs, denoted as a0~a3 and b0~b3
/// defined t0, t1, t2, t3
///   t0 = a0 * b0, contribute to 0 ~ 128 bit
///   t1 = a0 * b1 + a1 * b0, contribute to 64 ~ 193 bit (include the carry)
///   t2 = a0 * b2 + a2 * b0 + a1 * b1, contribute to above 128 bit
///   t3 = a0 * b3 + a3 * b0 + a2 * b1 + a1 * b2, contribute to above 192 bit
///
/// so t0 ~ t1 include all contributions to the low 256-bit of product, with
/// a maximum 68-bit radix (the part higher than 256-bit), denoted as carry_hi
/// Similarly, we define carry_lo as the radix of contributions to the low
/// 128-bit of the product.
/// We can slightly relax the constraint of carry_lo/carry_hi to 72-bit and
/// allocate 9 bytes for them each
///
/// Finally we just prove:
///   t0 + t1 * 2^64 = <low 128 bit of product> + carry_lo
///   t2 + t3 * 2^64 + carry_lo = <high 128 bit of product> + carry_hi
///
/// Last, we sum the parts that are higher than 256-bit in the multiplication
/// into overflow
///   overflow = carry_hi + a1 * b3 + a2 * b2 + a3 * b1 + a2 * b3 + a3 * b2
///              + a3 * b3
/// In the cases of DIV and MOD, we need to constrain overflow == 0 outside the
/// MulAddWordsGadget.
#[derive(Clone, Debug)]
pub(crate) struct MulAddWordsGadget<F> {
    pub a: util::Word<F>,
    pub b: util::Word<F>,
    pub c: util::Word<F>,
    pub d: util::Word<F>,
    carry_lo: [Cell<F>; 9],
    carry_hi: [Cell<F>; 9],
    overflow: Expression<F>,
}

impl<F: Field> MulAddWordsGadget<F> {
    pub(crate) fn construct(cb: &mut ConstraintBuilder<F>) -> Self {
        let a = cb.query_word();
        let b = cb.query_word();
        let c = cb.query_word();
        let d = cb.query_word();
        let carry_lo = cb.query_bytes();
        let carry_hi = cb.query_bytes();
        let carry_lo_expr = from_bytes::expr(&carry_lo);
        let carry_hi_expr = from_bytes::expr(&carry_hi);

        let mut a_limbs = vec![];
        let mut b_limbs = vec![];
        for trunk in 0..4 {
            let idx = (trunk * 8) as usize;
            a_limbs.push(from_bytes::expr(&a.cells[idx..idx + 8]));
            b_limbs.push(from_bytes::expr(&b.cells[idx..idx + 8]));
        }
        let c_lo = from_bytes::expr(&c.cells[0..16]);
        let c_hi = from_bytes::expr(&c.cells[16..32]);
        let d_lo = from_bytes::expr(&d.cells[0..16]);
        let d_hi = from_bytes::expr(&d.cells[16..32]);

        let t0 = a_limbs[0].clone() * b_limbs[0].clone();
        let t1 = a_limbs[0].clone() * b_limbs[1].clone() + a_limbs[1].clone() * b_limbs[0].clone();
        let t2 = a_limbs[0].clone() * b_limbs[2].clone()
            + a_limbs[1].clone() * b_limbs[1].clone()
            + a_limbs[2].clone() * b_limbs[0].clone();
        let t3 = a_limbs[0].clone() * b_limbs[3].clone()
            + a_limbs[1].clone() * b_limbs[2].clone()
            + a_limbs[2].clone() * b_limbs[1].clone()
            + a_limbs[3].clone() * b_limbs[0].clone();
        let overflow = carry_hi_expr.clone()
            + a_limbs[1].clone() * b_limbs[3].clone()
            + a_limbs[2].clone() * b_limbs[2].clone()
            + a_limbs[3].clone() * b_limbs[2].clone()
            + a_limbs[2].clone() * b_limbs[3].clone()
            + a_limbs[3].clone() * b_limbs[2].clone()
            + a_limbs[3].clone() * b_limbs[3].clone();

        cb.require_equal(
            "(a * b)_lo + c_lo == d_lo + carry_lo ⋅ 2^128",
            t0.expr() + t1.expr() * pow_of_two_expr(64) + c_lo,
            d_lo + carry_lo_expr.clone() * pow_of_two_expr(128),
        );
        cb.require_equal(
            "(a * b)_hi + c_hi + carry_lo == d_hi + carry_hi ⋅ 2^128",
            t2.expr() + t3.expr() * pow_of_two_expr(64) + c_hi + carry_lo_expr,
            d_hi + carry_hi_expr * pow_of_two_expr(128),
        );

        Self {
            a,
            b,
            c,
            d,
            carry_lo,
            carry_hi,
            overflow,
        }
    }

    pub(crate) fn assign(
        &self,
        region: &mut CachedRegion<'_, '_, F>,
        offset: usize,
        words: [Word; 4],
    ) -> Result<(), Error> {
        let (a, b, c, d) = (words[0], words[1], words[2], words[3]);
        self.a.assign(region, offset, Some(a.to_le_bytes()))?;
        self.b.assign(region, offset, Some(b.to_le_bytes()))?;
        self.c.assign(region, offset, Some(c.to_le_bytes()))?;
        self.d.assign(region, offset, Some(d.to_le_bytes()))?;

        let a_limbs = split_u256_limb64(&a);
        let b_limbs = split_u256_limb64(&b);
        let (c_lo, c_hi) = split_u256(&c);
        let (d_lo, d_hi) = split_u256(&d);

        let t0 = a_limbs[0] * b_limbs[0];
        let t1 = a_limbs[0] * b_limbs[1] + a_limbs[1] * b_limbs[0];
        let t2 = a_limbs[0] * b_limbs[2] + a_limbs[1] * b_limbs[1] + a_limbs[2] * b_limbs[0];
        let t3 = a_limbs[0] * b_limbs[3]
            + a_limbs[1] * b_limbs[2]
            + a_limbs[2] * b_limbs[1]
            + a_limbs[3] * b_limbs[0];

        let carry_lo = (t0 + (t1 << 64) + c_lo - d_lo) >> 128;
        let carry_hi = (t2 + (t3 << 64) + c_hi + carry_lo - d_hi) >> 128;

        self.carry_lo
            .iter()
            .zip(carry_lo.to_le_bytes().iter())
            .map(|(cell, byte)| cell.assign(region, offset, Some(F::from(*byte as u64))))
            .collect::<Result<Vec<_>, _>>()?;

        self.carry_hi
            .iter()
            .zip(carry_hi.to_le_bytes().iter())
            .map(|(cell, byte)| cell.assign(region, offset, Some(F::from(*byte as u64))))
            .collect::<Result<Vec<_>, _>>()?;

        Ok(())
    }

    pub(crate) fn overflow(&self) -> Expression<F> {
        self.overflow.clone()
    }
}<|MERGE_RESOLUTION|>--- conflicted
+++ resolved
@@ -7,15 +7,11 @@
     util::Expr,
 };
 use eth_types::{Field, ToLittleEndian, ToScalar, Word};
-<<<<<<< HEAD
 use halo2_proofs::{
     circuit::Region,
     plonk::{Error, Expression},
 };
 use pairing::arithmetic::FieldExt;
-=======
-use halo2_proofs::plonk::{Error, Expression};
->>>>>>> ad66311c
 use std::convert::TryFrom;
 
 /// Returns `1` when `value == 0`, and returns `0` otherwise.
