--- conflicted
+++ resolved
@@ -1792,11 +1792,7 @@
         let shf_mod64 = shf0 % 64;
         let p_lo: u128 = 1 << shf_mod64;
         let p_hi: u128 = 1 << (64 - shf_mod64);
-<<<<<<< HEAD
-        let p_top: u128 = is_neg as u128 * (0xFFFFFFFFFFFFFFFF_u128 - p_hi + 1);
-=======
         let p_top: u128 = if is_neg { 0xFFFFFFFFFFFFFFFF - p_hi + 1 } else { 0 };
->>>>>>> 64b4f260
         let shf_lt256 = shift
             .to_le_bytes()
             .iter()
