use super::CachedRegion;
use crate::{
    evm_circuit::{
        param::N_BYTES_U64,
        table::{FixedTableTag, Lookup},
        util::{
            self, constraint_builder::ConstraintBuilder, from_bytes, pow_of_two, pow_of_two_expr,
            select, split_u256, split_u256_limb64, sum, Cell,
        },
    },
    util::Expr,
};
use array_init::array_init;
use eth_types::{Field, ToLittleEndian, ToScalar, Word};
use halo2_proofs::plonk::{Error, Expression};
use std::convert::TryFrom;

/// Returns `1` when `value == 0`, and returns `0` otherwise.
#[derive(Clone, Debug)]
pub struct IsZeroGadget<F> {
    inverse: Cell<F>,
    is_zero: Expression<F>,
}

impl<F: Field> IsZeroGadget<F> {
    pub(crate) fn construct(cb: &mut ConstraintBuilder<F>, value: Expression<F>) -> Self {
        let inverse = cb.query_cell();

        let is_zero = 1.expr() - (value.clone() * inverse.expr());
        // when `value != 0` check `inverse = a.invert()`: value * (1 - value *
        // inverse)
        cb.add_constraint("value ⋅ (1 - value ⋅ value_inv)", value * is_zero.clone());
        // when `value == 0` check `inverse = 0`: `inverse ⋅ (1 - value *
        // inverse)`
        cb.add_constraint(
            "value_inv ⋅ (1 - value ⋅ value_inv)",
            inverse.expr() * is_zero.clone(),
        );

        Self { inverse, is_zero }
    }

    pub(crate) fn expr(&self) -> Expression<F> {
        self.is_zero.clone()
    }

    pub(crate) fn assign(
        &self,
        region: &mut CachedRegion<'_, '_, F>,
        offset: usize,
        value: F,
    ) -> Result<F, Error> {
        let inverse = value.invert().unwrap_or(F::zero());
        self.inverse.assign(region, offset, Some(inverse))?;
        Ok(if value.is_zero().into() {
            F::one()
        } else {
            F::zero()
        })
    }
}

/// Returns `1` when `lhs == rhs`, and returns `0` otherwise.
#[derive(Clone, Debug)]
pub struct IsEqualGadget<F> {
    is_zero: IsZeroGadget<F>,
}

impl<F: Field> IsEqualGadget<F> {
    pub(crate) fn construct(
        cb: &mut ConstraintBuilder<F>,
        lhs: Expression<F>,
        rhs: Expression<F>,
    ) -> Self {
        let is_zero = IsZeroGadget::construct(cb, lhs - rhs);

        Self { is_zero }
    }

    pub(crate) fn expr(&self) -> Expression<F> {
        self.is_zero.expr()
    }

    pub(crate) fn assign(
        &self,
        region: &mut CachedRegion<'_, '_, F>,
        offset: usize,
        lhs: F,
        rhs: F,
    ) -> Result<F, Error> {
        self.is_zero.assign(region, offset, lhs - rhs)
    }
}

#[derive(Clone, Debug)]
pub struct BatchedIsZeroGadget<F, const N: usize> {
    is_zero: Cell<F>,
    nonempty_witness: Cell<F>,
}

impl<F: Field, const N: usize> BatchedIsZeroGadget<F, N> {
    pub(crate) fn construct(cb: &mut ConstraintBuilder<F>, values: [Expression<F>; N]) -> Self {
        let is_zero = cb.query_bool();
        let nonempty_witness = cb.query_cell();

        for value in values.iter() {
            cb.require_zero(
                "is_zero is 0 if there is any non-zero value",
                is_zero.expr() * value.clone(),
            );
        }

        cb.require_zero(
            "is_zero is 1 if values are all zero",
            values.iter().fold(1.expr() - is_zero.expr(), |acc, value| {
                acc * (1.expr() - value.expr() * nonempty_witness.clone().expr())
            }),
        );

        Self {
            is_zero,
            nonempty_witness,
        }
    }

    pub(crate) fn expr(&self) -> Expression<F> {
        self.is_zero.expr()
    }

    pub(crate) fn assign(
        &self,
        region: &mut CachedRegion<'_, '_, F>,
        offset: usize,
        values: [F; N],
    ) -> Result<F, Error> {
        let is_zero =
            if let Some(inverse) = values.iter().find_map(|value| Option::from(value.invert())) {
                self.nonempty_witness
                    .assign(region, offset, Some(inverse))?;
                F::zero()
            } else {
                F::one()
            };
        self.is_zero.assign(region, offset, Some(is_zero))?;

        Ok(is_zero)
    }
}

/// Construction of 2 256-bit words addition and result, which is useful for
/// opcode ADD, SUB and balance operation
#[derive(Clone, Debug)]
pub(crate) struct AddWordsGadget<F, const N_ADDENDS: usize, const CHECK_OVREFLOW: bool> {
    addends: [util::Word<F>; N_ADDENDS],
    sum: util::Word<F>,
    carry_lo: Cell<F>,
    carry_hi: Option<Cell<F>>,
}

impl<F: Field, const N_ADDENDS: usize, const CHECK_OVREFLOW: bool>
    AddWordsGadget<F, N_ADDENDS, CHECK_OVREFLOW>
{
    pub(crate) fn construct(
        cb: &mut ConstraintBuilder<F>,
        addends: [util::Word<F>; N_ADDENDS],
        sum: util::Word<F>,
    ) -> Self {
        let carry_lo = cb.query_cell();
        let carry_hi = if CHECK_OVREFLOW {
            None
        } else {
            Some(cb.query_cell())
        };

        let addends_lo = &addends
            .iter()
            .map(|addend| from_bytes::expr(&addend.cells[..16]))
            .collect::<Vec<_>>();
        let addends_hi = &addends
            .iter()
            .map(|addend| from_bytes::expr(&addend.cells[16..]))
            .collect::<Vec<_>>();
        let sum_lo = from_bytes::expr(&sum.cells[..16]);
        let sum_hi = from_bytes::expr(&sum.cells[16..]);

        cb.require_equal(
            "sum(addends_lo) == sum_lo + carry_lo ⋅ 2^128",
            sum::expr(addends_lo),
            sum_lo + carry_lo.expr() * pow_of_two_expr(128),
        );
        cb.require_equal(
            if CHECK_OVREFLOW {
                "sum(addends_hi) + carry_lo == sum_hi"
            } else {
                "sum(addends_hi) + carry_lo == sum_hi + carry_hi ⋅ 2^128"
            },
            sum::expr(addends_hi) + carry_lo.expr(),
            if CHECK_OVREFLOW {
                sum_hi
            } else {
                sum_hi + carry_hi.as_ref().unwrap().expr() * pow_of_two_expr(128)
            },
        );

        for carry in if CHECK_OVREFLOW {
            vec![&carry_lo]
        } else {
            vec![&carry_lo, carry_hi.as_ref().unwrap()]
        } {
            cb.require_in_set(
                "carry_lo in 0..N_ADDENDS",
                carry.expr(),
                (0..N_ADDENDS).map(|idx| idx.expr()).collect(),
            );
        }

        Self {
            addends,
            sum,
            carry_lo,
            carry_hi,
        }
    }

    pub(crate) fn assign(
        &self,
        region: &mut CachedRegion<'_, '_, F>,
        offset: usize,
        addends: [Word; N_ADDENDS],
        sum: Word,
    ) -> Result<(), Error> {
        for (word, value) in self.addends.iter().zip(addends.iter()) {
            word.assign(region, offset, Some(value.to_le_bytes()))?;
        }
        self.sum.assign(region, offset, Some(sum.to_le_bytes()))?;

        let (addends_lo, addends_hi): (Vec<_>, Vec<_>) = addends.iter().map(split_u256).unzip();
        let (sum_lo, sum_hi) = split_u256(&sum);

        let sum_of_addends_lo = addends_lo
            .into_iter()
            .fold(Word::zero(), |acc, addend_lo| acc + addend_lo);
        let sum_of_addends_hi = addends_hi
            .into_iter()
            .fold(Word::zero(), |acc, addend_hi| acc + addend_hi);

        let carry_lo = (sum_of_addends_lo - sum_lo) >> 128;
        self.carry_lo.assign(region, offset, carry_lo.to_scalar())?;

        if !CHECK_OVREFLOW {
            let carry_hi = (sum_of_addends_hi + carry_lo - sum_hi) >> 128;
            self.carry_hi
                .as_ref()
                .unwrap()
                .assign(region, offset, carry_hi.to_scalar())?;
        }

        Ok(())
    }

    pub(crate) fn addends(&self) -> &[util::Word<F>] {
        &self.addends
    }

    pub(crate) fn sum(&self) -> &util::Word<F> {
        &self.sum
    }

    pub(crate) fn carry(&self) -> &Option<util::Cell<F>> {
        &self.carry_hi
    }
}

/// Construction of 256-bit product by 256-bit multiplicand * 64-bit multiplier,
/// which disallows overflow.
#[derive(Clone, Debug)]
pub(crate) struct MulWordByU64Gadget<F> {
    multiplicand: util::Word<F>,
    product: util::Word<F>,
    carry_lo: [util::Cell<F>; 8],
}

impl<F: Field> MulWordByU64Gadget<F> {
    pub(crate) fn construct(
        cb: &mut ConstraintBuilder<F>,
        multiplicand: util::Word<F>,
        multiplier: Expression<F>,
    ) -> Self {
        let gadget = Self {
            multiplicand,
            product: cb.query_word(),
            carry_lo: cb.query_bytes(),
        };

        let multiplicand_lo = from_bytes::expr(&gadget.multiplicand.cells[..16]);
        let multiplicand_hi = from_bytes::expr(&gadget.multiplicand.cells[16..]);

        let product_lo = from_bytes::expr(&gadget.product.cells[..16]);
        let product_hi = from_bytes::expr(&gadget.product.cells[16..]);

        let carry_lo = from_bytes::expr(&gadget.carry_lo[..8]);

        cb.require_equal(
            "multiplicand_lo ⋅ multiplier == carry_lo ⋅ 2^128 + product_lo",
            multiplicand_lo * multiplier.expr(),
            carry_lo.clone() * pow_of_two_expr(128) + product_lo,
        );

        cb.require_equal(
            "multiplicand_hi ⋅ multiplier + carry_lo == product_hi",
            multiplicand_hi * multiplier.expr() + carry_lo,
            product_hi,
        );

        gadget
    }

    pub(crate) fn assign(
        &self,
        region: &mut CachedRegion<'_, '_, F>,
        offset: usize,
        multiplicand: Word,
        multiplier: u64,
        product: Word,
    ) -> Result<(), Error> {
        self.multiplicand
            .assign(region, offset, Some(multiplicand.to_le_bytes()))?;
        self.product
            .assign(region, offset, Some(product.to_le_bytes()))?;

        let (multiplicand_lo, _) = split_u256(&multiplicand);
        let (product_lo, _) = split_u256(&product);

        let carry_lo = (multiplicand_lo * multiplier - product_lo) >> 128;
        for (cell, byte) in self.carry_lo.iter().zip(
            u64::try_from(carry_lo)
                .map_err(|_| Error::Synthesis)?
                .to_le_bytes()
                .iter(),
        ) {
            cell.assign(region, offset, Some(F::from(*byte as u64)))?;
        }

        Ok(())
    }

    pub(crate) fn product(&self) -> &util::Word<F> {
        &self.product
    }
}

/// Requires that the passed in value is within the specified range.
/// `N_BYTES` is required to be `<= MAX_N_BYTES_INTEGER`.
#[derive(Clone, Debug)]
pub struct RangeCheckGadget<F, const N_BYTES: usize> {
    parts: [Cell<F>; N_BYTES],
}

impl<F: Field, const N_BYTES: usize> RangeCheckGadget<F, N_BYTES> {
    pub(crate) fn construct(cb: &mut ConstraintBuilder<F>, value: Expression<F>) -> Self {
        let parts = cb.query_bytes();

        // Require that the reconstructed value from the parts equals the
        // original value
        cb.require_equal(
            "Constrain bytes recomposited to value",
            value,
            from_bytes::expr(&parts),
        );

        Self { parts }
    }

    pub(crate) fn assign(
        &self,
        region: &mut CachedRegion<'_, '_, F>,
        offset: usize,
        value: F,
    ) -> Result<(), Error> {
        let bytes = value.to_repr();
        for (idx, part) in self.parts.iter().enumerate() {
            part.assign(region, offset, Some(F::from(bytes[idx] as u64)))?;
        }
        Ok(())
    }
}

/// Returns `1` when `lhs < rhs`, and returns `0` otherwise.
/// lhs and rhs `< 256**N_BYTES`
/// `N_BYTES` is required to be `<= MAX_N_BYTES_INTEGER` to prevent overflow:
/// values are stored in a single field element and two of these are added
/// together.
/// The equation that is enforced is `lhs - rhs == diff - (lt * range)`.
/// Because all values are `<= 256**N_BYTES` and `lt` is boolean, `lt` can only
/// be `1` when `lhs < rhs`.
#[derive(Clone, Debug)]
pub struct LtGadget<F, const N_BYTES: usize> {
    lt: Cell<F>, // `1` when `lhs < rhs`, `0` otherwise.
    diff: [Cell<F>; N_BYTES], /* The byte values of `diff`.
                  * `diff` equals `lhs - rhs` if `lhs >= rhs`,
                  * `lhs - rhs + range` otherwise. */
    range: F, // The range of the inputs, `256**N_BYTES`
}

impl<F: Field, const N_BYTES: usize> LtGadget<F, N_BYTES> {
    pub(crate) fn construct(
        cb: &mut ConstraintBuilder<F>,
        lhs: Expression<F>,
        rhs: Expression<F>,
    ) -> Self {
        let lt = cb.query_bool();
        let diff = cb.query_bytes();
        let range = pow_of_two(N_BYTES * 8);

        // The equation we require to hold: `lhs - rhs == diff - (lt * range)`.
        cb.require_equal(
            "lhs - rhs == diff - (lt ⋅ range)",
            lhs - rhs,
            from_bytes::expr(&diff) - (lt.expr() * range),
        );

        Self { lt, diff, range }
    }

    pub(crate) fn expr(&self) -> Expression<F> {
        self.lt.expr()
    }

    pub(crate) fn assign(
        &self,
        region: &mut CachedRegion<'_, '_, F>,
        offset: usize,
        lhs: F,
        rhs: F,
    ) -> Result<(F, Vec<u8>), Error> {
        // Set `lt`
        let lt = lhs < rhs;
        self.lt
            .assign(region, offset, Some(if lt { F::one() } else { F::zero() }))?;

        // Set the bytes of diff
        let diff = (lhs - rhs) + (if lt { self.range } else { F::zero() });
        let diff_bytes = diff.to_repr();
        for (idx, diff) in self.diff.iter().enumerate() {
            diff.assign(region, offset, Some(F::from(diff_bytes[idx] as u64)))?;
        }

        Ok((if lt { F::one() } else { F::zero() }, diff_bytes.to_vec()))
    }

    pub(crate) fn diff_bytes(&self) -> Vec<Cell<F>> {
        self.diff.to_vec()
    }
}

/// Returns `1` when `lhs < rhs`, and returns `0` otherwise.
/// lhs and rhs are both 256-bit word.
#[derive(Clone, Debug)]
pub struct LtWordGadget<F> {
    comparison_hi: ComparisonGadget<F, 16>,
    lt_lo: LtGadget<F, 16>,
}

impl<F: Field> LtWordGadget<F> {
    pub(crate) fn construct(
        cb: &mut ConstraintBuilder<F>,
        lhs: &util::Word<F>,
        rhs: &util::Word<F>,
    ) -> Self {
        let comparison_hi = ComparisonGadget::construct(
            cb,
            from_bytes::expr(&lhs.cells[16..]),
            from_bytes::expr(&rhs.cells[16..]),
        );
        let lt_lo = LtGadget::construct(
            cb,
            from_bytes::expr(&lhs.cells[..16]),
            from_bytes::expr(&rhs.cells[..16]),
        );
        Self {
            comparison_hi,
            lt_lo,
        }
    }

    pub(crate) fn expr(&self) -> Expression<F> {
        let (hi_lt, hi_eq) = self.comparison_hi.expr();
        hi_lt + hi_eq * self.lt_lo.expr()
    }

    pub(crate) fn assign(
        &self,
        region: &mut CachedRegion<'_, '_, F>,
        offset: usize,
        lhs: Word,
        rhs: Word,
    ) -> Result<(), Error> {
        let (lhs_lo, lhs_hi) = split_u256(&lhs);
        let (rhs_lo, rhs_hi) = split_u256(&rhs);
        self.comparison_hi.assign(
            region,
            offset,
            F::from_u128(lhs_hi.as_u128()),
            F::from_u128(rhs_hi.as_u128()),
        )?;
        self.lt_lo.assign(
            region,
            offset,
            F::from_u128(lhs_lo.as_u128()),
            F::from_u128(rhs_lo.as_u128()),
        )?;
        Ok(())
    }
}

/// Returns (lt, eq):
/// - `lt` is `1` when `lhs < rhs`, `0` otherwise.
/// - `eq` is `1` when `lhs == rhs`, `0` otherwise.
/// lhs and rhs `< 256**N_BYTES`
/// `N_BYTES` is required to be `<= MAX_N_BYTES_INTEGER`.
#[derive(Clone, Debug)]
pub struct ComparisonGadget<F, const N_BYTES: usize> {
    lt: LtGadget<F, N_BYTES>,
    eq: IsZeroGadget<F>,
}

impl<F: Field, const N_BYTES: usize> ComparisonGadget<F, N_BYTES> {
    pub(crate) fn construct(
        cb: &mut ConstraintBuilder<F>,
        lhs: Expression<F>,
        rhs: Expression<F>,
    ) -> Self {
        let lt = LtGadget::<F, N_BYTES>::construct(cb, lhs, rhs);
        let eq = IsZeroGadget::<F>::construct(cb, sum::expr(&lt.diff_bytes()));

        Self { lt, eq }
    }

    pub(crate) fn expr(&self) -> (Expression<F>, Expression<F>) {
        (self.lt.expr(), self.eq.expr())
    }

    pub(crate) fn assign(
        &self,
        region: &mut CachedRegion<'_, '_, F>,
        offset: usize,
        lhs: F,
        rhs: F,
    ) -> Result<(F, F), Error> {
        // lt
        let (lt, diff) = self.lt.assign(region, offset, lhs, rhs)?;

        // eq
        let eq = self.eq.assign(region, offset, sum::value(&diff))?;

        Ok((lt, eq))
    }
}

/// Returns (is_a, is_b):
/// - `is_a` is `1` when `value == a`, else `0`
/// - `is_b` is `1` when `value == b`, else `0`
/// `value` is required to be either `a` or `b`.
/// The benefit of this gadget over `IsEqualGadget` is that the
/// expression returned is a single value which will make
/// future expressions depending on this result more efficient.
#[derive(Clone, Debug)]
pub struct PairSelectGadget<F> {
    is_a: Cell<F>,
    is_b: Expression<F>,
}

impl<F: Field> PairSelectGadget<F> {
    pub(crate) fn construct(
        cb: &mut ConstraintBuilder<F>,
        value: Expression<F>,
        a: Expression<F>,
        b: Expression<F>,
    ) -> Self {
        let is_a = cb.query_bool();
        let is_b = 1.expr() - is_a.expr();

        // Force `is_a` to be `0` when `value != a`
        cb.add_constraint("is_a ⋅ (value - a)", is_a.expr() * (value.clone() - a));
        // Force `1 - is_a` to be `0` when `value != b`
        cb.add_constraint("(1 - is_a) ⋅ (value - b)", is_b.clone() * (value - b));

        Self { is_a, is_b }
    }

    pub(crate) fn expr(&self) -> (Expression<F>, Expression<F>) {
        (self.is_a.expr(), self.is_b.clone())
    }

    pub(crate) fn assign(
        &self,
        region: &mut CachedRegion<'_, '_, F>,
        offset: usize,
        value: F,
        a: F,
        _b: F,
    ) -> Result<(F, F), Error> {
        let is_a = if value == a { F::one() } else { F::zero() };
        self.is_a.assign(region, offset, Some(is_a))?;

        Ok((is_a, F::one() - is_a))
    }
}

/// Returns (quotient: numerator/denominator, remainder: numerator%denominator),
/// with `numerator` an expression and `denominator` a constant.
/// Input requirements:
/// - `quotient < 256**N_BYTES`
/// - `quotient * denominator < field size`
/// - `remainder < denominator` requires a range lookup table for `denominator`
#[derive(Clone, Debug)]
pub struct ConstantDivisionGadget<F, const N_BYTES: usize> {
    quotient: Cell<F>,
    remainder: Cell<F>,
    denominator: u64,
    quotient_range_check: RangeCheckGadget<F, N_BYTES>,
}

impl<F: Field, const N_BYTES: usize> ConstantDivisionGadget<F, N_BYTES> {
    pub(crate) fn construct(
        cb: &mut ConstraintBuilder<F>,
        numerator: Expression<F>,
        denominator: u64,
    ) -> Self {
        let quotient = cb.query_cell();
        let remainder = cb.query_cell();

        // Require that remainder < denominator
        cb.range_lookup(remainder.expr(), denominator);

        // Require that quotient < 2**N_BYTES
        // so we can't have any overflow when doing `quotient * denominator`.
        let quotient_range_check = RangeCheckGadget::construct(cb, quotient.expr());

        // Check if the division was done correctly
        cb.require_equal(
            "numerator - remainder == quotient ⋅ denominator",
            numerator - remainder.expr(),
            quotient.expr() * denominator.expr(),
        );

        Self {
            quotient,
            remainder,
            denominator,
            quotient_range_check,
        }
    }

    pub(crate) fn quotient(&self) -> Expression<F> {
        self.quotient.expr()
    }

    pub(crate) fn remainder(&self) -> Expression<F> {
        self.remainder.expr()
    }

    pub(crate) fn assign(
        &self,
        region: &mut CachedRegion<'_, '_, F>,
        offset: usize,
        numerator: u128,
    ) -> Result<(u128, u128), Error> {
        let denominator = self.denominator as u128;
        let quotient = numerator / denominator;
        let remainder = numerator % denominator;

        self.quotient
            .assign(region, offset, Some(F::from_u128(quotient)))?;
        self.remainder
            .assign(region, offset, Some(F::from_u128(remainder)))?;

        self.quotient_range_check
            .assign(region, offset, F::from_u128(quotient))?;

        Ok((quotient, remainder))
    }
}

/// Returns `rhs` when `lhs < rhs`, and returns `lhs` otherwise.
/// lhs and rhs `< 256**N_BYTES`
/// `N_BYTES` is required to be `<= MAX_N_BYTES_INTEGER`.
#[derive(Clone, Debug)]
pub struct MinMaxGadget<F, const N_BYTES: usize> {
    lt: LtGadget<F, N_BYTES>,
    min: Expression<F>,
    max: Expression<F>,
}

impl<F: Field, const N_BYTES: usize> MinMaxGadget<F, N_BYTES> {
    pub(crate) fn construct(
        cb: &mut ConstraintBuilder<F>,
        lhs: Expression<F>,
        rhs: Expression<F>,
    ) -> Self {
        let lt = LtGadget::construct(cb, lhs.clone(), rhs.clone());
        let max = select::expr(lt.expr(), rhs.clone(), lhs.clone());
        let min = select::expr(lt.expr(), lhs, rhs);

        Self { lt, min, max }
    }

    pub(crate) fn min(&self) -> Expression<F> {
        self.min.clone()
    }

    pub(crate) fn max(&self) -> Expression<F> {
        self.max.clone()
    }

    pub(crate) fn assign(
        &self,
        region: &mut CachedRegion<'_, '_, F>,
        offset: usize,
        lhs: F,
        rhs: F,
    ) -> Result<(F, F), Error> {
        let (lt, _) = self.lt.assign(region, offset, lhs, rhs)?;
        Ok(if lt.is_zero_vartime() {
            (rhs, lhs)
        } else {
            (lhs, rhs)
        })
    }
}

// This function generates a Lagrange polynomial in the range [start, end) which
// will be evaluated to 1 when `exp == value`, otherwise 0
pub(crate) fn generate_lagrange_base_polynomial<
    F: Field,
    Exp: Expr<F>,
    R: Iterator<Item = usize>,
>(
    exp: Exp,
    val: usize,
    range: R,
) -> Expression<F> {
    let mut numerator = 1u64.expr();
    let mut denominator = F::from(1);
    for x in range {
        if x != val {
            numerator = numerator * (exp.expr() - x.expr());
            denominator *= F::from(val as u64) - F::from(x as u64);
        }
    }
    numerator * denominator.invert().unwrap()
}

/// Construct the gadget that checks a * b + c == d (modulo 2**256),
/// where a, b, c, d are 256-bit words. This can be used by opcode MUL, DIV,
/// and MOD. For opcode MUL, set c to 0. For opcode DIV and MOD, treat c as
/// residue and d as dividend.
///
/// We execute a multi-limb multiplication as follows:
/// a and b is divided into 4 64-bit limbs, denoted as a0~a3 and b0~b3
/// defined t0, t1, t2, t3
///   t0 = a0 * b0, contribute to 0 ~ 128 bit
///   t1 = a0 * b1 + a1 * b0, contribute to 64 ~ 193 bit (include the carry)
///   t2 = a0 * b2 + a2 * b0 + a1 * b1, contribute to above 128 bit
///   t3 = a0 * b3 + a3 * b0 + a2 * b1 + a1 * b2, contribute to above 192 bit
///
/// so t0 ~ t1 include all contributions to the low 256-bit of product, with
/// a maximum 68-bit radix (the part higher than 256-bit), denoted as carry_hi
/// Similarly, we define carry_lo as the radix of contributions to the low
/// 128-bit of the product.
/// We can slightly relax the constraint of carry_lo/carry_hi to 72-bit and
/// allocate 9 bytes for them each
///
/// Finally we just prove:
///   t0 + t1 * 2^64 = <low 128 bit of product> + carry_lo
///   t2 + t3 * 2^64 + carry_lo = <high 128 bit of product> + carry_hi
///
/// Last, we sum the parts that are higher than 256-bit in the multiplication
/// into overflow
///   overflow = carry_hi + a1 * b3 + a2 * b2 + a3 * b1 + a2 * b3 + a3 * b2
///              + a3 * b3
/// In the cases of DIV and MOD, we need to constrain overflow == 0 outside the
/// MulAddWordsGadget.
#[derive(Clone, Debug)]
pub(crate) struct MulAddWordsGadget<F> {
    carry_lo: [Cell<F>; 9],
    carry_hi: [Cell<F>; 9],
    overflow: Expression<F>,
}

impl<F: Field> MulAddWordsGadget<F> {
    pub(crate) fn construct(cb: &mut ConstraintBuilder<F>, words: [&util::Word<F>; 4]) -> Self {
        let (a, b, c, d) = (words[0], words[1], words[2], words[3]);
        let carry_lo = cb.query_bytes();
        let carry_hi = cb.query_bytes();
        let carry_lo_expr = from_bytes::expr(&carry_lo);
        let carry_hi_expr = from_bytes::expr(&carry_hi);

        let mut a_limbs = vec![];
        let mut b_limbs = vec![];
        for trunk in 0..4 {
            let idx = (trunk * 8) as usize;
            a_limbs.push(from_bytes::expr(&a.cells[idx..idx + 8]));
            b_limbs.push(from_bytes::expr(&b.cells[idx..idx + 8]));
        }
        let c_lo = from_bytes::expr(&c.cells[0..16]);
        let c_hi = from_bytes::expr(&c.cells[16..32]);
        let d_lo = from_bytes::expr(&d.cells[0..16]);
        let d_hi = from_bytes::expr(&d.cells[16..32]);

        let t0 = a_limbs[0].clone() * b_limbs[0].clone();
        let t1 = a_limbs[0].clone() * b_limbs[1].clone() + a_limbs[1].clone() * b_limbs[0].clone();
        let t2 = a_limbs[0].clone() * b_limbs[2].clone()
            + a_limbs[1].clone() * b_limbs[1].clone()
            + a_limbs[2].clone() * b_limbs[0].clone();
        let t3 = a_limbs[0].clone() * b_limbs[3].clone()
            + a_limbs[1].clone() * b_limbs[2].clone()
            + a_limbs[2].clone() * b_limbs[1].clone()
            + a_limbs[3].clone() * b_limbs[0].clone();
        let overflow = carry_hi_expr.clone()
            + a_limbs[1].clone() * b_limbs[3].clone()
            + a_limbs[2].clone() * b_limbs[2].clone()
            + a_limbs[3].clone() * b_limbs[2].clone()
            + a_limbs[2].clone() * b_limbs[3].clone()
            + a_limbs[3].clone() * b_limbs[2].clone()
            + a_limbs[3].clone() * b_limbs[3].clone();

        cb.require_equal(
            "(a * b)_lo + c_lo == d_lo + carry_lo ⋅ 2^128",
            t0.expr() + t1.expr() * pow_of_two_expr(64) + c_lo,
            d_lo + carry_lo_expr.clone() * pow_of_two_expr(128),
        );
        cb.require_equal(
            "(a * b)_hi + c_hi + carry_lo == d_hi + carry_hi ⋅ 2^128",
            t2.expr() + t3.expr() * pow_of_two_expr(64) + c_hi + carry_lo_expr,
            d_hi + carry_hi_expr * pow_of_two_expr(128),
        );

        Self {
            carry_lo,
            carry_hi,
            overflow,
        }
    }

    pub(crate) fn assign(
        &self,
        region: &mut CachedRegion<'_, '_, F>,
        offset: usize,
        words: [Word; 4],
    ) -> Result<(), Error> {
        let (a, b, c, d) = (words[0], words[1], words[2], words[3]);

        let a_limbs = split_u256_limb64(&a);
        let b_limbs = split_u256_limb64(&b);
        let (c_lo, c_hi) = split_u256(&c);
        let (d_lo, d_hi) = split_u256(&d);

        let t0 = a_limbs[0] * b_limbs[0];
        let t1 = a_limbs[0] * b_limbs[1] + a_limbs[1] * b_limbs[0];
        let t2 = a_limbs[0] * b_limbs[2] + a_limbs[1] * b_limbs[1] + a_limbs[2] * b_limbs[0];
        let t3 = a_limbs[0] * b_limbs[3]
            + a_limbs[1] * b_limbs[2]
            + a_limbs[2] * b_limbs[1]
            + a_limbs[3] * b_limbs[0];

        let carry_lo = (t0 + (t1 << 64) + c_lo - d_lo) >> 128;
        let carry_hi = (t2 + (t3 << 64) + c_hi + carry_lo - d_hi) >> 128;

        self.carry_lo
            .iter()
            .zip(carry_lo.to_le_bytes().iter())
            .map(|(cell, byte)| cell.assign(region, offset, Some(F::from(*byte as u64))))
            .collect::<Result<Vec<_>, _>>()?;

        self.carry_hi
            .iter()
            .zip(carry_hi.to_le_bytes().iter())
            .map(|(cell, byte)| cell.assign(region, offset, Some(F::from(*byte as u64))))
            .collect::<Result<Vec<_>, _>>()?;

        Ok(())
    }

    pub(crate) fn overflow(&self) -> Expression<F> {
        self.overflow.clone()
    }
}

/// Construction of word shift right for `a >> shift == b`.
#[derive(Clone, Debug)]
pub(crate) struct ShrWordsGadget<F> {
    a: util::Word<F>,
    shift: util::Word<F>,
    b: util::Word<F>,
    // four 64-bit limbs of word `a`
    a64s: [Cell<F>; 4],
    // four 64-bit limbs of word `b`
    b64s: [Cell<F>; 4],
    // Each of the four `a64s` limbs is split into two parts (`a64s_lo` and `a64s_hi`) at
    // position `shf_mod64`. `a64s_lo` is the lower `shf_mod64` bits.
    a64s_lo: [Cell<F>; 4],
    // `a64s_hi` is the higher `64 - shf_mod64` bits.
    a64s_hi: [Cell<F>; 4],
    // shift[0] / 64
    shf_div64: Cell<F>,
    // shift[0] % 64
    shf_mod64: Cell<F>,
    // 1 << shf_mod64
    p_lo: Cell<F>,
    // 1 << (64 - shf_mod64)
    p_hi: Cell<F>,
    // shift < 256
    shf_lt256: IsZeroGadget<F>,
    // shf_div64 == 0
    shf_div64_eq0: IsZeroGadget<F>,
    // shf_div64 == 1
    shf_div64_eq1: IsEqualGadget<F>,
    // shf_div64 == 2
    shf_div64_eq2: IsEqualGadget<F>,
    // a64s_lo[idx] < p_lo
    a64s_lo_lt_p_lo: [LtGadget<F, 16>; 4],
}

impl<F: Field> ShrWordsGadget<F> {
    pub(crate) fn construct(
        cb: &mut ConstraintBuilder<F>,
        a: util::Word<F>,
        shift: util::Word<F>,
    ) -> Self {
        let b = cb.query_word();
        let a64s = array_init(|_| cb.query_cell());
        let b64s = array_init(|_| cb.query_cell());
        let a64s_lo = array_init(|_| cb.query_cell());
        let a64s_hi = array_init(|_| cb.query_cell());
        let shf_div64 = cb.query_cell();
        let shf_mod64 = cb.query_cell();
        let p_lo = cb.query_cell();
        let p_hi = cb.query_cell();
        let shf_lt256 = IsZeroGadget::construct(cb, sum::expr(&shift.cells[1..32]));
        for idx in 0..4 {
            let offset = idx * N_BYTES_U64;

            // a64s constraint
            cb.require_equal(
                "a64s[idx] == from_bytes(a[8 * idx..8 * (idx + 1)])",
                a64s[idx].expr(),
                from_bytes::expr(&a.cells[offset..offset + N_BYTES_U64]),
            );

            // b64s constraint
            cb.require_equal(
                "b64s[idx] * shf_lt256 == from_bytes(b[8 * idx..8 * (idx + 1)])",
                b64s[idx].expr() * shf_lt256.expr(),
                from_bytes::expr(&b.cells[offset..offset + N_BYTES_U64]),
            );

            cb.require_equal(
                "a64s[idx] == a64s_lo[idx] + a64s_hi[idx] * p_lo",
                a64s[idx].expr(),
                a64s_lo[idx].expr() + a64s_hi[idx].expr() * p_lo.expr(),
            );
        }

        // a64s_lo[idx] < p_lo
        let a64s_lo_lt_p_lo = array_init(|idx| {
            let lt = LtGadget::construct(cb, a64s_lo[idx].expr(), p_lo.expr());
            cb.require_equal("a64s_lo[idx] < p_lo", lt.expr(), 1.expr());
            lt
        });

        // merge contraints
        let shf_div64_eq0 = IsZeroGadget::construct(cb, shf_div64.expr());
        let shf_div64_eq1 = IsEqualGadget::construct(cb, shf_div64.expr(), 1.expr());
        let shf_div64_eq2 = IsEqualGadget::construct(cb, shf_div64.expr(), 2.expr());
        cb.require_equal(
            "Constrain b64s[0]",
            b64s[0].expr(),
            (a64s_hi[0].expr() + a64s_lo[1].expr() * p_hi.expr()) * shf_div64_eq0.expr()
                + (a64s_hi[1].expr() + a64s_lo[2].expr() * p_hi.expr()) * shf_div64_eq1.expr()
                + (a64s_hi[2].expr() + a64s_lo[3].expr() * p_hi.expr()) * shf_div64_eq2.expr()
                + a64s_hi[3].expr()
                    * (1.expr()
                        - shf_div64_eq0.expr()
                        - shf_div64_eq1.expr()
                        - shf_div64_eq2.expr()),
        );
        cb.require_equal(
            "Constrain b64s[1]",
            b64s[1].expr(),
            (a64s_hi[1].expr() + a64s_lo[2].expr() * p_hi.expr()) * shf_div64_eq0.expr()
                + (a64s_hi[2].expr() + a64s_lo[3].expr() * p_hi.expr()) * shf_div64_eq1.expr()
                + a64s_hi[3].expr() * shf_div64_eq2.expr(),
        );
        cb.require_equal(
            "Constrain b64s[2]",
            b64s[2].expr(),
            (a64s_hi[2].expr() + a64s_lo[3].expr() * p_hi.expr()) * shf_div64_eq0.expr()
                + a64s_hi[3].expr() * shf_div64_eq1.expr(),
        );
        cb.require_equal(
            "Constrain b64s[3]",
            b64s[3].expr(),
            a64s_hi[3].expr() * shf_div64_eq0.expr(),
        );

        // shift constraint
        cb.require_equal(
            "shift[0] == shf_mod64 + shf_div64 * 64",
            shift.cells[0].expr(),
            shf_mod64.expr() + shf_div64.expr() * 64.expr(),
        );

        // p_lo == pow(2, shf_mod64)
        cb.add_lookup(
            "Pow2 lookup",
            Lookup::Fixed {
                tag: FixedTableTag::Pow2.expr(),
                values: [shf_mod64.expr(), p_lo.expr(), 0.expr()],
            },
        );

        // p_hi == pow(2, 64 - shf_mod64)
        cb.add_lookup(
            "Pow2 lookup",
            Lookup::Fixed {
                tag: FixedTableTag::Pow2.expr(),
                values: [64.expr() - shf_mod64.expr(), p_hi.expr(), 0.expr()],
            },
        );

        Self {
            a,
            shift,
            b,
            a64s,
            b64s,
            a64s_lo,
            a64s_hi,
            shf_div64,
            shf_mod64,
            p_lo,
            p_hi,
            shf_lt256,
            shf_div64_eq0,
            shf_div64_eq1,
            shf_div64_eq2,
            a64s_lo_lt_p_lo,
        }
    }

    pub(crate) fn assign(
        &self,
        region: &mut CachedRegion<'_, '_, F>,
        offset: usize,
        a: Word,
        shift: Word,
        b: Word,
    ) -> Result<(), Error> {
        self.assign_witness(region, offset, &a, &shift)?;
        self.a.assign(region, offset, Some(a.to_le_bytes()))?;
        self.shift
            .assign(region, offset, Some(shift.to_le_bytes()))?;
        self.b.assign(region, offset, Some(b.to_le_bytes()))?;
        Ok(())
    }

    pub(crate) fn b(&self) -> &util::Word<F> {
        &self.b
    }

    fn assign_witness(
        &self,
        region: &mut CachedRegion<'_, '_, F>,
        offset: usize,
        a: &Word,
        shift: &Word,
    ) -> Result<(), Error> {
        let shf0 = shift.to_le_bytes()[0] as usize;
        let shf_div64 = shf0 / 64;
        let shf_mod64 = shf0 % 64;
        let p_lo: u128 = 1 << shf_mod64;
        let p_hi: u128 = 1 << (64 - shf_mod64);
        let shf_lt256 = shift
            .to_le_bytes()
            .iter()
            .fold(0, |acc, val| acc + *val as u128)
            - shf0 as u128;
        let a64s = a.0;
        let mut a64s_lo = [0_u128; 4];
        let mut a64s_hi = [0_u128; 4];
        for idx in 0..4 {
            a64s_lo[idx] = u128::from(a64s[idx]) % p_lo;
            a64s_hi[idx] = u128::from(a64s[idx]) / p_lo;
        }
        let mut b64s = [0_u128; 4];
        b64s[3 - shf_div64 as usize] = a64s_hi[3];
        for k in 0..3 - shf_div64 {
            b64s[k] = a64s_hi[k + shf_div64] + a64s_lo[k + shf_div64 + 1] * p_hi;
        }
        self.a64s
            .iter()
            .zip(a64s.iter())
            .map(|(cell, val)| cell.assign(region, offset, Some(F::from(*val))))
            .collect::<Result<Vec<_>, _>>()?;
        self.b64s
            .iter()
            .zip(b64s.iter())
            .map(|(cell, val)| cell.assign(region, offset, Some(F::from_u128(*val))))
            .collect::<Result<Vec<_>, _>>()?;
        self.a64s_lo
            .iter()
            .zip(a64s_lo.iter())
            .map(|(cell, val)| cell.assign(region, offset, Some(F::from_u128(*val))))
            .collect::<Result<Vec<_>, _>>()?;
        self.a64s_hi
            .iter()
            .zip(a64s_hi.iter())
            .map(|(cell, val)| cell.assign(region, offset, Some(F::from_u128(*val))))
            .collect::<Result<Vec<_>, _>>()?;
        self.shf_div64
            .assign(region, offset, Some(F::from(shf_div64 as u64)))?;
        self.shf_mod64
            .assign(region, offset, Some(F::from(shf_mod64 as u64)))?;
        self.p_lo.assign(region, offset, Some(F::from_u128(p_lo)))?;
        self.p_hi.assign(region, offset, Some(F::from_u128(p_hi)))?;
        self.shf_lt256
            .assign(region, offset, F::from_u128(shf_lt256))?;
        self.shf_div64_eq0
            .assign(region, offset, F::from(shf_div64 as u64))?;
        self.shf_div64_eq1
            .assign(region, offset, F::from(shf_div64 as u64), F::from(1))?;
        self.shf_div64_eq2
            .assign(region, offset, F::from(shf_div64 as u64), F::from(2))?;
        self.a64s_lo_lt_p_lo
            .iter()
            .zip(a64s_lo.iter())
            .map(|(lt, val)| lt.assign(region, offset, F::from_u128(*val), F::from_u128(p_lo)))
            .collect::<Result<Vec<_>, _>>()?;
        Ok(())
    }
}

<<<<<<< HEAD
#[derive(Clone, Debug)]
pub(crate) struct AbsWordGadget<F> {
    pub x: util::Word<F>,
    pub sign_check: LtGadget<F, 1>,
    is_zero: IsZeroGadget<F>,
    is_x_lo_zero: IsZeroGadget<F>,
}

impl<F: Field> AbsWordGadget<F> {
    pub(crate) fn construct(cb: &mut ConstraintBuilder<F>, abs: &util::Word<F>) -> Self {
        let x = cb.query_word();
        let x_lo = from_bytes::expr(&x.cells[0..16]);
        let x_hi = from_bytes::expr(&x.cells[16..32]);
        let abs_lo = from_bytes::expr(&abs.cells[0..16]);
        let abs_hi = from_bytes::expr(&abs.cells[16..32]);
        let sign_check = LtGadget::construct(cb, x.cells[31].expr(), 128.expr());
        let is_zero = IsZeroGadget::construct(cb, sum::expr(&x.cells));
        let is_x_lo_zero = IsZeroGadget::construct(cb, sum::expr(&x.cells[0..16]));
        let is_x_neg = 1.expr() - sign_check.expr();
        cb.require_equal(
            "2^128 - x_lo == abs_lo + [x_lo == 0] * 2^128 for x < 0",
            is_x_neg.clone() * (pow_of_two_expr(128) - x_lo.clone()),
            is_x_neg.clone() * (abs_lo.clone() + is_x_lo_zero.expr() * pow_of_two_expr(128)),
        );
        cb.require_equal(
            "2^128 - x_hi + [x_lo == 0] - 1 == abs_hi + [x == 0] * 2^128 for x < 0",
            is_x_neg.clone()
                * (pow_of_two_expr(128) - x_hi.clone() + is_x_lo_zero.expr() - 1.expr()),
            is_x_neg.clone() * (abs_hi.clone() + is_zero.expr() * pow_of_two_expr(128)),
        );

        cb.require_equal(
            "x_lo == abs_lo for x >= 0",
            (1.expr() - is_x_neg.clone()) * x_lo,
            (1.expr() - is_x_neg.clone()) * abs_lo,
        );
        cb.require_equal(
            "x_hi == abs_hi for x >= 0",
            (1.expr() - is_x_neg.clone()) * x_hi,
            (1.expr() - is_x_neg) * abs_hi,
        );

        Self {
            x,
            sign_check,
            is_zero,
            is_x_lo_zero,
        }
    }
=======
/// Construct the gadget that checks a * b + c == d * 2**256 + e
/// where a, b, c, d, e are 256-bit words.
///
/// We execute a multi-limb multiplication as follows:
/// a and b is divided into 4 64-bit limbs, denoted as a0~a3 and b0~b3
/// defined t0, t1, t2, t3, t4, t5, t6:
///   t0 = a0 * b0,
///   t1 = a0 * b1 + a1 * b0,
///   t2 = a0 * b2 + a2 * b0 + a1 * b1,
///   t3 = a0 * b3 + a3 * b0 + a2 * b1 + a1 * b2,
///   t4 = a1 * b3 + a2 * b2 + a3 * b1,
///   t5 = a2 * b3 + a3 * b2,
///   t6 = a3 * b3,
///
/// The addend c as well as the the words that form the result d, e are divided
/// in 2 128-bit limbs each: c_lo, c_hi, d_lo, d_hi, e_lo, e_hi.
///
/// so t0 ~ t1 include all contributions to the low 128-bit of product (e_lo),
/// with a maximum 65-bit carry (the part higher than 128-bit), denoted as
/// carry_0. Similarly, we define carry_1 as the carry of contributions to the
/// next 128-bit of the product (e_hi) with a maximum val of 66 bits. Finally,
/// we define carry_2 as the carry for the next 128 bits of the product (d_lo).
///
/// We can slightly relax the constraint of carry_0/carry_1, carry_2 to 72-bit
/// and allocate 9 bytes for them each
///
/// Finally we just prove:
///   t0 + t1 * 2^64 + c_lo = e_lo + carry_0 * 2^128
///   t2 + t3 * 2^64 + c_hi + carry_0 = e_hi + carry_1 * 2^128
///   t4 + t5 * 2^64 + carry_1 = d_lo + carry_2 * 2^128
///   t6 + carry_2 = d_hi
#[derive(Clone, Debug)]
pub(crate) struct MulAddWords512Gadget<F> {
    carry_0: [Cell<F>; 9],
    carry_1: [Cell<F>; 9],
    carry_2: [Cell<F>; 9],
}

impl<F: Field> MulAddWords512Gadget<F> {
    /// words argument is: a, b, d, e
    /// Addend is the optional c.
    pub(crate) fn construct(
        cb: &mut ConstraintBuilder<F>,
        words: [&util::Word<F>; 4],
        addend: Option<&util::Word<F>>,
    ) -> Self {
        let carry_0 = cb.query_bytes();
        let carry_1 = cb.query_bytes();
        let carry_2 = cb.query_bytes();
        let carry_0_expr = from_bytes::expr(&carry_0);
        let carry_1_expr = from_bytes::expr(&carry_1);
        let carry_2_expr = from_bytes::expr(&carry_2);

        // Split input words in limbs
        let mut a_limbs = vec![];
        let mut b_limbs = vec![];
        for trunk in 0..4 {
            let idx = (trunk * 8) as usize;
            a_limbs.push(from_bytes::expr(&words[0].cells[idx..idx + 8]));
            b_limbs.push(from_bytes::expr(&words[1].cells[idx..idx + 8]));
        }

        let d_lo = from_bytes::expr(&words[2].cells[0..16]);
        let d_hi = from_bytes::expr(&words[2].cells[16..32]);
        let e_lo = from_bytes::expr(&words[3].cells[0..16]);
        let e_hi = from_bytes::expr(&words[3].cells[16..32]);

        // Limb multiplication
        let t0 = a_limbs[0].clone() * b_limbs[0].clone();
        let t1 = a_limbs[0].clone() * b_limbs[1].clone() + a_limbs[1].clone() * b_limbs[0].clone();
        let t2 = a_limbs[0].clone() * b_limbs[2].clone()
            + a_limbs[1].clone() * b_limbs[1].clone()
            + a_limbs[2].clone() * b_limbs[0].clone();
        let t3 = a_limbs[0].clone() * b_limbs[3].clone()
            + a_limbs[1].clone() * b_limbs[2].clone()
            + a_limbs[2].clone() * b_limbs[1].clone()
            + a_limbs[3].clone() * b_limbs[0].clone();
        let t4 = a_limbs[1].clone() * b_limbs[3].clone()
            + a_limbs[2].clone() * b_limbs[2].clone()
            + a_limbs[3].clone() * b_limbs[1].clone();
        let t5 = a_limbs[2].clone() * b_limbs[3].clone() + a_limbs[3].clone() * b_limbs[2].clone();
        let t6 = a_limbs[3].clone() * b_limbs[3].clone();

        if let Some(c) = addend {
            let c_lo = from_bytes::expr(&c.cells[0..16]);
            let c_hi = from_bytes::expr(&c.cells[16..32]);
            cb.require_equal(
                "(t0 + t1 ⋅ 2^64) + c_lo == e_lo + carry_0 ⋅ 2^128",
                t0.expr() + t1.expr() * pow_of_two_expr(64) + c_lo,
                e_lo + carry_0_expr.clone() * pow_of_two_expr(128),
            );

            cb.require_equal(
                "(t2 + t3 ⋅ 2^64) + c_hi + carry_0 == e_hi + carry_1 ⋅ 2^128",
                t2.expr() + t3.expr() * pow_of_two_expr(64) + c_hi + carry_0_expr,
                e_hi + carry_1_expr.clone() * pow_of_two_expr(128),
            );
        } else {
            cb.require_equal(
                "(t0 + t1 ⋅ 2^64) == e_lo + carry_0 ⋅ 2^128",
                t0.expr() + t1.expr() * pow_of_two_expr(64),
                e_lo + carry_0_expr.clone() * pow_of_two_expr(128),
            );

            cb.require_equal(
                "(t2 + t3 ⋅ 2^64) + carry_0 == e_hi + carry_1 ⋅ 2^128",
                t2.expr() + t3.expr() * pow_of_two_expr(64) + carry_0_expr,
                e_hi + carry_1_expr.clone() * pow_of_two_expr(128),
            );
        }

        cb.require_equal(
            "(t4 + t5 ⋅ 2^64) + carry_1 == d_lo + carry_2 ⋅ 2^128",
            t4.expr() + t5.expr() * pow_of_two_expr(64) + carry_1_expr,
            d_lo + carry_2_expr.clone() * pow_of_two_expr(128),
        );

        cb.require_equal("t6 + carry_2 == d_hi", t6.expr() + carry_2_expr, d_hi);

        Self {
            carry_0,
            carry_1,
            carry_2,
        }
    }

    pub(crate) fn assign(
        &self,
        region: &mut CachedRegion<'_, '_, F>,
        offset: usize,
        words: [Word; 4],
        addend: Option<Word>,
    ) -> Result<(), Error> {
        let (a, b, d, e) = (words[0], words[1], words[2], words[3]);

        let a_limbs = split_u256_limb64(&a);
        let b_limbs = split_u256_limb64(&b);
        let (d_lo, _d_hi) = split_u256(&d);
        let (e_lo, e_hi) = split_u256(&e);

        let t0 = a_limbs[0] * b_limbs[0];
        let t1 = a_limbs[0] * b_limbs[1] + a_limbs[1] * b_limbs[0];
        let t2 = a_limbs[0] * b_limbs[2] + a_limbs[1] * b_limbs[1] + a_limbs[2] * b_limbs[0];
        let t3 = a_limbs[0] * b_limbs[3]
            + a_limbs[1] * b_limbs[2]
            + a_limbs[2] * b_limbs[1]
            + a_limbs[3] * b_limbs[0];

        let t4 = a_limbs[1] * b_limbs[3] + a_limbs[2] * b_limbs[2] + a_limbs[3] * b_limbs[1];
        let t5 = a_limbs[2] * b_limbs[3] + a_limbs[3] * b_limbs[2];

        let (carry_0, carry_1) = if let Some(c) = addend {
            let (c_lo, c_hi) = split_u256(&c);
            let carry_0 = ((t0 + (t1 << 64) + c_lo).saturating_sub(e_lo)) >> 128;
            let carry_1 = ((t2 + (t3 << 64) + c_hi + carry_0).saturating_sub(e_hi)) >> 128;
            (carry_0, carry_1)
        } else {
            let carry_0 = ((t0 + (t1 << 64)).saturating_sub(e_lo)) >> 128;
            let carry_1 = ((t2 + (t3 << 64) + carry_0).saturating_sub(e_hi)) >> 128;
            (carry_0, carry_1)
        };
        let carry_2 = ((t4 + (t5 << 64) + carry_1).saturating_sub(d_lo)) >> 128;

        self.carry_0
            .iter()
            .zip(carry_0.to_le_bytes().iter())
            .map(|(cell, byte)| cell.assign(region, offset, Some(F::from(*byte as u64))))
            .collect::<Result<Vec<_>, _>>()?;

        self.carry_1
            .iter()
            .zip(carry_1.to_le_bytes().iter())
            .map(|(cell, byte)| cell.assign(region, offset, Some(F::from(*byte as u64))))
            .collect::<Result<Vec<_>, _>>()?;

        self.carry_2
            .iter()
            .zip(carry_2.to_le_bytes().iter())
            .map(|(cell, byte)| cell.assign(region, offset, Some(F::from(*byte as u64))))
            .collect::<Result<Vec<_>, _>>()?;
        Ok(())
    }
}

/// Constraints the words a, n, r such that:
/// a mod n = r, if n!=0
/// r = 0,       if n==0
///
/// We use the auxiliary a_or_zero word, whose value is constrained to be: a if
/// n!=0, 0 if n==0. This allows to use the equation k * n + r = a_or_zero to
/// verify the modulus, which holds with r=0 in the case of n=0. Unlike the
/// usual k * n + r = a, which forces r = a when n=0, this equation assures that
/// r<n or r=n=0.
#[derive(Clone, Debug)]
pub(crate) struct ModGadget<F> {
    k: util::Word<F>,
    a_or_zero: util::Word<F>,
    mul: MulAddWordsGadget<F>,
    n_is_zero: IsZeroGadget<F>,
    a_or_is_zero: IsZeroGadget<F>,
    eq: IsEqualGadget<F>,
    lt: LtWordGadget<F>,
}
impl<F: Field> ModGadget<F> {
    pub(crate) fn construct(cb: &mut ConstraintBuilder<F>, words: [&util::Word<F>; 3]) -> Self {
        let (a, n, r) = (words[0], words[1], words[2]);
        let k = cb.query_word();
        let a_or_zero = cb.query_word();
        let n_is_zero = IsZeroGadget::construct(cb, sum::expr(&n.cells));
        let a_or_is_zero = IsZeroGadget::construct(cb, sum::expr(&a_or_zero.cells));
        let mul = MulAddWordsGadget::construct(cb, [&k, n, r, &a_or_zero]);
        let eq = IsEqualGadget::construct(cb, a.expr(), a_or_zero.expr());
        let lt = LtWordGadget::construct(cb, r, n);
        // Constraint the aux variable a_or_zero to be =a or =0 if n==0:
        // (a == a_zero) ^ (n == 0 & a_or_zero == 0)
        cb.add_constraint(
            " (1 - (a == a_or_zero)) * ( 1 - (n == 0) * (a_or_zero == 0)",
            (1.expr() - eq.expr()) * (1.expr() - n_is_zero.expr() * a_or_is_zero.expr()),
        );

        // Constrain the result r to be valid: (r<n) ^ n==0
        cb.add_constraint(
            " (1 - (r<n) - (n==0) ",
            1.expr() - lt.expr() - n_is_zero.expr(),
        );

        Self {
            k,
            a_or_zero,
            mul,
            n_is_zero,
            a_or_is_zero,
            eq,
            lt,
        }
    }

>>>>>>> 747663af
    pub(crate) fn assign(
        &self,
        region: &mut CachedRegion<'_, '_, F>,
        offset: usize,
<<<<<<< HEAD
        x: Word,
    ) -> Result<(), Error> {
        self.x.assign(region, offset, Some(x.to_le_bytes()))?;
        let x_le_bytes = x.to_le_bytes();
        self.sign_check.assign(
            region,
            offset,
            F::from(x_le_bytes[31] as u64),
            F::from(128u64),
        )?;

        let x_sum = (0..32).fold(0, |acc, idx| acc + x.byte(idx) as u64);
        let x_lo_sum = (0..16).fold(0, |acc, idx| acc + x.byte(idx) as u64);

        self.is_zero.assign(region, offset, F::from(x_sum))?;
        self.is_x_lo_zero
            .assign(region, offset, F::from(x_lo_sum))?;
=======
        a: Word,
        n: Word,
        r: Word,
        randomness: F,
    ) -> Result<(), Error> {
        let k = if n.is_zero() { Word::zero() } else { a / n };
        let a_or_zero = if n.is_zero() { Word::zero() } else { a };

        self.k.assign(region, offset, Some(k.to_le_bytes()))?;
        self.a_or_zero
            .assign(region, offset, Some(a_or_zero.to_le_bytes()))?;
        let n_sum = (0..32).fold(0, |acc, idx| acc + n.byte(idx) as u64);
        let a_or_zero_sum = (0..32).fold(0, |acc, idx| acc + a_or_zero.byte(idx) as u64);
        self.n_is_zero.assign(region, offset, F::from(n_sum))?;
        self.a_or_is_zero
            .assign(region, offset, F::from(a_or_zero_sum))?;
        self.mul.assign(region, offset, [k, n, r, a_or_zero])?;
        self.lt.assign(region, offset, r, n)?;
        self.eq.assign(
            region,
            offset,
            util::Word::random_linear_combine(a.to_le_bytes(), randomness),
            util::Word::random_linear_combine(a_or_zero.to_le_bytes(), randomness),
        )?;

>>>>>>> 747663af
        Ok(())
    }
}<|MERGE_RESOLUTION|>--- conflicted
+++ resolved
@@ -1141,57 +1141,6 @@
     }
 }
 
-<<<<<<< HEAD
-#[derive(Clone, Debug)]
-pub(crate) struct AbsWordGadget<F> {
-    pub x: util::Word<F>,
-    pub sign_check: LtGadget<F, 1>,
-    is_zero: IsZeroGadget<F>,
-    is_x_lo_zero: IsZeroGadget<F>,
-}
-
-impl<F: Field> AbsWordGadget<F> {
-    pub(crate) fn construct(cb: &mut ConstraintBuilder<F>, abs: &util::Word<F>) -> Self {
-        let x = cb.query_word();
-        let x_lo = from_bytes::expr(&x.cells[0..16]);
-        let x_hi = from_bytes::expr(&x.cells[16..32]);
-        let abs_lo = from_bytes::expr(&abs.cells[0..16]);
-        let abs_hi = from_bytes::expr(&abs.cells[16..32]);
-        let sign_check = LtGadget::construct(cb, x.cells[31].expr(), 128.expr());
-        let is_zero = IsZeroGadget::construct(cb, sum::expr(&x.cells));
-        let is_x_lo_zero = IsZeroGadget::construct(cb, sum::expr(&x.cells[0..16]));
-        let is_x_neg = 1.expr() - sign_check.expr();
-        cb.require_equal(
-            "2^128 - x_lo == abs_lo + [x_lo == 0] * 2^128 for x < 0",
-            is_x_neg.clone() * (pow_of_two_expr(128) - x_lo.clone()),
-            is_x_neg.clone() * (abs_lo.clone() + is_x_lo_zero.expr() * pow_of_two_expr(128)),
-        );
-        cb.require_equal(
-            "2^128 - x_hi + [x_lo == 0] - 1 == abs_hi + [x == 0] * 2^128 for x < 0",
-            is_x_neg.clone()
-                * (pow_of_two_expr(128) - x_hi.clone() + is_x_lo_zero.expr() - 1.expr()),
-            is_x_neg.clone() * (abs_hi.clone() + is_zero.expr() * pow_of_two_expr(128)),
-        );
-
-        cb.require_equal(
-            "x_lo == abs_lo for x >= 0",
-            (1.expr() - is_x_neg.clone()) * x_lo,
-            (1.expr() - is_x_neg.clone()) * abs_lo,
-        );
-        cb.require_equal(
-            "x_hi == abs_hi for x >= 0",
-            (1.expr() - is_x_neg.clone()) * x_hi,
-            (1.expr() - is_x_neg) * abs_hi,
-        );
-
-        Self {
-            x,
-            sign_check,
-            is_zero,
-            is_x_lo_zero,
-        }
-    }
-=======
 /// Construct the gadget that checks a * b + c == d * 2**256 + e
 /// where a, b, c, d, e are 256-bit words.
 ///
@@ -1429,30 +1378,10 @@
         }
     }
 
->>>>>>> 747663af
-    pub(crate) fn assign(
-        &self,
-        region: &mut CachedRegion<'_, '_, F>,
-        offset: usize,
-<<<<<<< HEAD
-        x: Word,
-    ) -> Result<(), Error> {
-        self.x.assign(region, offset, Some(x.to_le_bytes()))?;
-        let x_le_bytes = x.to_le_bytes();
-        self.sign_check.assign(
-            region,
-            offset,
-            F::from(x_le_bytes[31] as u64),
-            F::from(128u64),
-        )?;
-
-        let x_sum = (0..32).fold(0, |acc, idx| acc + x.byte(idx) as u64);
-        let x_lo_sum = (0..16).fold(0, |acc, idx| acc + x.byte(idx) as u64);
-
-        self.is_zero.assign(region, offset, F::from(x_sum))?;
-        self.is_x_lo_zero
-            .assign(region, offset, F::from(x_lo_sum))?;
-=======
+    pub(crate) fn assign(
+        &self,
+        region: &mut CachedRegion<'_, '_, F>,
+        offset: usize,
         a: Word,
         n: Word,
         r: Word,
@@ -1478,7 +1407,80 @@
             util::Word::random_linear_combine(a_or_zero.to_le_bytes(), randomness),
         )?;
 
->>>>>>> 747663af
         Ok(())
     }
+}
+
+#[derive(Clone, Debug)]
+pub(crate) struct AbsWordGadget<F> {
+    pub x: util::Word<F>,
+    pub sign_check: LtGadget<F, 1>,
+    is_zero: IsZeroGadget<F>,
+    is_x_lo_zero: IsZeroGadget<F>,
+}
+
+impl<F: Field> AbsWordGadget<F> {
+    pub(crate) fn construct(cb: &mut ConstraintBuilder<F>, abs: &util::Word<F>) -> Self {
+        let x = cb.query_word();
+        let x_lo = from_bytes::expr(&x.cells[0..16]);
+        let x_hi = from_bytes::expr(&x.cells[16..32]);
+        let abs_lo = from_bytes::expr(&abs.cells[0..16]);
+        let abs_hi = from_bytes::expr(&abs.cells[16..32]);
+        let sign_check = LtGadget::construct(cb, x.cells[31].expr(), 128.expr());
+        let is_zero = IsZeroGadget::construct(cb, sum::expr(&x.cells));
+        let is_x_lo_zero = IsZeroGadget::construct(cb, sum::expr(&x.cells[0..16]));
+        let is_x_neg = 1.expr() - sign_check.expr();
+        cb.require_equal(
+            "2^128 - x_lo == abs_lo + [x_lo == 0] * 2^128 for x < 0",
+            is_x_neg.clone() * (pow_of_two_expr(128) - x_lo.clone()),
+            is_x_neg.clone() * (abs_lo.clone() + is_x_lo_zero.expr() * pow_of_two_expr(128)),
+        );
+        cb.require_equal(
+            "2^128 - x_hi + [x_lo == 0] - 1 == abs_hi + [x == 0] * 2^128 for x < 0",
+            is_x_neg.clone()
+                * (pow_of_two_expr(128) - x_hi.clone() + is_x_lo_zero.expr() - 1.expr()),
+            is_x_neg.clone() * (abs_hi.clone() + is_zero.expr() * pow_of_two_expr(128)),
+        );
+
+        cb.require_equal(
+            "x_lo == abs_lo for x >= 0",
+            (1.expr() - is_x_neg.clone()) * x_lo,
+            (1.expr() - is_x_neg.clone()) * abs_lo,
+        );
+        cb.require_equal(
+            "x_hi == abs_hi for x >= 0",
+            (1.expr() - is_x_neg.clone()) * x_hi,
+            (1.expr() - is_x_neg) * abs_hi,
+        );
+
+        Self {
+            x,
+            sign_check,
+            is_zero,
+            is_x_lo_zero,
+        }
+    }
+    pub(crate) fn assign(
+        &self,
+        region: &mut CachedRegion<'_, '_, F>,
+        offset: usize,
+        x: Word,
+    ) -> Result<(), Error> {
+        self.x.assign(region, offset, Some(x.to_le_bytes()))?;
+        let x_le_bytes = x.to_le_bytes();
+        self.sign_check.assign(
+            region,
+            offset,
+            F::from(x_le_bytes[31] as u64),
+            F::from(128u64),
+        )?;
+
+        let x_sum = (0..32).fold(0, |acc, idx| acc + x.byte(idx) as u64);
+        let x_lo_sum = (0..16).fold(0, |acc, idx| acc + x.byte(idx) as u64);
+
+        self.is_zero.assign(region, offset, F::from(x_sum))?;
+        self.is_x_lo_zero
+            .assign(region, offset, F::from(x_lo_sum))?;
+        Ok(())
+    }
 }