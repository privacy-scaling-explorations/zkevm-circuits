use crate::{
    evm_circuit::util::{
        self, constraint_builder::ConstraintBuilder, from_bytes, pow_of_two,
        pow_of_two_expr, select, split_u256, sum, Cell,
    },
    util::Expr,
};
<<<<<<< HEAD
use eth_types::{ToLittleEndian, Word};
=======
use bus_mapping::eth_types::{ToLittleEndian, ToScalar, Word};
>>>>>>> fa41416f
use halo2::plonk::Error;
use halo2::{arithmetic::FieldExt, circuit::Region, plonk::Expression};
use std::convert::TryFrom;

/// Returns `1` when `value == 0`, and returns `0` otherwise.
#[derive(Clone, Debug)]
pub struct IsZeroGadget<F> {
    inverse: Cell<F>,
    is_zero: Expression<F>,
}

impl<F: FieldExt> IsZeroGadget<F> {
    pub(crate) fn construct(
        cb: &mut ConstraintBuilder<F>,
        value: Expression<F>,
    ) -> Self {
        let inverse = cb.query_cell();

        let is_zero = 1.expr() - (value.clone() * inverse.expr());
        // when `value != 0` check `inverse = a.invert()`: value * (1 - value *
        // inverse)
        cb.add_constraint(
            "value ⋅ (1 - value ⋅ value_inv)",
            value * is_zero.clone(),
        );
        // when `value == 0` check `inverse = 0`: `inverse ⋅ (1 - value *
        // inverse)`
        cb.add_constraint(
            "value_inv ⋅ (1 - value ⋅ value_inv)",
            inverse.expr() * is_zero.clone(),
        );

        Self { inverse, is_zero }
    }

    pub(crate) fn expr(&self) -> Expression<F> {
        self.is_zero.clone()
    }

    pub(crate) fn assign(
        &self,
        region: &mut Region<'_, F>,
        offset: usize,
        value: F,
    ) -> Result<F, Error> {
        let inverse = value.invert().unwrap_or(F::zero());
        self.inverse.assign(region, offset, Some(inverse))?;
        Ok(if value.is_zero().into() {
            F::one()
        } else {
            F::zero()
        })
    }
}

/// Returns `1` when `lhs == rhs`, and returns `0` otherwise.
#[derive(Clone, Debug)]
pub struct IsEqualGadget<F> {
    is_zero: IsZeroGadget<F>,
}

impl<F: FieldExt> IsEqualGadget<F> {
    pub(crate) fn construct(
        cb: &mut ConstraintBuilder<F>,
        lhs: Expression<F>,
        rhs: Expression<F>,
    ) -> Self {
        let is_zero = IsZeroGadget::construct(cb, lhs - rhs);

        Self { is_zero }
    }

    pub(crate) fn expr(&self) -> Expression<F> {
        self.is_zero.expr()
    }

    pub(crate) fn assign(
        &self,
        region: &mut Region<'_, F>,
        offset: usize,
        lhs: F,
        rhs: F,
    ) -> Result<F, Error> {
        self.is_zero.assign(region, offset, lhs - rhs)
    }
}

/// Construction of 2 256-bit words addition and result, which is useful for
/// opcode ADD, SUB and balance operation
#[derive(Clone, Debug)]
pub(crate) struct AddWordsGadget<F, const N: usize> {
    addends: [util::Word<F>; N],
    sum: util::Word<F>,
    carry_lo: Cell<F>,
    carry_hi: Cell<F>,
}

impl<F: FieldExt, const N: usize> AddWordsGadget<F, N> {
    pub(crate) fn construct(
        cb: &mut ConstraintBuilder<F>,
        addends: [util::Word<F>; N],
    ) -> Self {
        let sum = cb.query_word();
        let carry_lo = cb.query_cell();
        let carry_hi = cb.query_cell();

        let addends_lo = &addends
            .iter()
            .map(|addend| from_bytes::expr(&addend.cells[..16]))
            .collect::<Vec<_>>();
        let addends_hi = &addends
            .iter()
            .map(|addend| from_bytes::expr(&addend.cells[16..]))
            .collect::<Vec<_>>();
        let sum_lo = from_bytes::expr(&sum.cells[..16]);
        let sum_hi = from_bytes::expr(&sum.cells[16..]);

        cb.require_equal(
            "sum(addends_lo) == sum_lo + carry_lo ⋅ 2^128",
            sum::expr(addends_lo),
            sum_lo + carry_lo.expr() * pow_of_two_expr(128),
        );
        cb.require_equal(
            "sum(addends_hi) + carry_lo == sum_hi + carry_hi ⋅ 2^128",
            sum::expr(addends_hi) + carry_lo.expr(),
            sum_hi + carry_hi.expr() * pow_of_two_expr(128),
        );

        for carry in [&carry_lo, &carry_hi] {
            cb.require_in_set(
                "carry_lo in 0..N",
                carry.expr(),
                (0..N).map(|idx| idx.expr()).collect(),
            );
        }

        Self {
            addends,
            sum,
            carry_lo,
            carry_hi,
        }
    }

    pub(crate) fn assign(
        &self,
        region: &mut Region<'_, F>,
        offset: usize,
        addends: [Word; N],
        sum: Word,
    ) -> Result<(), Error> {
        for (word, value) in self.addends.iter().zip(addends.iter()) {
            word.assign(region, offset, Some(value.to_le_bytes()))?;
        }
        self.sum.assign(region, offset, Some(sum.to_le_bytes()))?;

        let (addends_lo, addends_hi): (Vec<_>, Vec<_>) =
            addends.iter().map(split_u256).unzip();
        let (sum_lo, sum_hi) = split_u256(&sum);

        let sum_of_addends_lo = addends_lo
            .into_iter()
            .fold(Word::zero(), |acc, addend_lo| acc + addend_lo);
        let sum_of_addends_hi = addends_hi
            .into_iter()
            .fold(Word::zero(), |acc, addend_hi| acc + addend_hi);

        let carry_lo = (sum_of_addends_lo - sum_lo) >> 128;
        let carry_hi = (sum_of_addends_hi + carry_lo - sum_hi) >> 128;
        self.carry_lo.assign(region, offset, carry_lo.to_scalar())?;
        self.carry_hi.assign(region, offset, carry_hi.to_scalar())?;

        Ok(())
    }

    pub(crate) fn sum(&self) -> &util::Word<F> {
        &self.sum
    }

    pub(crate) fn carry(&self) -> &util::Cell<F> {
        &self.carry_hi
    }
}

/// Construction of 2 256-bit words mutiplication and result (modulo 2**256),
/// which is useful for opcode MUL, DIV, SDIV and xxxMOD
#[derive(Clone, Debug)]
pub(crate) struct MulWordsGadget<F> {
    a: util::Word<F>,
    b: util::Word<F>,
    product: util::Word<F>,
    //here we execute a multi-limbs multiplication, see spec or
    //https://hackmd.io/HL0QhGUeQoSgIBt2el6fHA
    // a, b and product is divided into 4 64-bit digits, call them a0 ~ a3, b0
    // ~ b3 ... a * b = a0 * b0 + a1 * b0 ..., and let
    // t0 = a0 * b0, contribute to 0 ~ 128 bit
    // t1 = a0 * b1 + a1 * b0, contribute to 64 ~ 193 bit (include the carry)
    // t2 = a0 * b2 + a2 * b0 + a1 * b1, contribute to above 128 bit
    // t3 =  a0 * b3 + a3 * b0 + a2 * b1 + a1 * b2, contribute to above 192 bit
    //
    // so t0 ~ t1 include all contributions to the low 256bit of product,
    // with a maxium 68bit radix (the part higher than 256bit) v1
    // it is similar that we have v0 as the radix of contributions
    // to the low 128bit of the product
    // we can slightly relax the constraint of v0/v1 to 72bit so just
    // use 9 bytes for them
    v0: [Cell<F>; 9],
    v1: [Cell<F>; 9],
    /* finally we just prove:
     *  t0 + t1 = <low 128 bit of product> + <radix v0>
     *  t2 + t3 + <radix v0> = <high 128 bit of product> + <radix v1> */
}

impl<F: FieldExt> MulWordsGadget<F> {
    pub(crate) fn construct(
        cb: &mut ConstraintBuilder<F>,
        a: util::Word<F>,
        b: util::Word<F>,
    ) -> Self {
        let product = cb.query_word();
        let v0 = array_init::array_init(|_| cb.query_byte());
        let v1 = array_init::array_init(|_| cb.query_byte());

        let mut a_limbs = vec![];
        let mut b_limbs = vec![];
        let mut c_limbs = vec![];
        for virtual_idx in 0..4 {
            let now_idx = (virtual_idx * 8) as usize;
            a_limbs.push(from_bytes::expr(&a.cells[now_idx..now_idx + 8]));
            b_limbs.push(from_bytes::expr(&b.cells[now_idx..now_idx + 8]));
            c_limbs
                .push(from_bytes::expr(&product.cells[now_idx..now_idx + 8]));
        }

        let t0 = a_limbs[0].clone() * b_limbs[0].clone();
        let t1 = a_limbs[0].clone() * b_limbs[1].clone()
            + a_limbs[1].clone() * b_limbs[0].clone();
        let t2 = a_limbs[0].clone() * b_limbs[2].clone()
            + a_limbs[1].clone() * b_limbs[1].clone()
            + a_limbs[2].clone() * b_limbs[0].clone();
        let t3 = a_limbs[0].clone() * b_limbs[3].clone()
            + a_limbs[1].clone() * b_limbs[2].clone()
            + a_limbs[2].clone() * b_limbs[1].clone()
            + a_limbs[3].clone() * b_limbs[0].clone();

        let cur_v0 = from_bytes::expr(&v0[..]);
        let cur_v1 = from_bytes::expr(&v1[..]);

        //radix_constant_64 == 2^64
        //radix_constant_128 == 2^128
        let radix_constant_64 = pow_of_two_expr(64);
        let radix_constant_128 = pow_of_two_expr(128);
        cb.require_equal(
            "mul(multipliers_lo) == product_lo + radix_lo ⋅ 2^128",
            cur_v0.clone() * radix_constant_128.clone(),
            t0.expr() + t1.expr() * radix_constant_64.clone()
                - (c_limbs[0].clone()
                    + c_limbs[1].clone() * radix_constant_64.clone()),
        );
        cb.require_equal(
            "mul(multipliers_high) == product_high + radix_high ⋅ 2^128",
            cur_v1 * radix_constant_128,
            cur_v0 + t2.expr() + t3.expr() * radix_constant_64.clone()
                - (c_limbs[2].clone() + c_limbs[3].clone() * radix_constant_64),
        );

        Self {
            a,
            b,
            product,
            v0,
            v1,
        }
    }

    pub(crate) fn assign(
        &self,
        region: &mut Region<'_, F>,
        offset: usize,
        a: Word,
        b: Word,
        product: Word,
    ) -> Result<(), Error> {
        self.assign_witness(region, offset, &a, &b, &product)?;
        self.a.assign(region, offset, Some(a.to_le_bytes()))?;
        self.b.assign(region, offset, Some(b.to_le_bytes()))?;
        self.product
            .assign(region, offset, Some(product.to_le_bytes()))?;
        Ok(())
    }

    pub(crate) fn product(&self) -> &util::Word<F> {
        &self.product
    }

    //assign t0 ~ t3 and v0, v1
    fn assign_witness(
        &self,
        region: &mut Region<'_, F>,
        offset: usize,
        wa: &Word,
        wb: &Word,
        wc: &Word,
    ) -> Result<(), Error> {
        use num::BigUint;

        let a = BigUint::from_bytes_le(&wa.to_le_bytes());
        let b = BigUint::from_bytes_le(&wb.to_le_bytes());
        let c = BigUint::from_bytes_le(&wc.to_le_bytes());
        let constant_64 = BigUint::from(1u128 << 64);
        let constant_128 = constant_64.clone() * constant_64.clone();
        let a_limbs = a.to_u64_digits();
        let b_limbs = b.to_u64_digits();
        let c_limbs = c.to_u64_digits();
        let mut t_digits = vec![];
        for total_idx in 0..4 {
            let mut rhs_sum = BigUint::from(0u128);
            for a_id in 0..=total_idx {
                let (a_idx, b_idx) =
                    (a_id as usize, (total_idx - a_id) as usize);
                let tmp_a = if a_limbs.len() > a_idx {
                    BigUint::from(a_limbs[a_idx])
                } else {
                    BigUint::from(0u128)
                };
                let tmp_b = if b_limbs.len() > b_idx {
                    BigUint::from(b_limbs[b_idx])
                } else {
                    BigUint::from(0u128)
                };
                rhs_sum = rhs_sum.clone() + tmp_a * tmp_b;
            }
            t_digits.push(rhs_sum);
        }

        let mut c_now = vec![];
        for idx in 0..4 {
            c_now.push(if c_limbs.len() > idx {
                BigUint::from(c_limbs[idx])
            } else {
                BigUint::from(0u128)
            })
        }
        let v0 = (constant_64.clone() * &t_digits[1] + &t_digits[0]
            - &c_now[0]
            - constant_64.clone() * &c_now[1])
            / &constant_128;
        let v1 = (constant_64.clone() * &t_digits[3] + &v0 + &t_digits[2]
            - &c_now[2]
            - constant_64 * &c_now[3])
            / &constant_128;

        v0.to_bytes_le()
            .into_iter()
            .zip(self.v0.iter())
            .try_for_each(|(bt, assignee)| -> Result<(), Error> {
                assignee.assign(region, offset, Some(F::from(bt as u64)))?;
                Ok(())
            })?;

        v1.to_bytes_le()
            .into_iter()
            .zip(self.v1.iter())
            .try_for_each(|(bt, assignee)| -> Result<(), Error> {
                assignee.assign(region, offset, Some(F::from(bt as u64)))?;
                Ok(())
            })?;

        Ok(())
    }
}

/// Construction of 256-bit product by 256-bit multiplicand * 64-bit multiplier.
#[derive(Clone, Debug)]
pub(crate) struct MulWordByU64Gadget<F> {
    multiplicand: util::Word<F>,
    multiplier: util::Cell<F>,
    product: util::Word<F>,
    carry_lo: [util::Cell<F>; 8],
    carry_hi: [util::Cell<F>; 8],
}

impl<F: FieldExt> MulWordByU64Gadget<F> {
    pub(crate) fn construct(
        cb: &mut ConstraintBuilder<F>,
        multiplicand: util::Word<F>,
        multiplier: util::Cell<F>,
        check_overflow: bool,
    ) -> Self {
        let gadget = Self {
            multiplicand,
            multiplier,
            product: cb.query_word(),
            carry_lo: cb.query_bytes(),
            carry_hi: cb.query_bytes(),
        };

        let multiplicand_lo =
            from_bytes::expr(&gadget.multiplicand.cells[..16]);
        let multiplicand_hi =
            from_bytes::expr(&gadget.multiplicand.cells[16..]);

        let product_lo = from_bytes::expr(&gadget.product.cells[..16]);
        let product_hi = from_bytes::expr(&gadget.product.cells[16..]);

        let carry_lo = from_bytes::expr(&gadget.carry_lo[..8]);
        let carry_hi = from_bytes::expr(&gadget.carry_hi[8..]);

        cb.require_equal(
            "multiplicand_lo ⋅ multiplier == carry_lo ⋅ 2^128 + product_lo",
            multiplicand_lo * gadget.multiplier.expr(),
            carry_lo.clone() * pow_of_two_expr(128) + product_lo,
        );

        cb.require_equal(
            "multiplicand_hi ⋅ multiplier + carry_lo == carry_hi ⋅ 2^128 + product_hi",
            multiplicand_hi * gadget.multiplier.expr() + carry_lo,
            carry_hi.clone() * pow_of_two_expr(128) + product_hi,
        );

        if check_overflow {
            cb.require_zero("carry_hi == 0", carry_hi);
        }

        gadget
    }

    pub(crate) fn assign(
        &self,
        region: &mut Region<'_, F>,
        offset: usize,
        multiplicand: Word,
        multiplier: u64,
        product: Word,
    ) -> Result<(), Error> {
        self.multiplicand.assign(
            region,
            offset,
            Some(multiplicand.to_le_bytes()),
        )?;
        self.product
            .assign(region, offset, Some(product.to_le_bytes()))?;
        self.multiplier
            .assign(region, offset, Some(multiplier.into()))?;

        let (multiplicand_lo, multiplicand_hi) = split_u256(&multiplicand);
        let (product_lo, product_hi) = split_u256(&product);

        let mut assign_quotient =
            |cells: &[Cell<F>], value: Word| -> Result<(), Error> {
                for (cell, byte) in cells.iter().zip(
                    u64::try_from(value)
                        .map_err(|_| Error::Synthesis)?
                        .to_le_bytes()
                        .iter(),
                ) {
                    cell.assign(region, offset, Some(F::from(*byte as u64)))?;
                }
                Ok(())
            };

        let carry_lo = (multiplicand_lo * multiplier - product_lo) >> 128;
        let carry_hi =
            (multiplicand_hi * multiplier - product_hi + carry_lo) >> 128;
        assign_quotient(&self.carry_lo, carry_lo)?;
        assign_quotient(&self.carry_hi, carry_hi)?;

        Ok(())
    }

    pub(crate) fn product(&self) -> &util::Word<F> {
        &self.product
    }

    pub(crate) fn carry(&self) -> &[util::Cell<F>; 8] {
        &self.carry_hi
    }
}

/// Requires that the passed in value is within the specified range.
/// `N_BYTES` is required to be `<= MAX_N_BYTES_INTEGER`.
#[derive(Clone, Debug)]
pub struct RangeCheckGadget<F, const N_BYTES: usize> {
    parts: [Cell<F>; N_BYTES],
}

impl<F: FieldExt, const N_BYTES: usize> RangeCheckGadget<F, N_BYTES> {
    pub(crate) fn construct(
        cb: &mut ConstraintBuilder<F>,
        value: Expression<F>,
    ) -> Self {
        let parts = cb.query_bytes();

        // Require that the reconstructed value from the parts equals the
        // original value
        cb.require_equal(
            "Constrain bytes recomposited to value",
            value,
            from_bytes::expr(&parts),
        );

        Self { parts }
    }

    pub(crate) fn assign(
        &self,
        region: &mut Region<'_, F>,
        offset: usize,
        value: F,
    ) -> Result<(), Error> {
        let bytes = value.to_bytes();
        for (idx, part) in self.parts.iter().enumerate() {
            part.assign(region, offset, Some(F::from(bytes[idx] as u64)))?;
        }
        Ok(())
    }
}

/// Returns `1` when `lhs < rhs`, and returns `0` otherwise.
/// lhs and rhs `< 256**N_BYTES`
/// `N_BYTES` is required to be `<= MAX_N_BYTES_INTEGER` to prevent overflow:
/// values are stored in a single field element and two of these are added
/// together.
/// The equation that is enforced is `lhs - rhs == diff - (lt * range)`.
/// Because all values are `<= 256**N_BYTES` and `lt` is boolean, `lt` can only
/// be `1` when `lhs < rhs`.
#[derive(Clone, Debug)]
pub struct LtGadget<F, const N_BYTES: usize> {
    lt: Cell<F>, // `1` when `lhs < rhs`, `0` otherwise.
    diff: [Cell<F>; N_BYTES], /* The byte values of `diff`.
                  * `diff` equals `lhs - rhs` if `lhs >= rhs`,
                  * `lhs - rhs + range` otherwise. */
    range: F, // The range of the inputs, `256**N_BYTES`
}

impl<F: FieldExt, const N_BYTES: usize> LtGadget<F, N_BYTES> {
    pub(crate) fn construct(
        cb: &mut ConstraintBuilder<F>,
        lhs: Expression<F>,
        rhs: Expression<F>,
    ) -> Self {
        let lt = cb.query_bool();
        let diff = cb.query_bytes();
        let range = pow_of_two(N_BYTES * 8);

        // The equation we require to hold: `lhs - rhs == diff - (lt * range)`.
        cb.require_equal(
            "lhs - rhs == diff - (lt ⋅ range)",
            lhs - rhs,
            from_bytes::expr(&diff) - (lt.expr() * range),
        );

        Self { lt, diff, range }
    }

    pub(crate) fn expr(&self) -> Expression<F> {
        self.lt.expr()
    }

    pub(crate) fn assign(
        &self,
        region: &mut Region<'_, F>,
        offset: usize,
        lhs: F,
        rhs: F,
    ) -> Result<(F, Vec<u8>), Error> {
        // Set `lt`
        let lt = lhs < rhs;
        self.lt.assign(
            region,
            offset,
            Some(if lt { F::one() } else { F::zero() }),
        )?;

        // Set the bytes of diff
        let diff = (lhs - rhs) + (if lt { self.range } else { F::zero() });
        let diff_bytes = diff.to_bytes();
        for (idx, diff) in self.diff.iter().enumerate() {
            diff.assign(region, offset, Some(F::from(diff_bytes[idx] as u64)))?;
        }

        Ok((if lt { F::one() } else { F::zero() }, diff_bytes.to_vec()))
    }

    pub(crate) fn diff_bytes(&self) -> Vec<Cell<F>> {
        self.diff.to_vec()
    }
}

/// Returns (lt, eq):
/// - `lt` is `1` when `lhs < rhs`, `0` otherwise.
/// - `eq` is `1` when `lhs == rhs`, `0` otherwise.
/// lhs and rhs `< 256**N_BYTES`
/// `N_BYTES` is required to be `<= MAX_N_BYTES_INTEGER`.
#[derive(Clone, Debug)]
pub struct ComparisonGadget<F, const N_BYTES: usize> {
    lt: LtGadget<F, N_BYTES>,
    eq: IsZeroGadget<F>,
}

impl<F: FieldExt, const N_BYTES: usize> ComparisonGadget<F, N_BYTES> {
    pub(crate) fn construct(
        cb: &mut ConstraintBuilder<F>,
        lhs: Expression<F>,
        rhs: Expression<F>,
    ) -> Self {
        let lt = LtGadget::<F, N_BYTES>::construct(cb, lhs, rhs);
        let eq = IsZeroGadget::<F>::construct(cb, sum::expr(&lt.diff_bytes()));

        Self { lt, eq }
    }

    pub(crate) fn expr(&self) -> (Expression<F>, Expression<F>) {
        (self.lt.expr(), self.eq.expr())
    }

    pub(crate) fn assign(
        &self,
        region: &mut Region<'_, F>,
        offset: usize,
        lhs: F,
        rhs: F,
    ) -> Result<(F, F), Error> {
        // lt
        let (lt, diff) = self.lt.assign(region, offset, lhs, rhs)?;

        // eq
        let eq = self.eq.assign(region, offset, sum::value(&diff))?;

        Ok((lt, eq))
    }
}

/// Returns (is_a, is_b):
/// - `is_a` is `1` when `value == a`, else `0`
/// - `is_b` is `1` when `value == b`, else `0`
/// `value` is required to be either `a` or `b`.
/// The benefit of this gadget over `IsEqualGadget` is that the
/// expression returned is a single value which will make
/// future expressions depending on this result more efficient.
#[derive(Clone, Debug)]
pub struct PairSelectGadget<F> {
    is_a: Cell<F>,
    is_b: Expression<F>,
}

impl<F: FieldExt> PairSelectGadget<F> {
    pub(crate) fn construct(
        cb: &mut ConstraintBuilder<F>,
        value: Expression<F>,
        a: Expression<F>,
        b: Expression<F>,
    ) -> Self {
        let is_a = cb.query_bool();
        let is_b = 1.expr() - is_a.expr();

        // Force `is_a` to be `0` when `value != a`
        cb.add_constraint(
            "is_a ⋅ (value - a)",
            is_a.expr() * (value.clone() - a),
        );
        // Force `1 - is_a` to be `0` when `value != b`
        cb.add_constraint(
            "(1 - is_a) ⋅ (value - b)",
            is_b.clone() * (value - b),
        );

        Self { is_a, is_b }
    }

    pub(crate) fn expr(&self) -> (Expression<F>, Expression<F>) {
        (self.is_a.expr(), self.is_b.clone())
    }

    pub(crate) fn assign(
        &self,
        region: &mut Region<'_, F>,
        offset: usize,
        value: F,
        a: F,
        _b: F,
    ) -> Result<(F, F), Error> {
        let is_a = if value == a { F::one() } else { F::zero() };
        self.is_a.assign(region, offset, Some(is_a))?;

        Ok((is_a, F::one() - is_a))
    }
}

/// Returns (quotient: numerator/denominator, remainder: numerator%denominator),
/// with `numerator` an expression and `denominator` a constant.
/// Input requirements:
/// - `quotient < 256**N_BYTES`
/// - `quotient * denominator < field size`
/// - `remainder < denominator` requires a range lookup table for `denominator`
#[derive(Clone, Debug)]
pub struct ConstantDivisionGadget<F, const N_BYTES: usize> {
    quotient: Cell<F>,
    remainder: Cell<F>,
    denominator: u64,
    quotient_range_check: RangeCheckGadget<F, N_BYTES>,
}

impl<F: FieldExt, const N_BYTES: usize> ConstantDivisionGadget<F, N_BYTES> {
    pub(crate) fn construct(
        cb: &mut ConstraintBuilder<F>,
        numerator: Expression<F>,
        denominator: u64,
    ) -> Self {
        let quotient = cb.query_cell();
        let remainder = cb.query_cell();

        // Require that remainder < denominator
        cb.range_lookup(remainder.expr(), denominator);

        // Require that quotient < 2**N_BYTES
        // so we can't have any overflow when doing `quotient * denominator`.
        let quotient_range_check =
            RangeCheckGadget::construct(cb, quotient.expr());

        // Check if the division was done correctly
        cb.require_equal(
            "numerator - remainder == quotient ⋅ denominator",
            numerator - remainder.expr(),
            quotient.expr() * denominator.expr(),
        );

        Self {
            quotient,
            remainder,
            denominator,
            quotient_range_check,
        }
    }

    pub(crate) fn quotient(&self) -> Expression<F> {
        self.quotient.expr()
    }

    pub(crate) fn remainder(&self) -> Expression<F> {
        self.remainder.expr()
    }

    pub(crate) fn assign(
        &self,
        region: &mut Region<'_, F>,
        offset: usize,
        numerator: u128,
    ) -> Result<(u128, u128), Error> {
        let denominator = self.denominator as u128;
        let quotient = numerator / denominator;
        let remainder = numerator % denominator;

        self.quotient
            .assign(region, offset, Some(F::from_u128(quotient)))?;
        self.remainder
            .assign(region, offset, Some(F::from_u128(remainder)))?;

        self.quotient_range_check.assign(
            region,
            offset,
            F::from_u128(quotient),
        )?;

        Ok((quotient, remainder))
    }
}

/// Returns `rhs` when `lhs < rhs`, and returns `lhs` otherwise.
/// lhs and rhs `< 256**N_BYTES`
/// `N_BYTES` is required to be `<= MAX_N_BYTES_INTEGER`.
#[derive(Clone, Debug)]
pub struct MinMaxGadget<F, const N_BYTES: usize> {
    lt: LtGadget<F, N_BYTES>,
    min: Expression<F>,
    max: Expression<F>,
}

impl<F: FieldExt, const N_BYTES: usize> MinMaxGadget<F, N_BYTES> {
    pub(crate) fn construct(
        cb: &mut ConstraintBuilder<F>,
        lhs: Expression<F>,
        rhs: Expression<F>,
    ) -> Self {
        let lt = LtGadget::construct(cb, lhs.clone(), rhs.clone());
        let max = select::expr(lt.expr(), rhs.clone(), lhs.clone());
        let min = select::expr(lt.expr(), lhs, rhs);

        Self { lt, min, max }
    }

    pub(crate) fn min(&self) -> Expression<F> {
        self.min.clone()
    }

    pub(crate) fn max(&self) -> Expression<F> {
        self.max.clone()
    }

    pub(crate) fn assign(
        &self,
        region: &mut Region<'_, F>,
        offset: usize,
        lhs: F,
        rhs: F,
    ) -> Result<(F, F), Error> {
        let (lt, _) = self.lt.assign(region, offset, lhs, rhs)?;
        Ok(if lt.is_zero_vartime() {
            (rhs, lhs)
        } else {
            (lhs, rhs)
        })
    }
}<|MERGE_RESOLUTION|>--- conflicted
+++ resolved
@@ -5,11 +5,7 @@
     },
     util::Expr,
 };
-<<<<<<< HEAD
 use eth_types::{ToLittleEndian, Word};
-=======
-use bus_mapping::eth_types::{ToLittleEndian, ToScalar, Word};
->>>>>>> fa41416f
 use halo2::plonk::Error;
 use halo2::{arithmetic::FieldExt, circuit::Region, plonk::Expression};
 use std::convert::TryFrom;
