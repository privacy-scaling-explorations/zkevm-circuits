use crate::{
    evm_circuit::{
        param::STACK_CAPACITY,
        step::{ExecutionState, Step},
        table::{FixedTableTag, Lookup, RwValues},
        util::{Cell, RandomLinearCombination, Word},
    },
    table::{
        AccountFieldTag, BytecodeFieldTag, CallContextFieldTag, TxContextFieldTag, TxLogFieldTag,
        TxReceiptFieldTag,
    },
    util::{build_tx_log_expression, Challenges, Expr},
};
use bus_mapping::{operation::Target, state_db::EMPTY_CODE_HASH_LE};
use eth_types::Field;
use gadgets::util::not;
use halo2_proofs::{
    circuit::Value,
    plonk::{
        Error,
        Expression::{self, Constant},
    },
};

use super::{rlc, CachedRegion, CellType, StoredExpression};

// Max degree allowed in all expressions passing through the ConstraintBuilder.
// It aims to cap `extended_k` to 2, which allows constraint degree to 2^2+1,
// but each ExecutionGadget has implicit selector degree 3, so here it only
// allows 2^2+1-3 = 2.
const MAX_DEGREE: usize = 5;
const IMPLICIT_DEGREE: usize = 3;

pub(crate) enum Transition<T> {
    Same,
    Delta(T),
    To(T),
    Any,
}

impl<F> Default for Transition<F> {
    fn default() -> Self {
        Self::Same
    }
}

#[derive(Default)]
pub(crate) struct StepStateTransition<F: Field> {
    pub(crate) rw_counter: Transition<Expression<F>>,
    pub(crate) call_id: Transition<Expression<F>>,
    pub(crate) is_root: Transition<Expression<F>>,
    pub(crate) is_create: Transition<Expression<F>>,
    pub(crate) code_hash: Transition<Expression<F>>,
    pub(crate) program_counter: Transition<Expression<F>>,
    pub(crate) stack_pointer: Transition<Expression<F>>,
    pub(crate) gas_left: Transition<Expression<F>>,
    pub(crate) memory_word_size: Transition<Expression<F>>,
    pub(crate) reversible_write_counter: Transition<Expression<F>>,
    pub(crate) log_id: Transition<Expression<F>>,
}

impl<F: Field> StepStateTransition<F> {
    pub(crate) fn new_context() -> Self {
        Self {
            program_counter: Transition::To(0.expr()),
            stack_pointer: Transition::To(STACK_CAPACITY.expr()),
            memory_word_size: Transition::To(0.expr()),
            ..Default::default()
        }
    }

    pub(crate) fn any() -> Self {
        Self {
            rw_counter: Transition::Any,
            call_id: Transition::Any,
            is_root: Transition::Any,
            is_create: Transition::Any,
            code_hash: Transition::Any,
            program_counter: Transition::Any,
            stack_pointer: Transition::Any,
            gas_left: Transition::Any,
            memory_word_size: Transition::Any,
            reversible_write_counter: Transition::Any,
            log_id: Transition::Any,
        }
    }
}

/// ReversionInfo counts `rw_counter` of reversion for gadgets, by tracking how
/// many reversions that have been used. Gadgets should call
/// [`EVMConstraintBuilder::reversion_info`] to get [`ReversionInfo`] with
/// `reversible_write_counter` initialized at current tracking one if no
/// `call_id` is specified, then pass it as mutable reference when doing state
/// write.
#[derive(Clone, Debug)]
pub(crate) struct ReversionInfo<F> {
    /// Field [`CallContextFieldTag::RwCounterEndOfReversion`] read from call
    /// context.
    rw_counter_end_of_reversion: Cell<F>,
    /// Field [`CallContextFieldTag::IsPersistent`] read from call context.
    is_persistent: Cell<F>,
    /// Current cumulative reversible_write_counter.
    reversible_write_counter: Expression<F>,
}

impl<F: Field> ReversionInfo<F> {
    pub(crate) fn rw_counter_end_of_reversion(&self) -> Expression<F> {
        self.rw_counter_end_of_reversion.expr()
    }

    pub(crate) fn is_persistent(&self) -> Expression<F> {
        self.is_persistent.expr()
    }

    /// Returns `rw_counter_end_of_reversion - reversible_write_counter` and
    /// increases `reversible_write_counter` by `1` when `inc_selector` is
    /// enabled.
    pub(crate) fn rw_counter_of_reversion(&mut self, inc_selector: Expression<F>) -> Expression<F> {
        let rw_counter_of_reversion =
            self.rw_counter_end_of_reversion.expr() - self.reversible_write_counter.clone();
        self.reversible_write_counter =
            self.reversible_write_counter.clone() + inc_selector * 1.expr();
        rw_counter_of_reversion
    }

    pub(crate) fn assign(
        &self,
        region: &mut CachedRegion<'_, '_, F>,
        offset: usize,
        rw_counter_end_of_reversion: usize,
        is_persistent: bool,
    ) -> Result<(), Error> {
        self.rw_counter_end_of_reversion.assign(
            region,
            offset,
            Value::known(F::from(rw_counter_end_of_reversion as u64)),
        )?;
        self.is_persistent
            .assign(region, offset, Value::known(F::from(is_persistent as u64)))?;
        Ok(())
    }
}

pub(crate) trait ConstrainBuilderCommon<F: Field> {
    fn add_constraint(&mut self, name: &'static str, constraint: Expression<F>);

    fn require_zero(&mut self, name: &'static str, constraint: Expression<F>) {
        self.add_constraint(name, constraint);
    }

    fn require_equal(&mut self, name: &'static str, lhs: Expression<F>, rhs: Expression<F>) {
        self.add_constraint(name, lhs - rhs);
    }

    fn require_boolean(&mut self, name: &'static str, value: Expression<F>) {
        self.add_constraint(name, value.clone() * (1.expr() - value));
    }

    fn require_in_set(
        &mut self,
        name: &'static str,
        value: Expression<F>,
        set: Vec<Expression<F>>,
    ) {
        self.add_constraint(
            name,
            set.iter()
                .fold(1.expr(), |acc, item| acc * (value.clone() - item.clone())),
        );
    }

    fn add_constraints(&mut self, constraints: Vec<(&'static str, Expression<F>)>) {
        for (name, constraint) in constraints {
            self.add_constraint(name, constraint);
        }
    }
}

#[derive(Default)]
pub struct BaseConstraintBuilder<F> {
    pub constraints: Vec<(&'static str, Expression<F>)>,
    pub max_degree: usize,
    pub condition: Option<Expression<F>>,
}

impl<F: Field> ConstrainBuilderCommon<F> for BaseConstraintBuilder<F> {
    fn add_constraint(&mut self, name: &'static str, constraint: Expression<F>) {
        let constraint = match &self.condition {
            Some(condition) => condition.clone() * constraint,
            None => constraint,
        };
        self.validate_degree(constraint.degree(), name);
        self.constraints.push((name, constraint));
    }
}

impl<F: Field> BaseConstraintBuilder<F> {
    pub(crate) fn new(max_degree: usize) -> Self {
        BaseConstraintBuilder {
            constraints: Vec::new(),
            max_degree,
            condition: None,
        }
    }

    pub(crate) fn condition<R>(
        &mut self,
        condition: Expression<F>,
        constraint: impl FnOnce(&mut Self) -> R,
    ) -> R {
        debug_assert!(
            self.condition.is_none(),
            "Nested condition is not supported"
        );
        self.condition = Some(condition);
        let ret = constraint(self);
        self.condition = None;
        ret
    }

    pub(crate) fn validate_degree(&self, degree: usize, name: &'static str) {
        if self.max_degree > 0 {
            debug_assert!(
                degree <= self.max_degree,
                "Expression {} degree too high: {} > {}",
                name,
                degree,
                self.max_degree,
            );
        }
    }

    pub(crate) fn gate(&self, selector: Expression<F>) -> Vec<(&'static str, Expression<F>)> {
        self.constraints
            .clone()
            .into_iter()
            .map(|(name, constraint)| (name, selector.clone() * constraint))
            .filter(|(name, constraint)| {
                self.validate_degree(constraint.degree(), name);
                true
            })
            .collect()
    }
}

/// Internal type to select the location where the constraints are enabled
#[derive(Debug, PartialEq)]
enum ConstraintLocation {
    Step,
    StepFirst,
    StepLast,
    NotStepLast,
}

/// Collection of constraints grouped by which selectors will enable them
pub(crate) struct Constraints<F> {
    /// Enabled with q_step
    pub(crate) step: Vec<(&'static str, Expression<F>)>,
    /// Enabled with q_step_first
    pub(crate) step_first: Vec<(&'static str, Expression<F>)>,
    /// Enabled with q_step * q_step_last
    pub(crate) step_last: Vec<(&'static str, Expression<F>)>,
    /// Enabled with q_step * not(q_step_last)
    pub(crate) not_step_last: Vec<(&'static str, Expression<F>)>,
}

pub(crate) struct EVMConstraintBuilder<'a, F> {
    pub max_degree: usize,
    pub(crate) curr: Step<F>,
    pub(crate) next: Step<F>,
    challenges: &'a Challenges<Expression<F>>,
    execution_state: ExecutionState,
    constraints: Constraints<F>,
    rw_counter_offset: Expression<F>,
    program_counter_offset: usize,
    stack_pointer_offset: Expression<F>,
    log_id_offset: usize,
    in_next_step: bool,
    conditions: Vec<Expression<F>>,
    constraints_location: ConstraintLocation,
    stored_expressions: Vec<StoredExpression<F>>,
}

impl<'a, F: Field> ConstrainBuilderCommon<F> for EVMConstraintBuilder<'a, F> {
    fn add_constraint(&mut self, name: &'static str, constraint: Expression<F>) {
        let constraint = self.split_expression(
            name,
            constraint * self.condition_expr(),
            MAX_DEGREE - IMPLICIT_DEGREE,
        );

        self.validate_degree(constraint.degree(), name);
        self.push_constraint(name, constraint);
    }
}

impl<'a, F: Field> EVMConstraintBuilder<'a, F> {
    pub(crate) fn new(
        curr: Step<F>,
        next: Step<F>,
        challenges: &'a Challenges<Expression<F>>,
        execution_state: ExecutionState,
    ) -> Self {
        Self {
            max_degree: MAX_DEGREE,
            curr,
            next,
            challenges,
            execution_state,
            constraints: Constraints {
                step: Vec::new(),
                step_first: Vec::new(),
                step_last: Vec::new(),
                not_step_last: Vec::new(),
            },
            rw_counter_offset: 0.expr(),
            program_counter_offset: 0,
            stack_pointer_offset: 0.expr(),
            log_id_offset: 0,
            in_next_step: false,
            conditions: Vec::new(),
            constraints_location: ConstraintLocation::Step,
            stored_expressions: Vec::new(),
        }
    }

    /// Returns (list of constraints, list of first step constraints, stored
    /// expressions, height used).
    #[allow(clippy::type_complexity)]
    pub(crate) fn build(self) -> (Constraints<F>, Vec<StoredExpression<F>>, usize) {
        let exec_state_sel = self.curr.execution_state_selector([self.execution_state]);
        let mul_exec_state_sel = |c: Vec<(&'static str, Expression<F>)>| {
            c.into_iter()
                .map(|(name, constraint)| (name, exec_state_sel.clone() * constraint))
                .collect()
        };
        (
            Constraints {
                step: mul_exec_state_sel(self.constraints.step),
                step_first: mul_exec_state_sel(self.constraints.step_first),
                step_last: mul_exec_state_sel(self.constraints.step_last),
                not_step_last: mul_exec_state_sel(self.constraints.not_step_last),
            },
            self.stored_expressions,
            self.curr.cell_manager.get_height(),
        )
    }

    fn condition_expr_opt(&self) -> Option<Expression<F>> {
        let mut iter = self.conditions.iter();
        let first = match iter.next() {
            Some(e) => e,
            None => return None,
        };
        Some(iter.fold(first.clone(), |acc, e| acc * e.clone()))
    }

    pub(crate) fn challenges(&self) -> &Challenges<Expression<F>> {
        self.challenges
    }

    pub(crate) fn execution_state(&self) -> ExecutionState {
        self.execution_state
    }

    pub(crate) fn rw_counter_offset(&self) -> Expression<F> {
        self.rw_counter_offset.clone()
    }

    pub(crate) fn program_counter_offset(&self) -> usize {
        self.program_counter_offset
    }

    pub(crate) fn stack_pointer_offset(&self) -> Expression<F> {
        self.stack_pointer_offset.clone()
    }

    pub(crate) fn log_id_offset(&self) -> usize {
        self.log_id_offset
    }

    // Query

    pub(crate) fn copy<E: Expr<F>>(&mut self, value: E) -> Cell<F> {
        let cell = self.query_cell();
        self.require_equal("Copy value to new cell", cell.expr(), value.expr());
        cell
    }

    pub(crate) fn query_bool(&mut self) -> Cell<F> {
        let cell = self.query_cell();
        self.require_boolean("Constrain cell to be a bool", cell.expr());
        cell
    }

    pub(crate) fn query_byte(&mut self) -> Cell<F> {
        self.query_cell_with_type(CellType::LookupByte)
    }

    pub(crate) fn query_word_rlc<const N: usize>(&mut self) -> RandomLinearCombination<F, N> {
        RandomLinearCombination::<F, N>::new(self.query_bytes(), self.challenges.evm_word())
    }

    pub(crate) fn query_keccak_rlc<const N: usize>(&mut self) -> RandomLinearCombination<F, N> {
        RandomLinearCombination::<F, N>::new(self.query_bytes(), self.challenges.keccak_input())
    }

    pub(crate) fn query_bytes<const N: usize>(&mut self) -> [Cell<F>; N] {
        self.query_bytes_dyn(N).try_into().unwrap()
    }

    pub(crate) fn query_bytes_dyn(&mut self, count: usize) -> Vec<Cell<F>> {
        self.query_cells(CellType::LookupByte, count)
    }

    pub(crate) fn query_cell(&mut self) -> Cell<F> {
        self.query_cell_with_type(CellType::StoragePhase1)
    }

    pub(crate) fn query_cell_phase2(&mut self) -> Cell<F> {
        self.query_cell_with_type(CellType::StoragePhase2)
    }

    pub(crate) fn query_copy_cell(&mut self) -> Cell<F> {
        self.query_cell_with_type(CellType::StoragePermutation)
    }

    pub(crate) fn query_cell_with_type(&mut self, cell_type: CellType) -> Cell<F> {
        self.query_cells(cell_type, 1).first().unwrap().clone()
    }

    pub(crate) fn query_bool_with_type(&mut self, cell_type: CellType) -> Cell<F> {
        let cell = self.query_cell_with_type(cell_type);
        self.require_boolean("Constrain cell to be a bool", cell.expr());
        cell
    }

    fn query_cells(&mut self, cell_type: CellType, count: usize) -> Vec<Cell<F>> {
        if self.in_next_step {
            &mut self.next
        } else {
            &mut self.curr
        }
        .cell_manager
        .query_cells(cell_type, count)
    }

    pub(crate) fn word_rlc<const N: usize>(&self, bytes: [Expression<F>; N]) -> Expression<F> {
        rlc::expr(&bytes, self.challenges.evm_word())
    }

    pub(crate) fn keccak_rlc<const N: usize>(&self, bytes: [Expression<F>; N]) -> Expression<F> {
        rlc::expr(&bytes, self.challenges.keccak_input())
    }

<<<<<<< HEAD
    pub(crate) fn empty_hash_rlc(&self) -> Expression<F> {
        self.word_rlc((*EMPTY_HASH_LE).map(|byte| byte.expr()))
    }

    // Common

    pub(crate) fn require_zero(&mut self, name: &'static str, constraint: Expression<F>) {
        self.add_constraint(name, constraint);
    }

    pub(crate) fn require_true(&mut self, name: &'static str, constraint: Expression<F>) {
        self.require_equal(name, constraint, 1.expr());
    }

    pub(crate) fn require_equal(
        &mut self,
        name: &'static str,
        lhs: Expression<F>,
        rhs: Expression<F>,
    ) {
        self.add_constraint(name, lhs - rhs);
    }

    pub(crate) fn require_boolean(&mut self, name: &'static str, value: Expression<F>) {
        self.add_constraint(name, value.clone() * (1.expr() - value));
    }

    pub(crate) fn require_in_set(
        &mut self,
        name: &'static str,
        value: Expression<F>,
        set: Vec<Expression<F>>,
    ) {
        self.add_constraint(
            name,
            set.iter()
                .fold(1.expr(), |acc, item| acc * (value.clone() - item.clone())),
        );
=======
    pub(crate) fn empty_code_hash_rlc(&self) -> Expression<F> {
        self.word_rlc((*EMPTY_CODE_HASH_LE).map(|byte| byte.expr()))
>>>>>>> b06f44f4
    }

    pub(crate) fn require_next_state(&mut self, execution_state: ExecutionState) {
        let next_state = self.next.execution_state_selector([execution_state]);
        self.add_constraint(
            "Constrain next execution state",
            1.expr() - next_state.expr(),
        );
    }

    pub(crate) fn require_next_state_not(&mut self, execution_state: ExecutionState) {
        let next_state = self.next.execution_state_selector([execution_state]);
        self.add_constraint("Constrain next execution state not", next_state.expr());
    }

    pub(crate) fn require_step_state_transition(
        &mut self,
        step_state_transition: StepStateTransition<F>,
    ) {
        macro_rules! constrain {
            ($name:tt) => {
                match step_state_transition.$name {
                    Transition::Same => self.require_equal(
                        concat!("State transition (same) constraint of ", stringify!($name)),
                        self.next.state.$name.expr(),
                        self.curr.state.$name.expr(),
                    ),
                    Transition::Delta(delta) => self.require_equal(
                        concat!("State transition (delta) constraint of ", stringify!($name)),
                        self.next.state.$name.expr(),
                        self.curr.state.$name.expr() + delta,
                    ),
                    Transition::To(to) => self.require_equal(
                        concat!("State transition (to) constraint of ", stringify!($name)),
                        self.next.state.$name.expr(),
                        to,
                    ),
                    _ => {}
                }
            };
        }

        constrain!(rw_counter);
        constrain!(call_id);
        constrain!(is_root);
        constrain!(is_create);
        constrain!(code_hash);
        constrain!(program_counter);
        constrain!(stack_pointer);
        constrain!(gas_left);
        constrain!(memory_word_size);
        constrain!(reversible_write_counter);
        constrain!(log_id);
    }

    // Fixed

    pub(crate) fn range_lookup(&mut self, value: Expression<F>, range: u64) {
        let (name, tag) = match range {
            5 => ("Range5", FixedTableTag::Range5),
            16 => ("Range16", FixedTableTag::Range16),
            32 => ("Range32", FixedTableTag::Range32),
            64 => ("Range64", FixedTableTag::Range64),
            128 => ("Range128", FixedTableTag::Range128),
            256 => ("Range256", FixedTableTag::Range256),
            512 => ("Range512", FixedTableTag::Range512),
            1024 => ("Range1024", FixedTableTag::Range1024),
            _ => unimplemented!(),
        };
        self.add_lookup(
            name,
            Lookup::Fixed {
                tag: tag.expr(),
                values: [value, 0.expr(), 0.expr()],
            },
        );
    }

    // constant gas
    pub(crate) fn constant_gas_lookup(&mut self, opcode: Expression<F>, gas: Expression<F>) {
        self.add_lookup(
            "constant gas",
            Lookup::Fixed {
                tag: FixedTableTag::ConstantGasCost.expr(),
                values: [opcode, gas, 0.expr()],
            },
        );
    }

    // Opcode

    pub(crate) fn opcode_lookup(&mut self, opcode: Expression<F>, is_code: Expression<F>) {
        self.opcode_lookup_at(
            self.curr.state.program_counter.expr() + self.program_counter_offset.expr(),
            opcode,
            is_code,
        );
        self.program_counter_offset += 1;
    }

    pub(crate) fn opcode_lookup_at(
        &mut self,
        index: Expression<F>,
        opcode: Expression<F>,
        is_code: Expression<F>,
    ) {
        let is_root_create = self.curr.state.is_root.expr() * self.curr.state.is_create.expr();
        self.add_lookup(
            "Opcode lookup",
            Lookup::Bytecode {
                hash: self.curr.state.code_hash.expr(),
                tag: BytecodeFieldTag::Byte.expr(),
                index,
                is_code,
                value: opcode,
            }
            .conditional(1.expr() - is_root_create),
        );
    }

    // Bytecode table

    pub(crate) fn bytecode_lookup(
        &mut self,
        code_hash: Expression<F>,
        index: Expression<F>,
        is_code: Expression<F>,
        value: Expression<F>,
    ) {
        self.add_lookup(
            "Bytecode (byte) lookup",
            Lookup::Bytecode {
                hash: code_hash,
                tag: BytecodeFieldTag::Byte.expr(),
                index,
                is_code,
                value,
            },
        )
    }

    pub(crate) fn bytecode_length(&mut self, code_hash: Expression<F>, value: Expression<F>) {
        self.add_lookup(
            "Bytecode (length)",
            Lookup::Bytecode {
                hash: code_hash,
                tag: BytecodeFieldTag::Header.expr(),
                index: 0.expr(),
                is_code: 0.expr(),
                value,
            },
        );
    }

    // Tx context

    pub(crate) fn tx_context(
        &mut self,
        id: Expression<F>,
        field_tag: TxContextFieldTag,
        index: Option<Expression<F>>,
    ) -> Cell<F> {
        let cell = self.query_cell();
        self.tx_context_lookup(id, field_tag, index, cell.expr());
        cell
    }

    pub(crate) fn tx_context_as_word(
        &mut self,
        id: Expression<F>,
        field_tag: TxContextFieldTag,
        index: Option<Expression<F>>,
    ) -> Word<F> {
        let word = self.query_word_rlc();
        self.tx_context_lookup(id, field_tag, index, word.expr());
        word
    }

    pub(crate) fn tx_context_lookup(
        &mut self,
        id: Expression<F>,
        field_tag: TxContextFieldTag,
        index: Option<Expression<F>>,
        value: Expression<F>,
    ) {
        self.add_lookup(
            "Tx lookup",
            Lookup::Tx {
                id,
                field_tag: field_tag.expr(),
                index: index.unwrap_or_else(|| 0.expr()),
                value,
            },
        );
    }

    // block
    pub(crate) fn block_lookup(
        &mut self,
        tag: Expression<F>,
        number: Option<Expression<F>>,
        val: Expression<F>,
    ) {
        self.add_lookup(
            "Block lookup",
            Lookup::Block {
                field_tag: tag,
                number: number.unwrap_or_else(|| 0.expr()),
                value: val,
            },
        );
    }

    // Rw

    /// Add a Lookup::Rw without increasing the rw_counter_offset, which is
    /// useful for state reversion or dummy lookup.
    fn rw_lookup_with_counter(
        &mut self,
        name: &str,
        counter: Expression<F>,
        is_write: Expression<F>,
        tag: Target,
        values: RwValues<F>,
    ) {
        let name = format!("rw lookup {}", name);
        self.add_lookup(
            &name,
            Lookup::Rw {
                counter,
                is_write,
                tag: tag.expr(),
                values,
            },
        );
    }

    /// Add a Lookup::Rw and increase the rw_counter_offset, useful in normal
    /// cases.
    fn rw_lookup(
        &mut self,
        name: &'static str,
        is_write: Expression<F>,
        tag: Target,
        values: RwValues<F>,
    ) {
        self.rw_lookup_with_counter(
            name,
            self.curr.state.rw_counter.expr() + self.rw_counter_offset.clone(),
            is_write,
            tag,
            values,
        );
        // Manually constant folding is used here, since halo2 cannot do this
        // automatically. Better error message will be printed during circuit
        // debugging.
        self.rw_counter_offset = match self.condition_expr_opt() {
            None => {
                if let Constant(v) = self.rw_counter_offset {
                    Constant(v + F::from(1u64))
                } else {
                    self.rw_counter_offset.clone() + 1i32.expr()
                }
            }
            Some(c) => self.rw_counter_offset.clone() + c,
        };
    }

    fn reversible_write(
        &mut self,
        name: &'static str,
        tag: Target,
        values: RwValues<F>,
        reversion_info: Option<&mut ReversionInfo<F>>,
    ) {
        debug_assert!(
            tag.is_reversible(),
            "Reversible write requires reversible tag"
        );

        self.rw_lookup(name, true.expr(), tag, values.clone());

        // Revert if is_persistent is 0
        if let Some(reversion_info) = reversion_info {
            let reversible_write_counter_inc_selector = self.condition_expr();
            self.condition(not::expr(reversion_info.is_persistent()), |cb| {
                let name = format!("{} with reversion", name);
                cb.rw_lookup_with_counter(
                    &name,
                    reversion_info.rw_counter_of_reversion(reversible_write_counter_inc_selector),
                    true.expr(),
                    tag,
                    RwValues {
                        value_prev: values.value,
                        value: values.value_prev,
                        ..values
                    },
                )
            });
        }
    }

    // Access list

    pub(crate) fn account_access_list_write(
        &mut self,
        tx_id: Expression<F>,
        account_address: Expression<F>,
        value: Expression<F>,
        value_prev: Expression<F>,
        reversion_info: Option<&mut ReversionInfo<F>>,
    ) {
        self.reversible_write(
            "TxAccessListAccount write",
            Target::TxAccessListAccount,
            RwValues::new(
                tx_id,
                account_address,
                0.expr(),
                0.expr(),
                value,
                value_prev,
                0.expr(),
                0.expr(),
            ),
            reversion_info,
        );
    }

    pub(crate) fn account_access_list_read(
        &mut self,
        tx_id: Expression<F>,
        account_address: Expression<F>,
        value: Expression<F>,
    ) {
        self.rw_lookup(
            "account access list read",
            false.expr(),
            Target::TxAccessListAccount,
            RwValues::new(
                tx_id,
                account_address,
                0.expr(),
                0.expr(),
                value.clone(),
                value,
                0.expr(),
                0.expr(),
            ),
        );
    }

    pub(crate) fn account_storage_access_list_write(
        &mut self,
        tx_id: Expression<F>,
        account_address: Expression<F>,
        storage_key: Expression<F>,
        value: Expression<F>,
        value_prev: Expression<F>,
        reversion_info: Option<&mut ReversionInfo<F>>,
    ) {
        self.reversible_write(
            "TxAccessListAccountStorage write",
            Target::TxAccessListAccountStorage,
            RwValues::new(
                tx_id,
                account_address,
                0.expr(),
                storage_key,
                value,
                value_prev,
                0.expr(),
                0.expr(),
            ),
            reversion_info,
        );
    }

    pub(crate) fn account_storage_access_list_read(
        &mut self,
        tx_id: Expression<F>,
        account_address: Expression<F>,
        storage_key: Expression<F>,
        value: Expression<F>,
    ) {
        self.rw_lookup(
            "TxAccessListAccountStorage read",
            false.expr(),
            Target::TxAccessListAccountStorage,
            RwValues::new(
                tx_id,
                account_address,
                0.expr(),
                storage_key,
                value.clone(),
                value,
                0.expr(),
                0.expr(),
            ),
        );
    }

    // Tx Refund

    pub(crate) fn tx_refund_read(&mut self, tx_id: Expression<F>, value: Expression<F>) {
        self.rw_lookup(
            "TxRefund read",
            false.expr(),
            Target::TxRefund,
            RwValues::new(
                tx_id,
                0.expr(),
                0.expr(),
                0.expr(),
                value.clone(),
                value,
                0.expr(),
                0.expr(),
            ),
        );
    }

    pub(crate) fn tx_refund_write(
        &mut self,
        tx_id: Expression<F>,
        value: Expression<F>,
        value_prev: Expression<F>,
        reversion_info: Option<&mut ReversionInfo<F>>,
    ) {
        self.reversible_write(
            "TxRefund write",
            Target::TxRefund,
            RwValues::new(
                tx_id,
                0.expr(),
                0.expr(),
                0.expr(),
                value,
                value_prev,
                0.expr(),
                0.expr(),
            ),
            reversion_info,
        );
    }

    // Account

    pub(crate) fn account_read(
        &mut self,
        account_address: Expression<F>,
        field_tag: AccountFieldTag,
        value: Expression<F>,
    ) {
        self.rw_lookup(
            "Account read",
            false.expr(),
            Target::Account,
            RwValues::new(
                0.expr(),
                account_address,
                field_tag.expr(),
                0.expr(),
                value.clone(),
                value,
                0.expr(),
                0.expr(),
            ),
        );
    }

    pub(crate) fn account_write(
        &mut self,
        account_address: Expression<F>,
        field_tag: AccountFieldTag,
        value: Expression<F>,
        value_prev: Expression<F>,
        reversion_info: Option<&mut ReversionInfo<F>>,
    ) {
        self.reversible_write(
            "Account write",
            Target::Account,
            RwValues::new(
                0.expr(),
                account_address,
                field_tag.expr(),
                0.expr(),
                value,
                value_prev,
                0.expr(),
                0.expr(),
            ),
            reversion_info,
        );
    }

    // Account Storage

    pub(crate) fn account_storage_read(
        &mut self,
        account_address: Expression<F>,
        key: Expression<F>,
        value: Expression<F>,
        tx_id: Expression<F>,
        committed_value: Expression<F>,
    ) {
        self.rw_lookup(
            "account_storage_read",
            false.expr(),
            Target::Storage,
            RwValues::new(
                tx_id,
                account_address,
                0.expr(),
                key,
                value.clone(),
                value,
                0.expr(),
                committed_value,
            ),
        );
    }

    #[allow(clippy::too_many_arguments)]
    pub(crate) fn account_storage_write(
        &mut self,
        account_address: Expression<F>,
        key: Expression<F>,
        value: Expression<F>,
        value_prev: Expression<F>,
        tx_id: Expression<F>,
        committed_value: Expression<F>,
        reversion_info: Option<&mut ReversionInfo<F>>,
    ) {
        self.reversible_write(
            "AccountStorage write",
            Target::Storage,
            RwValues::new(
                tx_id,
                account_address,
                0.expr(),
                key,
                value,
                value_prev,
                0.expr(),
                committed_value,
            ),
            reversion_info,
        );
    }

    // Call context

    pub(crate) fn call_context(
        &mut self,
        call_id: Option<Expression<F>>,
        field_tag: CallContextFieldTag,
    ) -> Cell<F> {
        let phase = match field_tag {
            CallContextFieldTag::CodeHash => CellType::StoragePhase2,
            _ => CellType::StoragePhase1,
        };
        let cell = self.query_cell_with_type(phase);
        self.call_context_lookup(false.expr(), call_id, field_tag, cell.expr());
        cell
    }

    pub(crate) fn call_context_as_word(
        &mut self,
        call_id: Option<Expression<F>>,
        field_tag: CallContextFieldTag,
    ) -> Word<F> {
        let word = self.query_word_rlc();
        self.call_context_lookup(false.expr(), call_id, field_tag, word.expr());
        word
    }

    pub(crate) fn call_context_lookup(
        &mut self,
        is_write: Expression<F>,
        call_id: Option<Expression<F>>,
        field_tag: CallContextFieldTag,
        value: Expression<F>,
    ) {
        self.rw_lookup(
            "CallContext lookup",
            is_write,
            Target::CallContext,
            RwValues::new(
                call_id.unwrap_or_else(|| self.curr.state.call_id.expr()),
                0.expr(),
                field_tag.expr(),
                0.expr(),
                value,
                0.expr(),
                0.expr(),
                0.expr(),
            ),
        );
    }

    fn reversion_info(
        &mut self,
        call_id: Option<Expression<F>>,
        is_write: bool,
    ) -> ReversionInfo<F> {
        let [rw_counter_end_of_reversion, is_persistent] = [
            CallContextFieldTag::RwCounterEndOfReversion,
            CallContextFieldTag::IsPersistent,
        ]
        .map(|field_tag| {
            let cell = self.query_cell();
            self.call_context_lookup(is_write.expr(), call_id.clone(), field_tag, cell.expr());
            cell
        });

        ReversionInfo {
            rw_counter_end_of_reversion,
            is_persistent,
            reversible_write_counter: if call_id.is_some() {
                0.expr()
            } else {
                self.curr.state.reversible_write_counter.expr()
            },
        }
    }

    pub(crate) fn reversion_info_read(
        &mut self,
        call_id: Option<Expression<F>>,
    ) -> ReversionInfo<F> {
        self.reversion_info(call_id, false)
    }

    pub(crate) fn reversion_info_write(
        &mut self,
        call_id: Option<Expression<F>>,
    ) -> ReversionInfo<F> {
        self.reversion_info(call_id, true)
    }

    // Stack

    pub(crate) fn stack_pop(&mut self, value: Expression<F>) {
        self.stack_lookup(false.expr(), self.stack_pointer_offset.clone(), value);
        self.stack_pointer_offset = self.stack_pointer_offset.clone() + self.condition_expr();
    }

    pub(crate) fn stack_push(&mut self, value: Expression<F>) {
        self.stack_pointer_offset = self.stack_pointer_offset.clone() - self.condition_expr();
        self.stack_lookup(true.expr(), self.stack_pointer_offset.expr(), value);
    }

    pub(crate) fn stack_lookup(
        &mut self,
        is_write: Expression<F>,
        stack_pointer_offset: Expression<F>,
        value: Expression<F>,
    ) {
        self.rw_lookup(
            "Stack lookup",
            is_write,
            Target::Stack,
            RwValues::new(
                self.curr.state.call_id.expr(),
                self.curr.state.stack_pointer.expr() + stack_pointer_offset,
                0.expr(),
                0.expr(),
                value,
                0.expr(),
                0.expr(),
                0.expr(),
            ),
        );
    }

    // Memory

    pub(crate) fn memory_lookup(
        &mut self,
        is_write: Expression<F>,
        memory_address: Expression<F>,
        byte: Expression<F>,
        call_id: Option<Expression<F>>,
    ) {
        self.rw_lookup(
            "Memory lookup",
            is_write,
            Target::Memory,
            RwValues::new(
                call_id.unwrap_or_else(|| self.curr.state.call_id.expr()),
                memory_address,
                0.expr(),
                0.expr(),
                byte,
                0.expr(),
                0.expr(),
                0.expr(),
            ),
        );
    }

    pub(crate) fn tx_log_lookup(
        &mut self,
        tx_id: Expression<F>,
        log_id: Expression<F>,
        field_tag: TxLogFieldTag,
        index: Expression<F>,
        value: Expression<F>,
    ) {
        self.rw_lookup(
            "log data lookup",
            1.expr(),
            Target::TxLog,
            RwValues::new(
                tx_id,
                build_tx_log_expression(index, field_tag.expr(), log_id),
                0.expr(),
                0.expr(),
                value,
                0.expr(),
                0.expr(),
                0.expr(),
            ),
        );
    }

    // Tx Receipt

    pub(crate) fn tx_receipt_lookup(
        &mut self,
        is_write: Expression<F>,
        tx_id: Expression<F>,
        tag: TxReceiptFieldTag,
        value: Expression<F>,
    ) {
        self.rw_lookup(
            "tx receipt lookup",
            is_write,
            Target::TxReceipt,
            RwValues::new(
                tx_id,
                0.expr(),
                tag.expr(),
                0.expr(),
                value,
                0.expr(),
                0.expr(),
                0.expr(),
            ),
        );
    }

    // RwTable Padding (Start tag)

    pub(crate) fn rw_table_start_lookup(&mut self, counter: Expression<F>) {
        self.rw_lookup_with_counter(
            "Start lookup",
            counter,
            0.expr(),
            Target::Start,
            RwValues {
                id: 0.expr(),
                address: 0.expr(),
                field_tag: 0.expr(),
                storage_key: 0.expr(),
                value: 0.expr(),
                value_prev: 0.expr(),
                aux1: 0.expr(),
                aux2: 0.expr(),
            },
        );
    }

    // Copy Table

    #[allow(clippy::too_many_arguments)]
    pub(crate) fn copy_table_lookup(
        &mut self,
        src_id: Expression<F>,
        src_tag: Expression<F>,
        dst_id: Expression<F>,
        dst_tag: Expression<F>,
        src_addr: Expression<F>,
        src_addr_end: Expression<F>,
        dst_addr: Expression<F>,
        length: Expression<F>,
        rlc_acc: Expression<F>,
        rwc_inc: Expression<F>,
    ) {
        self.add_lookup(
            "copy lookup",
            Lookup::CopyTable {
                is_first: 1.expr(), // is_first
                src_id,
                src_tag,
                dst_id,
                dst_tag,
                src_addr,
                src_addr_end,
                dst_addr,
                length,
                rlc_acc,
                rw_counter: self.curr.state.rw_counter.expr() + self.rw_counter_offset(),
                rwc_inc: rwc_inc.clone(),
            },
        );
        self.rw_counter_offset = self.rw_counter_offset.clone() + self.condition_expr() * rwc_inc;
    }

    // Exponentiation Table

    #[allow(clippy::too_many_arguments)]
    pub(crate) fn exp_table_lookup(
        &mut self,
        identifier: Expression<F>,
        is_last: Expression<F>,
        base_limbs: [Expression<F>; 4],
        exponent_lo_hi: [Expression<F>; 2],
        exponentiation_lo_hi: [Expression<F>; 2],
    ) {
        self.add_lookup(
            "exponentiation lookup",
            Lookup::ExpTable {
                identifier,
                is_last,
                base_limbs,
                exponent_lo_hi,
                exponentiation_lo_hi,
            },
        );
    }

    // Keccak Table

    pub(crate) fn keccak_table_lookup(
        &mut self,
        input_rlc: Expression<F>,
        input_len: Expression<F>,
        output_rlc: Expression<F>,
    ) {
        self.add_lookup(
            "keccak lookup",
            Lookup::KeccakTable {
                input_rlc,
                input_len,
                output_rlc,
            },
        );
    }

    // Validation

    pub(crate) fn validate_degree(&self, degree: usize, name: &'static str) {
        // We need to subtract IMPLICIT_DEGREE from MAX_DEGREE because all expressions
        // will be multiplied by state selector and q_step/q_step_first
        // selector.
        debug_assert!(
            degree <= MAX_DEGREE - IMPLICIT_DEGREE,
            "Expression {} degree too high: {} > {}",
            name,
            degree,
            MAX_DEGREE - IMPLICIT_DEGREE,
        );
    }

    // General

    pub(crate) fn condition<R>(
        &mut self,
        condition: Expression<F>,
        constraint: impl FnOnce(&mut Self) -> R,
    ) -> R {
        self.conditions.push(condition);
        let ret = constraint(self);
        self.conditions.pop();
        ret
    }

    /// This function needs to be used with extra precaution. You need to make
    /// sure the layout is the same as the gadget for `next_step_state`.
    /// `query_cell` will return cells in the next step in the `constraint`
    /// function.
    pub(crate) fn constrain_next_step<R>(
        &mut self,
        next_step_state: ExecutionState,
        condition: Option<Expression<F>>,
        constraint: impl FnOnce(&mut Self) -> R,
    ) -> R {
        assert!(!self.in_next_step, "Already in the next step");
        self.in_next_step = true;
        let ret = match condition {
            None => {
                self.require_next_state(next_step_state);
                constraint(self)
            }
            Some(cond) => self.condition(cond, |cb| {
                cb.require_next_state(next_step_state);
                constraint(cb)
            }),
        };
        self.in_next_step = false;
        ret
    }

    /// TODO: Doc
    fn constraint_at_location<R>(
        &mut self,
        location: ConstraintLocation,
        constraint: impl FnOnce(&mut Self) -> R,
    ) -> R {
        debug_assert_eq!(
            self.constraints_location,
            ConstraintLocation::Step,
            "ConstraintLocation can't be combined"
        );
        self.constraints_location = location;
        let ret = constraint(self);
        self.constraints_location = ConstraintLocation::Step;
        ret
    }
    /// TODO: Doc
    pub(crate) fn step_first<R>(&mut self, constraint: impl FnOnce(&mut Self) -> R) -> R {
        self.constraint_at_location(ConstraintLocation::StepFirst, constraint)
    }
    /// TODO: Doc
    pub(crate) fn step_last<R>(&mut self, constraint: impl FnOnce(&mut Self) -> R) -> R {
        self.constraint_at_location(ConstraintLocation::StepLast, constraint)
    }
    /// TODO: Doc
    pub(crate) fn not_step_last<R>(&mut self, constraint: impl FnOnce(&mut Self) -> R) -> R {
        self.constraint_at_location(ConstraintLocation::NotStepLast, constraint)
    }

    /// TODO: Doc
    fn push_constraint(&mut self, name: &'static str, constraint: Expression<F>) {
        match self.constraints_location {
            ConstraintLocation::Step => self.constraints.step.push((name, constraint)),
            ConstraintLocation::StepFirst => self.constraints.step_first.push((name, constraint)),
            ConstraintLocation::StepLast => self.constraints.step_last.push((name, constraint)),
            ConstraintLocation::NotStepLast => {
                self.constraints.not_step_last.push((name, constraint))
            }
        }
    }

    pub(crate) fn add_lookup(&mut self, name: &str, lookup: Lookup<F>) {
        let lookup = match self.condition_expr_opt() {
            Some(condition) => lookup.conditional(condition),
            None => lookup,
        };
        let compressed_expr = self.split_expression(
            "Lookup compression",
            rlc::expr(&lookup.input_exprs(), self.challenges.lookup_input()),
            MAX_DEGREE - IMPLICIT_DEGREE,
        );
        self.store_expression(name, compressed_expr, CellType::Lookup(lookup.table()));
    }

    pub(crate) fn store_expression(
        &mut self,
        name: &str,
        expr: Expression<F>,
        cell_type: CellType,
    ) -> Expression<F> {
        // Check if we already stored the expression somewhere
        let stored_expression = self.find_stored_expression(&expr, cell_type);

        match stored_expression {
            Some(stored_expression) => {
                debug_assert!(
                    !matches!(cell_type, CellType::Lookup(_)),
                    "The same lookup is done multiple times",
                );
                stored_expression.cell.expr()
            }
            None => {
                // Even if we're building expressions for the next step,
                // these intermediate values need to be stored in the current step.
                let in_next_step = self.in_next_step;
                self.in_next_step = false;
                let cell = self.query_cell_with_type(cell_type);
                self.in_next_step = in_next_step;

                // Require the stored value to equal the value of the expression
                let name = format!("{} (stored expression)", name);
                self.push_constraint(
                    Box::leak(name.clone().into_boxed_str()),
                    cell.expr() - expr.clone(),
                );

                self.stored_expressions.push(StoredExpression {
                    name,
                    cell: cell.clone(),
                    cell_type,
                    expr_id: expr.identifier(),
                    expr,
                });
                cell.expr()
            }
        }
    }

    pub(crate) fn find_stored_expression(
        &self,
        expr: &Expression<F>,
        cell_type: CellType,
    ) -> Option<&StoredExpression<F>> {
        let expr_id = expr.identifier();
        self.stored_expressions
            .iter()
            .find(|&e| e.cell_type == cell_type && e.expr_id == expr_id)
    }

    fn split_expression(
        &mut self,
        name: &'static str,
        expr: Expression<F>,
        max_degree: usize,
    ) -> Expression<F> {
        if expr.degree() > max_degree {
            match expr {
                Expression::Negated(poly) => {
                    Expression::Negated(Box::new(self.split_expression(name, *poly, max_degree)))
                }
                Expression::Scaled(poly, v) => {
                    Expression::Scaled(Box::new(self.split_expression(name, *poly, max_degree)), v)
                }
                Expression::Sum(a, b) => {
                    let a = self.split_expression(name, *a, max_degree);
                    let b = self.split_expression(name, *b, max_degree);
                    a + b
                }
                Expression::Product(a, b) => {
                    let (mut a, mut b) = (*a, *b);
                    while a.degree() + b.degree() > max_degree {
                        let mut split = |expr: Expression<F>| {
                            if expr.degree() > max_degree {
                                self.split_expression(name, expr, max_degree)
                            } else {
                                let cell_type = CellType::storage_for_expr(&expr);
                                self.store_expression(name, expr, cell_type)
                            }
                        };
                        if a.degree() >= b.degree() {
                            a = split(a);
                        } else {
                            b = split(b);
                        }
                    }
                    a * b
                }
                _ => expr.clone(),
            }
        } else {
            expr.clone()
        }
    }

    fn condition_expr(&self) -> Expression<F> {
        match self.condition_expr_opt() {
            Some(condition) => condition,
            None => 1.expr(),
        }
    }
}<|MERGE_RESOLUTION|>--- conflicted
+++ resolved
@@ -154,6 +154,10 @@
 
     fn require_boolean(&mut self, name: &'static str, value: Expression<F>) {
         self.add_constraint(name, value.clone() * (1.expr() - value));
+    }
+
+    fn require_true(&mut self, name: &'static str, constraint: Expression<F>) {
+        self.require_equal(name, constraint, 1.expr());
     }
 
     fn require_in_set(
@@ -453,49 +457,8 @@
         rlc::expr(&bytes, self.challenges.keccak_input())
     }
 
-<<<<<<< HEAD
-    pub(crate) fn empty_hash_rlc(&self) -> Expression<F> {
-        self.word_rlc((*EMPTY_HASH_LE).map(|byte| byte.expr()))
-    }
-
-    // Common
-
-    pub(crate) fn require_zero(&mut self, name: &'static str, constraint: Expression<F>) {
-        self.add_constraint(name, constraint);
-    }
-
-    pub(crate) fn require_true(&mut self, name: &'static str, constraint: Expression<F>) {
-        self.require_equal(name, constraint, 1.expr());
-    }
-
-    pub(crate) fn require_equal(
-        &mut self,
-        name: &'static str,
-        lhs: Expression<F>,
-        rhs: Expression<F>,
-    ) {
-        self.add_constraint(name, lhs - rhs);
-    }
-
-    pub(crate) fn require_boolean(&mut self, name: &'static str, value: Expression<F>) {
-        self.add_constraint(name, value.clone() * (1.expr() - value));
-    }
-
-    pub(crate) fn require_in_set(
-        &mut self,
-        name: &'static str,
-        value: Expression<F>,
-        set: Vec<Expression<F>>,
-    ) {
-        self.add_constraint(
-            name,
-            set.iter()
-                .fold(1.expr(), |acc, item| acc * (value.clone() - item.clone())),
-        );
-=======
     pub(crate) fn empty_code_hash_rlc(&self) -> Expression<F> {
         self.word_rlc((*EMPTY_CODE_HASH_LE).map(|byte| byte.expr()))
->>>>>>> b06f44f4
     }
 
     pub(crate) fn require_next_state(&mut self, execution_state: ExecutionState) {
