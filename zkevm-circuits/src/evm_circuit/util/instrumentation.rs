use crate::evm_circuit::{
    step::ExecutionState,
    table::Table,
    util::{constraint_builder::EVMConstraintBuilder, CellType},
};
use eth_types::Field;
use itertools::Itertools;

type StepSize = Vec<(CellType, ColumnSize)>;
/// Contains (width, height, num_cells)
type ColumnSize = (usize, usize, usize);

/// Instrument captures metrics during the compilation of a circuit.
#[derive(Clone, Debug, Default)]
pub struct Instrument {
    // States -> Cell Types -> (width, height, num_cells)
    states: Vec<(ExecutionState, StepSize)>,
}

impl Instrument {
    /// Collects `CellManager` stats from a compiled EVMCircuit in order to
    /// extract metrics.
<<<<<<< HEAD
    pub(crate) fn on_gadget_built<'a, F: Field>(
=======
    pub(crate) fn on_gadget_built<F: Field>(
>>>>>>> 96d2e3c5
        &mut self,
        execution_state: ExecutionState,
        cb: &EVMConstraintBuilder<F>,
    ) {
        let sizes = cb
            .curr
            .cell_manager
            .get_stats()
            .into_iter()
            .sorted()
            .collect::<Vec<_>>();

        self.states.push((execution_state, sizes));
    }

    /// Dissasembles the instrumentation data and returns a collection of
    /// `ExecStateReport`s. One for each EVM `ExecutionState`.
    pub fn analyze(&self) -> Vec<ExecStateReport> {
        let mut report_collection = vec![];
        for (state, sizes) in &self.states {
            // Create a state report
            let mut report = ExecStateReport::from(state);
            // Compute max_height required for any kind of CellType for the current
            // `ExecutionState`.
            let top_height: usize = sizes.iter().map(|(_, (_, h, _))| *h).max().unwrap();

            // Obtain `ExecutionState` metrics per column type.
            for (cell_type, (width, _, cells)) in sizes {
                let unused_cells = width * top_height - cells;
                let total_available_cells = width * top_height;
                let utilization =
                    ((*cells as f64) / (*width as f64 * top_height as f64) * 100f64).round();

                let data_entry = StateReportRow {
                    available_cells: total_available_cells,
                    unused_cells,
                    used_cells: *cells,
                    top_height,
                    used_columns: cells / top_height,
                    utilization,
                };

                match cell_type {
                    CellType::StoragePhase1 => {
                        report.storage_1 = data_entry;
                    }
                    CellType::StoragePhase2 => {
                        report.storage_2 = data_entry;
                    }
                    CellType::StoragePermutation => {
                        report.storage_perm = data_entry;
                    }
                    CellType::LookupByte => {
                        report.byte_lookup = data_entry;
                    }
                    CellType::Lookup(Table::Fixed) => {
                        report.fixed_table = data_entry;
                    }
                    CellType::Lookup(Table::Tx) => {
                        report.tx_table = data_entry;
                    }
                    CellType::Lookup(Table::Rw) => {
                        report.rw_table = data_entry;
                    }
                    CellType::Lookup(Table::Bytecode) => {
                        report.bytecode_table = data_entry;
                    }
                    CellType::Lookup(Table::Block) => {
                        report.block_table = data_entry;
                    }
                    CellType::Lookup(Table::Copy) => {
                        report.copy_table = data_entry;
                    }
                    CellType::Lookup(Table::Keccak) => {
                        report.keccak_table = data_entry;
                    }
                    CellType::Lookup(Table::Exp) => {
                        report.exp_table = data_entry;
                    }
                }
            }
            report_collection.push(report);
        }
        report_collection
    }
}

/// Struct which contains a Cost/ColumnType report for a particular EVM
/// `ExecutionStep`.
#[derive(Clone, Debug, Default)]
pub struct ExecStateReport {
    pub state: ExecutionState,
    pub storage_1: StateReportRow,
    pub storage_2: StateReportRow,
    pub storage_perm: StateReportRow,
    pub byte_lookup: StateReportRow,
    pub fixed_table: StateReportRow,
    pub tx_table: StateReportRow,
    pub rw_table: StateReportRow,
    pub bytecode_table: StateReportRow,
    pub block_table: StateReportRow,
    pub copy_table: StateReportRow,
    pub keccak_table: StateReportRow,
    pub exp_table: StateReportRow,
}

impl From<ExecutionState> for ExecStateReport {
    fn from(state: ExecutionState) -> Self {
        ExecStateReport {
            state,
            ..Default::default()
        }
    }
}

impl From<&ExecutionState> for ExecStateReport {
    fn from(state: &ExecutionState) -> Self {
        ExecStateReport {
            state: *state,
            ..Default::default()
        }
    }
}

/// Struct that contains all of the measurament values required to evaluate the
/// costs of a particular `ColumnType` of an `ExecStateReport`
#[derive(Debug, Clone, Default)]
pub struct StateReportRow {
    // Given a rigion of x columns and y rows, we have x * y cells available for computation.
    pub available_cells: usize,
    // The cells not used in the computation in the x*y region. These are the wasted cells.
    pub unused_cells: usize,
    // The cells used in the computation in the x*y region.
    pub used_cells: usize,
    // The largest y within all the `CellType`.
    pub top_height: usize,
    // If we fully utilize y, how large is the x really needed?
    pub used_columns: usize,
    // The percentage of cells used in computation in the x * y region.
    pub utilization: f64,
}<|MERGE_RESOLUTION|>--- conflicted
+++ resolved
@@ -20,11 +20,7 @@
 impl Instrument {
     /// Collects `CellManager` stats from a compiled EVMCircuit in order to
     /// extract metrics.
-<<<<<<< HEAD
-    pub(crate) fn on_gadget_built<'a, F: Field>(
-=======
     pub(crate) fn on_gadget_built<F: Field>(
->>>>>>> 96d2e3c5
         &mut self,
         execution_state: ExecutionState,
         cb: &EVMConstraintBuilder<F>,
