--- conflicted
+++ resolved
@@ -6,11 +6,7 @@
     util::{and, not, Expr},
 };
 use halo2_proofs::{
-<<<<<<< HEAD
-    circuit::{Layouter, Region, Value},
-=======
     circuit::{Layouter, Region, SimpleFloorPlanner, Value},
->>>>>>> 5d644ff2
     plonk::{ConstraintSystem, Error, Selector},
     poly::Rotation,
 };
@@ -429,40 +425,23 @@
     }
 }
 
-<<<<<<< HEAD
-/// exp circuit test
-#[cfg(any(feature = "test", test))]
-pub mod test {
-    pub use super::*;
-=======
 /// exp_circuit test
 #[cfg(any(feature = "test", test))]
 pub mod test {
->>>>>>> 5d644ff2
     use bus_mapping::{circuit_input_builder::CircuitInputBuilder, evm::OpcodeId, mock::BlockData};
     use eth_types::{bytecode, geth_types::GethData, Bytecode, Word};
     use halo2_proofs::circuit::{Layouter, SimpleFloorPlanner};
     use halo2_proofs::dev::{MockProver, VerifyFailure};
-<<<<<<< HEAD
-=======
     use halo2_proofs::halo2curves::bn256::Fr;
->>>>>>> 5d644ff2
     use halo2_proofs::plonk::{Circuit, ConstraintSystem};
     use mock::TestContext;
 
     use crate::evm_circuit::witness::block_convert;
-<<<<<<< HEAD
-    use crate::table::ExpTable;
-    use crate::util::{Challenges, SubCircuit, SubCircuitConfig};
-    use crate::witness::Block;
-    use eth_types::Field;
-=======
     pub use crate::exp_circuit::{ExpCircuit, ExpCircuitConfig};
     use crate::table::ExpTable;
     use crate::util::{Challenges, SubCircuit, SubCircuitConfig};
     use crate::witness::Block;
     use eth_types::{Field, ToScalar, U256};
->>>>>>> 5d644ff2
 
     impl<F: Field> Circuit<F> for ExpCircuit<F> {
         type Config = (ExpCircuitConfig<F>, Challenges);
@@ -488,8 +467,8 @@
         }
     }
 
-    // Test exponentiation circuit with the provided block witness
-    fn test_exp_circuit<F: Field>(k: u32, block: Block<F>) -> Result<(), Vec<VerifyFailure>> {
+    /// Test exponentiation circuit with the provided block witness
+    pub fn test_exp_circuit<F: Field>(k: u32, block: Block<F>) -> Result<(), Vec<VerifyFailure>> {
         let circuit = ExpCircuit::<F>::new(block);
         let prover = MockProver::<F>::run(k, &circuit, vec![]).unwrap();
         prover.verify()
