--- conflicted
+++ resolved
@@ -15,13 +15,8 @@
 };
 
 use crate::{
-<<<<<<< HEAD
     evm_circuit::util::constraint_builder::BaseConstraintBuilder,
-    table::ExpTable,
-=======
-    evm_circuit::{util::constraint_builder::BaseConstraintBuilder, witness::Block},
     table::{ExpTable, LookupTable},
->>>>>>> 2fe96b19
     util::{Challenges, SubCircuit, SubCircuitConfig},
     witness,
 };
@@ -337,7 +332,7 @@
                         &mut parity_check_chip,
                     )?;
                 }
-<<<<<<< HEAD
+
                 // Fill the rest of the circuit with valid rows to achieve a constant assignment
                 // to the q_usable fixed column.
                 let pad_exp_event = ExpEvent::default();
@@ -349,31 +344,6 @@
                         &mut mul_chip,
                         &mut parity_check_chip,
                     )?;
-=======
-
-                // assign exp table.
-                offset = 0usize;
-                for exp_event in block.exp_events.iter() {
-                    for step_assignments in
-                        ExpTable::assignments::<F>(exp_event).chunks_exact(OFFSET_INCREMENT)
-                    {
-                        for (i, assignment) in step_assignments.iter().enumerate() {
-                            for (column, value) in
-                                <ExpTable as LookupTable<F>>::advice_columns(&self.exp_table)
-                                    .iter()
-                                    .zip(assignment)
-                            {
-                                region.assign_advice(
-                                    || format!("exp circuit: {:?}: {}", *column, offset + i),
-                                    *column,
-                                    offset + i,
-                                    || Value::known(*value),
-                                )?;
-                            }
-                        }
-                        offset += OFFSET_INCREMENT;
-                    }
->>>>>>> 2fe96b19
                 }
 
                 // Fill extra unused rows required by the rotations at the last `q_enable`.
@@ -437,7 +407,10 @@
             )?;
             // assign exp table.
             for (i, assignment) in step_assignments.iter().enumerate() {
-                for (column, value) in self.exp_table.columns().iter().zip(assignment) {
+                for (column, value) in <ExpTable as LookupTable<F>>::advice_columns(&self.exp_table)
+                    .iter()
+                    .zip(assignment)
+                {
                     region.assign_advice(
                         || format!("exp circuit: {:?}: {}", *column, *offset + i),
                         *column,
@@ -468,13 +441,8 @@
         Ok(())
     }
 
-<<<<<<< HEAD
     fn assign_unused_rows(&self, region: &mut Region<'_, F>, offset: usize) -> Result<(), Error> {
-        let mut all_columns = self.exp_table.columns();
-=======
-    fn assign_padding_rows(&self, region: &mut Region<'_, F>, offset: usize) -> Result<(), Error> {
         let mut all_columns = <ExpTable as LookupTable<F>>::advice_columns(&self.exp_table);
->>>>>>> 2fe96b19
         all_columns.extend_from_slice(&[
             self.mul_gadget.col0,
             self.mul_gadget.col1,
