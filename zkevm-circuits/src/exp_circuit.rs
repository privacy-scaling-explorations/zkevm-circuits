//! Exponentiation verification circuit.

use std::{marker::PhantomData, ops::Add};

use bus_mapping::circuit_input_builder::{ExpEvent, ExpStep};
use eth_types::{Field, ToScalar, U256};
use gadgets::{
    mul_add::{MulAddChip, MulAddConfig},
    util::{and, not, Expr},
};
use halo2_proofs::{
    circuit::{Layouter, Region, SimpleFloorPlanner, Value},
    plonk::{Circuit, ConstraintSystem, Error, Selector},
    poly::Rotation,
};

use crate::{
<<<<<<< HEAD
    evm_circuit::{util::constraint_builder::BaseConstraintBuilder, witness::Block},
    table::{exp_table::ExpTable, LookupTable},
=======
    evm_circuit::util::constraint_builder::BaseConstraintBuilder,
    table::{ExpTable, LookupTable},
>>>>>>> 1835da88
    util::{Challenges, SubCircuit, SubCircuitConfig},
    witness,
};

/// The number of rows assigned for each step in an exponentiation trace.
pub const OFFSET_INCREMENT: usize = 7usize;
/// The number of rows required for the exponentiation table within the circuit
/// for each step.
pub const ROWS_PER_STEP: usize = 4usize;
/// The gate "verify all but the last step" at constraint "`base_limb[i]` is the
/// same across all steps" uses rotation 10 in `exp_table.base_limb` which is
/// enabled with `q_usable`, which in turn is enabled in all steps.  This means
/// this circuit requires these extra rows after the last enabled `q_usable`.
const UNUSABLE_EXP_ROWS: usize = 10usize;

/// Layout for the Exponentiation circuit.
#[derive(Clone, Debug)]
pub struct ExpCircuitConfig<F> {
    /// Whether the row is enabled.
    pub q_usable: Selector,
    /// The Exponentiation circuit's table.
    pub exp_table: ExpTable,
    /// Multiplication gadget for verification of each step.
    pub mul_gadget: MulAddConfig<F>,
    /// Multiplication gadget to perform 2*n + k.
    pub parity_check: MulAddConfig<F>,
}

impl<F: Field> SubCircuitConfig<F> for ExpCircuitConfig<F> {
    type ConfigArgs = ExpTable;

    /// Return a new ExpCircuitConfig
    fn new(meta: &mut ConstraintSystem<F>, exp_table: Self::ConfigArgs) -> Self {
        let q_usable = meta.complex_selector();
        let mul_gadget = MulAddChip::configure(meta, |meta| {
            and::expr([
                meta.query_selector(q_usable),
                meta.query_fixed(exp_table.is_step, Rotation::cur()),
            ])
        });
        let parity_check = MulAddChip::configure(meta, |meta| {
            and::expr([
                meta.query_selector(q_usable),
                meta.query_fixed(exp_table.is_step, Rotation::cur()),
            ])
        });

        // multiplier <- 2^64
        let two = U256::from(2);
        let multiplier: F = two.pow(U256::from(64)).to_scalar().unwrap();

        meta.create_gate("verify all but the last step", |meta| {
            let mut cb = BaseConstraintBuilder::default();

            // base limbs MUST be the same across all steps. Since each step consumes 7 rows
            // (check MulAddChip), we check the current step's rotation `i`
            // against `i + 7`.
            for i in 0..4 {
                cb.require_equal(
                    "base_limb[i] is the same across all steps",
                    meta.query_advice(exp_table.base_limb, Rotation(i)),
                    meta.query_advice(exp_table.base_limb, Rotation(i + 7)),
                );
            }

            // We want to verify that the multiplication result from each step (of
            // exponentiation by squaring) is passed on as the first
            // multiplicand to the next step. Since the steps are assigned in
            // the reverse order, we have: a::cur == d::next.
            let (a_limb0, a_limb1, a_limb2, a_limb3) = mul_gadget.a_limbs_cur(meta);
            let a_lo_cur = a_limb0 + (a_limb1 * multiplier);
            let a_hi_cur = a_limb2 + (a_limb3 * multiplier);
            let (d_lo_next, d_hi_next) = mul_gadget.d_lo_hi_next(meta);
            cb.require_equal(
                "multiplication gadget => a::cur == d::next (lo)",
                a_lo_cur,
                d_lo_next,
            );
            cb.require_equal(
                "multiplication gadget => a::cur == d::next (hi)",
                a_hi_cur,
                d_hi_next,
            );

            // Identifier does not change over the steps of an exponentiation trace.
            cb.require_equal(
                "identifier does not change",
                meta.query_advice(exp_table.identifier, Rotation::cur()),
                meta.query_advice(exp_table.identifier, Rotation(7)),
            );

            cb.gate(and::expr([
                meta.query_selector(q_usable),
                meta.query_fixed(exp_table.is_step, Rotation::cur()),
                not::expr(meta.query_advice(exp_table.is_last, Rotation::cur())),
            ]))
        });

        meta.create_gate("verify all rows", |meta| {
            let mut cb = BaseConstraintBuilder::default();

            // is_step is boolean.
            cb.require_boolean(
                "is_step is boolean",
                meta.query_fixed(exp_table.is_step, Rotation::cur()),
            );

            // is_last is boolean.
            cb.require_boolean(
                "is_last is boolean",
                meta.query_advice(exp_table.is_last, Rotation::cur()),
            );

            cb.gate(meta.query_selector(q_usable))
        });

        meta.create_gate("verify all steps", |meta| {
            let mut cb = BaseConstraintBuilder::default();

            // For every step, the intermediate exponentiation MUST equal the result of
            // the corresponding multiplication.
            let (d_lo_cur, d_hi_cur) = mul_gadget.d_lo_hi_cur(meta);
            cb.require_equal(
                "intermediate exponentiation lo == mul_gadget.d_lo",
                meta.query_advice(exp_table.exponentiation_lo_hi, Rotation::cur()),
                d_lo_cur,
            );
            cb.require_equal(
                "intermediate exponentiation hi == mul_gadget.d_hi",
                meta.query_advice(exp_table.exponentiation_lo_hi, Rotation::next()),
                d_hi_cur,
            );

            // For every step, the MulAddChip's `c` MUST be 0, considering the equation `a *
            // b + c == d` applied ONLY for multiplication.
            let (c_lo_cur, c_hi_cur) = mul_gadget.c_lo_hi_cur(meta);
            cb.require_zero(
                "mul_gadget.c == 0 (lo)",
                c_lo_cur,
            );
            cb.require_zero(
                "mul_gadget.c == 0 (hi)",
                c_hi_cur,
            );

            // The odd/even assignment is boolean.
            let (is_odd, remainder_hi) = parity_check.c_lo_hi_cur(meta);
            cb.require_zero("is_odd is boolean (hi == 0)", remainder_hi);
            cb.require_boolean("is_odd is boolean (lo is boolean)", is_odd.clone());

            // There should be no overflow in the parity check mul gadget.
            cb.require_zero("no overflow in parity check mul gadget", parity_check.overflow.clone());

            // remainder == 1 => exponent is odd
            cb.condition(
                and::expr([
                    not::expr(meta.query_advice(exp_table.is_last, Rotation::cur())),
                    is_odd.clone(),
                ]), |cb| {
                cb.require_equal(
                    "intermediate_exponent::next == intermediate_exponent::cur - 1 (lo::next == lo::cur - 1)",
                    meta.query_advice(exp_table.exponent_lo_hi, Rotation(7)),
                    meta.query_advice(exp_table.exponent_lo_hi, Rotation(0)) - 1.expr(),
                );
                cb.require_equal(
                    "intermediate_exponent::next == intermediate_exponent::cur - 1 (hi::next == hi::cur)",
                    meta.query_advice(exp_table.exponent_lo_hi, Rotation(8)),
                    meta.query_advice(exp_table.exponent_lo_hi, Rotation(1)),
                );

                // base MUST equal b.
                let (b_limb0, b_limb1, b_limb2, b_limb3) = mul_gadget.b_limbs_cur(meta);
                let (base_limb0, base_limb1, base_limb2, base_limb3) = (
                    meta.query_advice(exp_table.base_limb, Rotation::cur()),
                    meta.query_advice(exp_table.base_limb, Rotation::next()),
                    meta.query_advice(exp_table.base_limb, Rotation(2)),
                    meta.query_advice(exp_table.base_limb, Rotation(3)),
                );
                cb.require_equal("exp_table.base_limbs[i] == mul_gadget.b[i]", base_limb0, b_limb0);
                cb.require_equal("exp_table.base_limbs[i] == mul_gadget.b[i]", base_limb1, b_limb1);
                cb.require_equal("exp_table.base_limbs[i] == mul_gadget.b[i]", base_limb2, b_limb2);
                cb.require_equal("exp_table.base_limbs[i] == mul_gadget.b[i]", base_limb3, b_limb3);
            });
            // remainder == 0 => exponent is even
            cb.condition(
                and::expr([
                    not::expr(meta.query_advice(exp_table.is_last, Rotation::cur())),
                    not::expr(is_odd),
                ]), |cb| {
                let (exponent_lo, exponent_hi) = parity_check.d_lo_hi_cur(meta);
                cb.require_equal(
                    "exponent::next == exponent::cur / 2 (equate cur lo)",
                    meta.query_advice(exp_table.exponent_lo_hi, Rotation(0)),
                    exponent_lo,
                );
                cb.require_equal(
                    "exponent::next == exponent::cur / 2 (equate cur hi)",
                    meta.query_advice(exp_table.exponent_lo_hi, Rotation(1)),
                    exponent_hi,
                );
                let (limb0, limb1, limb2, limb3) = parity_check.b_limbs_cur(meta);
                let exponent_next_lo = limb0 + (limb1 * multiplier);
                let exponent_next_hi = limb2 + (limb3 * multiplier);
                cb.require_equal(
                    "intermediate_exponent::next == intermediate_exponent::cur / 2 (equate next lo)",
                    meta.query_advice(exp_table.exponent_lo_hi, Rotation(7)),
                    exponent_next_lo,
                );
                cb.require_equal(
                    "intermediate_exponent::next == intermediate_exponent::cur / 2 (equate next hi)",
                    meta.query_advice(exp_table.exponent_lo_hi, Rotation(8)),
                    exponent_next_hi,
                );

                // a == b
                let (a_limb0, a_limb1, a_limb2, a_limb3) = mul_gadget.a_limbs_cur(meta);
                let (b_limb0, b_limb1, b_limb2, b_limb3) = mul_gadget.b_limbs_cur(meta);
                cb.require_equal("mul_gadget.a[i] == mul_gadget.b[i]", a_limb0, b_limb0);
                cb.require_equal("mul_gadget.a[i] == mul_gadget.b[i]", a_limb1, b_limb1);
                cb.require_equal("mul_gadget.a[i] == mul_gadget.b[i]", a_limb2, b_limb2);
                cb.require_equal("mul_gadget.a[i] == mul_gadget.b[i]", a_limb3, b_limb3);
            });

            // For the last step in the exponentiation operation's trace.
            cb.condition(meta.query_advice(exp_table.is_last, Rotation::cur()), |cb| {
                cb.require_equal(
                    "if is_last is True: intermediate_exponent == 2 (lo == 2)",
                    meta.query_advice(exp_table.exponent_lo_hi, Rotation::cur()),
                    2.expr(),
                );
                cb.require_zero(
                    "if is_last is True: intermediate_exponent == 2 (hi == 0)",
                    meta.query_advice(exp_table.exponent_lo_hi, Rotation::next()),
                );
                // a == b == base
                let (a_limb0, a_limb1, a_limb2, a_limb3) = mul_gadget.a_limbs_cur(meta);
                let (b_limb0, b_limb1, b_limb2, b_limb3) = mul_gadget.b_limbs_cur(meta);
                let (base_limb0, base_limb1, base_limb2, base_limb3) = (
                    meta.query_advice(exp_table.base_limb, Rotation::cur()),
                    meta.query_advice(exp_table.base_limb, Rotation::next()),
                    meta.query_advice(exp_table.base_limb, Rotation(2)),
                    meta.query_advice(exp_table.base_limb, Rotation(3)),
                );
                cb.require_equal("if is_last is True: base == a", base_limb0.clone(), a_limb0);
                cb.require_equal("if is_last is True: base == a", base_limb1.clone(), a_limb1);
                cb.require_equal("if is_last is True: base == a", base_limb2.clone(), a_limb2);
                cb.require_equal("if is_last is True: base == a", base_limb3.clone(), a_limb3);
                cb.require_equal("if is_last is True: base == b", base_limb0, b_limb0);
                cb.require_equal("if is_last is True: base == b", base_limb1, b_limb1);
                cb.require_equal("if is_last is True: base == b", base_limb2, b_limb2);
                cb.require_equal("if is_last is True: base == b", base_limb3, b_limb3);
            });

            cb.gate(and::expr([
                meta.query_selector(q_usable),
                meta.query_fixed(exp_table.is_step, Rotation::cur()),
            ]))
        });

        Self {
            q_usable,
            exp_table,
            mul_gadget,
            parity_check,
        }
    }
}

impl<F: Field> ExpCircuitConfig<F> {
    /// Assign witness to the exponentiation circuit.
    pub fn assign_exp_events(
        &self,
        layouter: &mut impl Layouter<F>,
        exp_events: &[ExpEvent],
        max_exp_steps: usize,
    ) -> Result<(), Error> {
        let max_exp_rows = max_exp_steps * OFFSET_INCREMENT;
        debug_assert!(
            Self::min_num_rows(exp_events) <= max_exp_rows,
            "insufficient rows to populate the exponentiation trace"
        );

        let mut mul_chip = MulAddChip::construct(self.mul_gadget.clone());
        let mut parity_check_chip = MulAddChip::construct(self.parity_check.clone());

        layouter.assign_region(
            || "exponentiation circuit",
            |mut region| {
                let mut offset = 0;
                for exp_event in exp_events.iter() {
                    self.assign_exp_event(
                        &mut region,
                        &mut offset,
                        exp_event,
                        &mut mul_chip,
                        &mut parity_check_chip,
                    )?;
                }

<<<<<<< HEAD
                // assign exp table.
                self.exp_table.load_with_region(&mut region, block)?;
=======
                // Fill the rest of the circuit with valid rows to achieve a constant assignment
                // to the q_usable fixed column.
                let pad_exp_event = ExpEvent::default();
                while offset + OFFSET_INCREMENT <= max_exp_rows - UNUSABLE_EXP_ROWS {
                    self.assign_exp_event(
                        &mut region,
                        &mut offset,
                        &pad_exp_event,
                        &mut mul_chip,
                        &mut parity_check_chip,
                    )?;
                }
>>>>>>> 1835da88

                // Fill extra unused rows required by the rotations at the last `q_enable`.
                self.assign_unused_rows(&mut region, offset)?;
                Ok(())
            },
        )
    }

    fn assign_exp_event(
        &self,
        region: &mut Region<F>,
        offset: &mut usize,
        exp_event: &ExpEvent,
        mul_chip: &mut MulAddChip<F>,
        parity_check_chip: &mut MulAddChip<F>,
    ) -> Result<(), Error> {
        let mut exponent = exp_event.exponent;
        for (step, step_assignments) in exp_event
            .steps
            .iter()
            .rev()
            .zip(ExpTable::assignments::<F>(exp_event).chunks_exact(OFFSET_INCREMENT))
        {
            // assign everything except the exp table.
            self.assign_step(
                region,
                *offset,
                &mut exponent,
                step,
                mul_chip,
                parity_check_chip,
            )?;
            // assign exp table.
            for (i, assignment) in step_assignments.iter().enumerate() {
                for (column, value) in <ExpTable as LookupTable<F>>::advice_columns(&self.exp_table)
                    .iter()
                    .zip(assignment)
                {
                    region.assign_advice(
                        || format!("exp circuit: {:?}: {}", *column, *offset + i),
                        *column,
                        *offset + i,
                        || Value::known(*value),
                    )?;
                }
            }
            region.assign_fixed(
                || format!("exp_circuit: {:?}: {}", self.exp_table.is_step, offset),
                self.exp_table.is_step,
                *offset,
                || Value::known(F::one()),
            )?;
            for i in 1..OFFSET_INCREMENT {
                region.assign_fixed(
                    || format!("exp_circuit: {:?}: {}", self.exp_table.is_step, *offset + i),
                    self.exp_table.is_step,
                    *offset + i,
                    || Value::known(F::zero()),
                )?;
            }
            // mul_chip has 7 rows, exp_table has 4 rows. So we increment the offset by
            // the maximum number of rows taken up by any gadget within the
            // exponentiation circuit.
            *offset += OFFSET_INCREMENT;
        }
        Ok(())
    }

    fn assign_step(
        &self,
        region: &mut Region<F>,
        offset: usize,
        exponent: &mut U256,
        step: &ExpStep,
        mul_chip: &mut MulAddChip<F>,
        parity_check_chip: &mut MulAddChip<F>,
    ) -> Result<(), Error> {
        let two = U256::from(2);
        let (exponent_div2, remainder) = exponent.div_mod(two);

        for i in 0..OFFSET_INCREMENT {
            self.q_usable.enable(region, offset + i)?;
        }
        mul_chip.assign(region, offset, [step.a, step.b, U256::zero(), step.d])?;
        parity_check_chip.assign(region, offset, [two, exponent_div2, remainder, *exponent])?;

        // update reducing exponent
        if remainder.is_zero() {
            // exponent is even
            *exponent = exponent_div2;
        } else {
            // exponent is odd
            *exponent = *exponent - 1;
        }
        Ok(())
    }

    fn assign_unused_rows(&self, region: &mut Region<'_, F>, offset: usize) -> Result<(), Error> {
        let mut all_columns = <ExpTable as LookupTable<F>>::advice_columns(&self.exp_table);
        all_columns.extend_from_slice(&[
            self.mul_gadget.col0,
            self.mul_gadget.col1,
            self.mul_gadget.col2,
            self.mul_gadget.col3,
            self.mul_gadget.col4,
            self.parity_check.col0,
            self.parity_check.col1,
            self.parity_check.col2,
            self.parity_check.col3,
            self.parity_check.col4,
        ]);
        for i in 0..UNUSABLE_EXP_ROWS {
            for column in &all_columns {
                region.assign_advice(
                    || format!("unused rows: {}", offset + i),
                    *column,
                    offset + i,
                    || Value::known(F::zero()),
                )?;
            }
            region.assign_fixed(
                || format!("unused rows: {}", offset + i),
                self.exp_table.is_step,
                offset + i,
                || Value::known(F::zero()),
            )?;
        }

        Ok(())
    }

    fn min_num_rows(exp_events: &[ExpEvent]) -> usize {
        exp_events
            .iter()
            .map(|e| e.steps.len() * OFFSET_INCREMENT)
            .sum::<usize>()
            .add(UNUSABLE_EXP_ROWS)
    }
}

/// ExpCircuit
#[derive(Default, Clone, Debug)]
pub struct ExpCircuit<F> {
    /// Exp events
    pub exp_events: Vec<ExpEvent>,
    /// Max number of rows in exp circuit
    pub max_exp_rows: usize,
    _marker: PhantomData<F>,
}

impl<F: Field> ExpCircuit<F> {
    /// Return a new ExpCircuit
    pub fn new(exp_events: Vec<ExpEvent>, max_exp_rows: usize) -> Self {
        Self {
            exp_events,
            max_exp_rows,
            _marker: PhantomData::default(),
        }
    }
}

impl<F: Field> SubCircuit<F> for ExpCircuit<F> {
    type Config = ExpCircuitConfig<F>;

    fn new_from_block(block: &witness::Block<F>) -> Self {
        // Hardcoded to pass unit tests for now. In the future, insert:
        // "block.circuits_params.max_exp_rows"
        Self::new(
            block.exp_events.clone(),
            block.circuits_params.max_exp_steps,
        )
    }

    /// Return the minimum number of rows required to prove the block
    fn min_num_rows_block(block: &witness::Block<F>) -> (usize, usize) {
        (
            Self::Config::min_num_rows(&block.exp_events),
            block.circuits_params.max_exp_steps,
        )
    }

    /// Make the assignments to the ExpCircuit
    fn synthesize_sub(
        &self,
        config: &Self::Config,
        _challenges: &Challenges<Value<F>>,
        layouter: &mut impl Layouter<F>,
    ) -> Result<(), Error> {
        config.assign_exp_events(layouter, &self.exp_events, self.max_exp_rows)
    }
}

#[cfg(any(feature = "test", test))]
impl<F: Field> Circuit<F> for ExpCircuit<F> {
    type Config = (ExpCircuitConfig<F>, Challenges);
    type FloorPlanner = SimpleFloorPlanner;

    fn without_witnesses(&self) -> Self {
        Self::default()
    }

    fn configure(meta: &mut ConstraintSystem<F>) -> Self::Config {
        let exp_table = ExpTable::construct(meta);
        let challenges = Challenges::construct(meta);
        (ExpCircuitConfig::new(meta, exp_table), challenges)
    }

    fn synthesize(
        &self,
        (config, challenges): Self::Config,
        mut layouter: impl Layouter<F>,
    ) -> Result<(), halo2_proofs::plonk::Error> {
        let challenges = challenges.values(&mut layouter);
        self.synthesize_sub(&config, &challenges, &mut layouter)
    }
}

#[cfg(any(feature = "test", test))]
/// Dev helpers
pub mod dev {
    use super::*;
    use eth_types::Field;
    use halo2_proofs::dev::MockProver;

    use crate::evm_circuit::witness::Block;

    /// Test exponentiation circuit with the provided block witness
    pub fn test_exp_circuit<F: Field>(k: u32, block: Block<F>) {
        let circuit = ExpCircuit::<F>::new(
            block.exp_events.clone(),
            block.circuits_params.max_exp_steps,
        );
        let prover = MockProver::<F>::run(k, &circuit, vec![]).unwrap();
        prover.assert_satisfied_par()
    }
}

#[cfg(test)]
mod tests {
    use bus_mapping::{
        circuit_input_builder::{CircuitInputBuilder, CircuitsParams},
        evm::OpcodeId,
        mock::BlockData,
    };
    use eth_types::{bytecode, geth_types::GethData, Bytecode, Word};
    use halo2_proofs::{dev::MockProver, halo2curves::bn256::Fr};
    use mock::TestContext;

    use crate::{
        evm_circuit::witness::block_convert,
        exp_circuit::{dev::test_exp_circuit, ExpCircuit},
    };

    fn gen_code_single(base: Word, exponent: Word) -> Bytecode {
        bytecode! {
            PUSH32(exponent)
            PUSH32(base)
            EXP
            STOP
        }
    }

    fn gen_code_multiple(args: Vec<(Word, Word)>) -> Bytecode {
        let mut code = Bytecode::default();
        for (base, exponent) in args.into_iter() {
            code.push(32, exponent);
            code.push(32, base);
            code.write_op(OpcodeId::EXP);
        }
        code.write_op(OpcodeId::STOP);
        code
    }

    fn gen_data(code: Bytecode) -> CircuitInputBuilder {
        let test_ctx = TestContext::<2, 1>::simple_ctx_with_bytecode(code).unwrap();
        let block: GethData = test_ctx.into();
        let mut builder = BlockData::new_from_geth_data(block.clone()).new_circuit_input_builder();
        builder
            .handle_block(&block.eth_block, &block.geth_traces)
            .unwrap();
        builder
    }

    fn test_ok(base: Word, exponent: Word, k: Option<u32>) {
        let code = gen_code_single(base, exponent);
        let builder = gen_data(code);
        let block = block_convert::<Fr>(&builder.block, &builder.code_db).unwrap();
        test_exp_circuit(k.unwrap_or(18), block);
    }

    fn test_ok_multiple(args: Vec<(Word, Word)>) {
        let code = gen_code_multiple(args);
        let builder = gen_data(code);
        let block = block_convert::<Fr>(&builder.block, &builder.code_db).unwrap();
        test_exp_circuit(20, block);
    }

    #[test]
    fn exp_circuit_single() {
        test_ok(2.into(), 2.into(), None);
        test_ok(3.into(), 7.into(), None);
        test_ok(5.into(), 11.into(), None);
        test_ok(7.into(), 13.into(), None);
        test_ok(11.into(), 17.into(), None);
        test_ok(13.into(), 23.into(), None);
        test_ok(29.into(), 43.into(), None);
        test_ok(41.into(), 259.into(), None);
    }

    #[test]
    fn exp_circuit_big() {
        test_ok(
            2.into(),
            Word::from_str_radix("0x1FFFFFFFFFFFFFFFFFFFFFFFFFFFFFFFE", 16).unwrap(),
            Some(20),
        );
    }

    #[test]
    fn exp_circuit_multiple() {
        test_ok_multiple(vec![
            (3.into(), 7.into()),
            (5.into(), 11.into()),
            (7.into(), 13.into()),
            (11.into(), 17.into()),
            (13.into(), 23.into()),
            (29.into(), 43.into()),
            (41.into(), 259.into()),
        ]);
    }

    #[test]
    fn variadic_size_check() {
        let k = 20;
        // Empty
        let block: GethData = TestContext::<0, 0>::new(None, |_| {}, |_, _| {}, |b, _| b)
            .unwrap()
            .into();
        let mut builder =
            BlockData::new_from_geth_data_with_params(block.clone(), CircuitsParams::default())
                .new_circuit_input_builder();
        builder
            .handle_block(&block.eth_block, &block.geth_traces)
            .unwrap();
        let block = block_convert::<Fr>(&builder.block, &builder.code_db).unwrap();
        let circuit = ExpCircuit::<Fr>::new(
            block.exp_events.clone(),
            block.circuits_params.max_exp_steps,
        );
        let prover1 = MockProver::<Fr>::run(k, &circuit, vec![]).unwrap();

        // Non-empty
        let code = bytecode! {
            PUSH32(8)
            PUSH32(10)
            EXP
            PUSH32(3)
            PUSH32(5)
            EXP
            STOP
        };
        let builder = gen_data(code);
        let block = block_convert::<Fr>(&builder.block, &builder.code_db).unwrap();
        let circuit = ExpCircuit::<Fr>::new(
            block.exp_events.clone(),
            block.circuits_params.max_exp_steps,
        );
        let prover2 = MockProver::<Fr>::run(k, &circuit, vec![]).unwrap();

        assert_eq!(prover1.fixed(), prover2.fixed());
        assert_eq!(prover1.permutation(), prover2.permutation());
    }
}<|MERGE_RESOLUTION|>--- conflicted
+++ resolved
@@ -15,13 +15,8 @@
 };
 
 use crate::{
-<<<<<<< HEAD
     evm_circuit::{util::constraint_builder::BaseConstraintBuilder, witness::Block},
     table::{exp_table::ExpTable, LookupTable},
-=======
-    evm_circuit::util::constraint_builder::BaseConstraintBuilder,
-    table::{ExpTable, LookupTable},
->>>>>>> 1835da88
     util::{Challenges, SubCircuit, SubCircuitConfig},
     witness,
 };
@@ -321,10 +316,6 @@
                     )?;
                 }
 
-<<<<<<< HEAD
-                // assign exp table.
-                self.exp_table.load_with_region(&mut region, block)?;
-=======
                 // Fill the rest of the circuit with valid rows to achieve a constant assignment
                 // to the q_usable fixed column.
                 let pad_exp_event = ExpEvent::default();
@@ -337,7 +328,6 @@
                         &mut parity_check_chip,
                     )?;
                 }
->>>>>>> 1835da88
 
                 // Fill extra unused rows required by the rotations at the last `q_enable`.
                 self.assign_unused_rows(&mut region, offset)?;
