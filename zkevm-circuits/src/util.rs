//! Common utility traits and functions.
pub mod int_decomposition;
pub mod word;

use bus_mapping::evm::OpcodeId;
use halo2_proofs::{
    circuit::{Layouter, Value},
    plonk::{
        Challenge, ConstraintSystem, Error, Expression, FirstPhase, SecondPhase, VirtualCells,
    },
};

use crate::{table::TxLogFieldTag, witness};
use eth_types::{keccak256, Field, ToAddress, Word};
pub use ethers_core::types::{Address, U256};
pub use gadgets::util::Expr;

/// Cell Manager
pub mod cell_manager;
<<<<<<< HEAD
/// Cell Manager strategies
pub mod cell_manager_strategy;
=======
/// Cell Placement strategies
pub mod cell_placement_strategy;
>>>>>>> 0ba4fc7b

/// Steal the expression from gate
pub fn query_expression<F: Field, T>(
    meta: &mut ConstraintSystem<F>,
    mut f: impl FnMut(&mut VirtualCells<F>) -> T,
) -> T {
    let mut expr = None;
    meta.create_gate("Query expression", |meta| {
        expr = Some(f(meta));
        Some(0.expr())
    });
    expr.unwrap()
}

/// All challenges used in `SuperCircuit`.
#[derive(Default, Clone, Copy, Debug)]
pub struct Challenges<T = Challenge> {
    keccak_input: T,
    lookup_input: T,
}

impl Challenges {
    /// Construct `Challenges` by allocating challenges in specific phases.
    pub fn construct<F: Field>(meta: &mut ConstraintSystem<F>) -> Self {
        // Dummy columns are required in the test circuits
        // In some tests there might be no advice columns before the phase, so Halo2 will panic with
        // "No Column<Advice> is used in phase Phase(1) while allocating a new 'Challenge usable
        // after phase Phase(1)'"
        #[cfg(any(test, feature = "test-circuits"))]
        let _dummy_cols = [meta.advice_column(), meta.advice_column_in(SecondPhase)];

        Self {
            keccak_input: meta.challenge_usable_after(FirstPhase),
            lookup_input: meta.challenge_usable_after(SecondPhase),
        }
    }

    /// Returns `Expression` of challenges from `ConstraintSystem`.
    pub fn exprs<F: Field>(&self, meta: &mut ConstraintSystem<F>) -> Challenges<Expression<F>> {
        let [keccak_input, lookup_input] = query_expression(meta, |meta| {
            [self.keccak_input, self.lookup_input].map(|challenge| meta.query_challenge(challenge))
        });
        Challenges {
            keccak_input,
            lookup_input,
        }
    }

    /// Returns `Value` of challenges from `Layouter`.
    pub fn values<F: Field>(&self, layouter: &mut impl Layouter<F>) -> Challenges<Value<F>> {
        Challenges {
            keccak_input: layouter.get_challenge(self.keccak_input),
            lookup_input: layouter.get_challenge(self.lookup_input),
        }
    }
}

impl<T: Clone> Challenges<T> {
    /// Returns challenge of `keccak_input`.
    pub fn keccak_input(&self) -> T {
        self.keccak_input.clone()
    }

    /// Returns challenge of `lookup_input`.
    pub fn lookup_input(&self) -> T {
        self.lookup_input.clone()
    }

    /// Returns the challenges indexed by the challenge index
    pub fn indexed(&self) -> [&T; 2] {
        [&self.keccak_input, &self.lookup_input]
    }

    pub(crate) fn mock(keccak_input: T, lookup_input: T) -> Self {
        Self {
            keccak_input,
            lookup_input,
        }
    }
}

impl<F: Field> Challenges<Expression<F>> {
    /// Returns powers of randomness
    fn powers_of<const S: usize>(base: Expression<F>) -> [Expression<F>; S] {
        std::iter::successors(base.clone().into(), |power| {
            (base.clone() * power.clone()).into()
        })
        .take(S)
        .collect::<Vec<_>>()
        .try_into()
        .unwrap()
    }

    /// Returns powers of randomness for keccak circuit's input
    pub fn keccak_powers_of_randomness<const S: usize>(&self) -> [Expression<F>; S] {
        Self::powers_of(self.keccak_input.clone())
    }

    /// Returns powers of randomness for lookups
    pub fn lookup_input_powers_of_randomness<const S: usize>(&self) -> [Expression<F>; S] {
        Self::powers_of(self.lookup_input.clone())
    }
}

pub(crate) fn build_tx_log_address(index: u64, field_tag: TxLogFieldTag, log_id: u64) -> Address {
    (U256::from(index) + (U256::from(field_tag as u64) << 32) + (U256::from(log_id) << 48))
        .to_address()
}

pub(crate) fn build_tx_log_expression<F: Field>(
    index: Expression<F>,
    field_tag: Expression<F>,
    log_id: Expression<F>,
) -> Expression<F> {
    index + (1u64 << 32).expr() * field_tag + ((1u64 << 48).expr()) * log_id
}

/// SubCircuit is a circuit that performs the verification of a specific part of
/// the full Ethereum block verification.  The SubCircuit's interact with each
/// other via lookup tables and/or shared public inputs.  This type must contain
/// all the inputs required to synthesize this circuit (and the contained
/// table(s) if any).
pub trait SubCircuit<F: Field> {
    /// Configuration of the SubCircuit.
    type Config: SubCircuitConfig<F>;

    /// Returns number of unusable rows of the SubCircuit, which should be
    /// `meta.blinding_factors() + 1`.
    fn unusable_rows() -> usize;

    /// Create a new SubCircuit from a witness Block
    fn new_from_block(block: &witness::Block<F>) -> Self;

    /// Returns the instance columns required for this circuit.
    fn instance(&self) -> Vec<Vec<F>> {
        vec![]
    }
    /// Assign only the columns used by this sub-circuit.  This includes the
    /// columns that belong to the exposed lookup table contained within, if
    /// any; and excludes external tables that this sub-circuit does lookups
    /// to.
    fn synthesize_sub(
        &self,
        config: &Self::Config,
        challenges: &Challenges<Value<F>>,
        layouter: &mut impl Layouter<F>,
    ) -> Result<(), Error>;

    /// Return the minimum number of rows required to prove the block.
    /// Row numbers without/with padding are both returned.
    fn min_num_rows_block(block: &witness::Block<F>) -> (usize, usize);
}

/// SubCircuit configuration
pub trait SubCircuitConfig<F: Field> {
    /// Config constructor arguments
    type ConfigArgs;

    /// Type constructor
    fn new(meta: &mut ConstraintSystem<F>, args: Self::ConfigArgs) -> Self;
}

/// Ceiling of log_2(n)
pub fn log2_ceil(n: usize) -> u32 {
    u32::BITS - (n as u32).leading_zeros() - (n & (n - 1) == 0) as u32
}

pub(crate) fn keccak(msg: &[u8]) -> Word {
    Word::from_big_endian(keccak256(msg).as_slice())
}

pub(crate) fn is_push(byte: u8) -> bool {
    OpcodeId::from(byte).is_push()
}

pub(crate) fn get_push_size(byte: u8) -> u64 {
    if is_push(byte) {
        byte as u64 - OpcodeId::PUSH1.as_u64() + 1
    } else {
        0u64
    }
}

#[cfg(test)]
use halo2_proofs::plonk::Circuit;

#[cfg(test)]
/// Returns number of unusable rows of the Circuit.
/// The minimum unusable rows of a circuit is currently 6, where
/// - 3 comes from minimum number of distinct queries to permutation argument witness column
/// - 1 comes from queries at x_3 during multiopen
/// - 1 comes as slight defense against off-by-one errors
/// - 1 comes from reservation for last row for grand-product boundray check, hence not copy-able or
///   lookup-able. Note this 1 is not considered in [`ConstraintSystem::blinding_factors`], so below
///   we need to add an extra 1.
///
/// For circuit with column queried at more than 3 distinct rotation, we can
/// calculate the unusable rows as (x - 3) + 6 where x is the number of distinct
/// rotation.
pub(crate) fn unusable_rows<F: Field, C: Circuit<F>>(params: C::Params) -> usize {
    let mut cs = ConstraintSystem::default();
    C::configure_with_params(&mut cs, params);

    cs.blinding_factors() + 1
}<|MERGE_RESOLUTION|>--- conflicted
+++ resolved
@@ -17,13 +17,8 @@
 
 /// Cell Manager
 pub mod cell_manager;
-<<<<<<< HEAD
-/// Cell Manager strategies
-pub mod cell_manager_strategy;
-=======
 /// Cell Placement strategies
 pub mod cell_placement_strategy;
->>>>>>> 0ba4fc7b
 
 /// Steal the expression from gate
 pub fn query_expression<F: Field, T>(
