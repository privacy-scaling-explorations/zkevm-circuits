--- conflicted
+++ resolved
@@ -914,16 +914,11 @@
     pub input_rlc: Column<Advice>, // RLC of input bytes
     /// Byte array input length
     pub input_len: Column<Advice>,
-<<<<<<< HEAD
-    /// The hash result
-    pub output: word::Word<Column<Advice>>,
-=======
     /// Output hash word
     pub output: word::Word<Column<Advice>>,
     #[deprecated]
     /// RLC of the hash result
     pub output_rlc: Column<Advice>,
->>>>>>> 4e611b8e
 }
 
 impl<F: Field> LookupTable<F> for KeccakTable {
