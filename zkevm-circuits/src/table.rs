//! Table definitions used cross-circuits

use crate::{
    copy_circuit::util::number_or_hash_to_word,
    evm_circuit::util::rlc,
    impl_expr,
    util::{
        build_tx_log_address, keccak,
        word::{self, Word},
        Challenges,
<<<<<<< HEAD
    },
    witness::{
        Block, BlockContext, Bytecode, MptUpdateRow, MptUpdates, Rw, RwMap, RwRow, Transaction,
=======
>>>>>>> 0ba4fc7b
    },
    witness::{Block, BlockContext, MptUpdateRow, MptUpdates, Rw, RwMap, RwRow, Transaction},
};
use bus_mapping::circuit_input_builder::{CopyDataType, CopyEvent, CopyStep};
use core::iter::once;
use eth_types::{Field, ToScalar, U256};
use gadgets::{
    binary_number::{BinaryNumberChip, BinaryNumberConfig},
    util::{split_u256, split_u256_limb64},
};
use halo2_proofs::{
    circuit::{Layouter, Region, Value},
    plonk::{Advice, Column, ConstraintSystem, Error, *},
    poly::Rotation,
};
use itertools::Itertools;
use std::array;
use strum_macros::{EnumCount, EnumIter};

/// block table
pub(crate) mod block_table;
/// bytecode table
pub(crate) mod bytecode_table;
/// copy Table
pub(crate) mod copy_table;
/// exp(exponentiation) table
pub(crate) mod exp_table;
/// keccak table
pub(crate) mod keccak_table;
/// mpt table
pub(crate) mod mpt_table;
/// rw table
pub(crate) mod rw_table;
/// tx table
pub(crate) mod tx_table;
/// ux table
pub(crate) mod ux_table;

pub(crate) use block_table::{BlockContextFieldTag, BlockTable};
pub(crate) use bytecode_table::{BytecodeFieldTag, BytecodeTable};
pub(crate) use copy_table::CopyTable;
pub(crate) use exp_table::ExpTable;
pub(crate) use keccak_table::KeccakTable;
pub(crate) use ux_table::UXTable;

pub(crate) use mpt_table::{MPTProofType, MptTable};
pub(crate) use rw_table::RwTable;
pub(crate) use tx_table::{
    TxContextFieldTag, TxFieldTag, TxLogFieldTag, TxReceiptFieldTag, TxTable,
};

/// Trait used to define lookup tables
pub trait LookupTable<F: Field> {
    /// Returns the list of ALL the table columns following the table order.
    fn columns(&self) -> Vec<Column<Any>>;

    /// Returns the list of ALL the table advice columns following the table
    /// order.
    fn advice_columns(&self) -> Vec<Column<Advice>> {
        self.columns()
            .iter()
            .map(|&col| col.try_into())
            .filter_map(|res| res.ok())
            .collect()
    }

    /// Returns the String annotations associated to each column of the table.
    fn annotations(&self) -> Vec<String>;

    /// Return the list of expressions used to define the lookup table.
    fn table_exprs(&self, meta: &mut VirtualCells<F>) -> Vec<Expression<F>> {
        self.columns()
            .iter()
            .map(|&column| meta.query_any(column, Rotation::cur()))
            .collect()
    }

    /// Annotates a lookup table by passing annotations for each of it's
    /// columns.
    fn annotate_columns(&self, cs: &mut ConstraintSystem<F>) {
        self.columns()
            .iter()
            .zip(self.annotations().iter())
            .for_each(|(&col, ann)| cs.annotate_lookup_any_column(col, || ann))
    }

    /// Annotates columns of a table embedded within a circuit region.
    fn annotate_columns_in_region(&self, region: &mut Region<F>) {
        self.columns()
            .iter()
            .zip(self.annotations().iter())
            .for_each(|(&col, ann)| region.name_column(|| ann, col))
    }
}

impl<F: Field, C: Into<Column<Any>> + Copy, const W: usize> LookupTable<F> for [C; W] {
    fn table_exprs(&self, meta: &mut VirtualCells<F>) -> Vec<Expression<F>> {
        self.iter()
            .map(|column| meta.query_any(*column, Rotation::cur()))
            .collect()
    }

    fn columns(&self) -> Vec<Column<Any>> {
        self.iter().map(|&col| col.into()).collect()
    }

    fn annotations(&self) -> Vec<String> {
        vec![]
    }
}

/// Tag for an AccountField in RwTable
#[derive(Clone, Copy, Debug, EnumIter, Hash, PartialEq, Eq, PartialOrd, Ord)]
pub enum AccountFieldTag {
    /// Nonce field
    Nonce = 1,
    /// Balance field
    Balance,
    /// CodeHash field
    CodeHash,
    /// NonExisting field
    NonExisting,
}
impl_expr!(AccountFieldTag);

/// Tag for a CallContextField in RwTable
#[derive(Clone, Copy, Debug, PartialEq, Eq, EnumIter)]
pub enum CallContextFieldTag {
    /// RwCounterEndOfReversion
    RwCounterEndOfReversion = 1,
    /// CallerId
    CallerId,
    /// TxId
    TxId,
    /// Depth
    Depth,
    /// CallerAddress
    CallerAddress,
    /// CalleeAddress
    CalleeAddress,
    /// CallDataOffset
    CallDataOffset,
    /// CallDataLength
    CallDataLength,
    /// ReturnDataOffset
    ReturnDataOffset,
    /// ReturnDataLength
    ReturnDataLength,
    /// Value
    Value,
    /// IsSuccess
    IsSuccess,
    /// IsPersistent
    IsPersistent,
    /// IsStatic
    IsStatic,

    /// LastCalleeId
    LastCalleeId,
    /// LastCalleeReturnDataOffset
    LastCalleeReturnDataOffset,
    /// LastCalleeReturnDataLength
    LastCalleeReturnDataLength,

    /// IsRoot
    IsRoot,
    /// IsCreate
    IsCreate,
    /// CodeHash
    CodeHash,
    /// ProgramCounter
    ProgramCounter,
    /// StackPointer
    StackPointer,
    /// GasLeft
    GasLeft,
    /// MemorySize
    MemorySize,
    /// ReversibleWriteCounter
    ReversibleWriteCounter,
}
impl_expr!(CallContextFieldTag);<|MERGE_RESOLUTION|>--- conflicted
+++ resolved
@@ -8,12 +8,6 @@
         build_tx_log_address, keccak,
         word::{self, Word},
         Challenges,
-<<<<<<< HEAD
-    },
-    witness::{
-        Block, BlockContext, Bytecode, MptUpdateRow, MptUpdates, Rw, RwMap, RwRow, Transaction,
-=======
->>>>>>> 0ba4fc7b
     },
     witness::{Block, BlockContext, MptUpdateRow, MptUpdates, Rw, RwMap, RwRow, Transaction},
 };
