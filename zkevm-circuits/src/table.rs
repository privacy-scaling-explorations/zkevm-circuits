--- conflicted
+++ resolved
@@ -1,17 +1,5 @@
 //! Table definitions used cross-circuits
 
-<<<<<<< HEAD
-use crate::circuit_tools::constraint_builder::ConstraintBuilder;
-use crate::copy_circuit::number_or_hash_to_field;
-use crate::evm_circuit::util::{rlc, RandomLinearCombination};
-use crate::util::build_tx_log_address;
-use crate::util::Challenges;
-use crate::witness::{
-    Block, BlockContext, Bytecode, MptUpdateRow, MptUpdates, Rw, RwMap, RwRow, Transaction,
-};
-use crate::{circuit, impl_expr};
-use bus_mapping::circuit_input_builder::{CopyDataType, CopyEvent, CopyStep};
-=======
 use crate::{
     copy_circuit::number_or_hash_to_field,
     evm_circuit::util::rlc,
@@ -20,10 +8,9 @@
     util::{build_tx_log_address, Challenges},
     witness::{
         Block, BlockContext, Bytecode, MptUpdateRow, MptUpdates, Rw, RwMap, RwRow, Transaction,
-    },
+    }, circuit_tools::constraint_builder::ConstraintBuilder, circuit,
 };
 use bus_mapping::circuit_input_builder::{CopyDataType, CopyEvent, CopyStep, ExpEvent};
->>>>>>> 2cd311ef
 use core::iter::once;
 use eth_types::{Field, ToLittleEndian, ToScalar, Word, U256};
 use gadgets::{
@@ -573,41 +560,33 @@
 
 /// The types of proofs in the MPT table
 #[derive(Clone, Copy, Debug)]
-<<<<<<< HEAD
-pub enum ProofType {
+pub enum MPTProofType {
     /// Disabled
     Disabled,
-=======
-pub enum MPTProofType {
->>>>>>> 2cd311ef
     /// Nonce updated
-    NonceMod = AccountFieldTag::Nonce as isize,
+    NonceChanged = AccountFieldTag::Nonce as isize,
     /// Balance updated
-    BalanceMod = AccountFieldTag::Balance as isize,
+    BalanceChanged = AccountFieldTag::Balance as isize,
     /// Code hash exists
-    CodeHashMod = AccountFieldTag::CodeHash as isize,
+    CodeHashExists = AccountFieldTag::CodeHash as isize,
+    /// Account destroyed
+    AccountDestructed,
     /// Account does not exist
-    NonExistingAccountProof = AccountFieldTag::NonExisting as isize,
+    AccountDoesNotExist,
     /// Storage updated
-<<<<<<< HEAD
     StorageChanged,
     /// Storage does not exist
     StorageDoesNotExist,
-=======
-    StorageMod,
-    /// Storage does not exist
-    NonExistingStorageProof,
->>>>>>> 2cd311ef
 }
 impl_expr!(MPTProofType);
 
 impl From<AccountFieldTag> for MPTProofType {
     fn from(tag: AccountFieldTag) -> Self {
         match tag {
-            AccountFieldTag::Nonce => Self::NonceMod,
-            AccountFieldTag::Balance => Self::BalanceMod,
-            AccountFieldTag::CodeHash => Self::CodeHashMod,
-            AccountFieldTag::NonExisting => Self::NonExistingAccountProof,
+            AccountFieldTag::Nonce => Self::NonceChanged,
+            AccountFieldTag::Balance => Self::BalanceChanged,
+            AccountFieldTag::CodeHash => Self::CodeHashExists,
+            AccountFieldTag::NonExisting => Self::AccountDoesNotExist,
         }
     }
 }
@@ -631,9 +610,8 @@
     pub root: Column<Advice>,
 }
 
-<<<<<<< HEAD
-impl DynamicTableColumns for MptTable {
-    fn columns(&self) -> Vec<Column<Advice>> {
+impl<F: Field> LookupTable<F> for MptTable {
+    fn columns(&self) -> Vec<Column<Any>> {
         vec![
             self.address_rlc,
             self.proof_type,
@@ -642,22 +620,18 @@
             self.value,
             self.root_prev,
             self.root,
-=======
-impl<F: Field> LookupTable<F> for MptTable {
-    fn columns(&self) -> Vec<Column<Any>> {
-        self.0.iter().map(|&col| col.into()).collect()
+        ].into_iter().map(|col| col.into()).collect::<Vec<Column<Any>>>()
     }
 
     fn annotations(&self) -> Vec<String> {
         vec![
             String::from("address"),
+            String::from("proof_type"),
             String::from("storage_key"),
-            String::from("proof_type"),
+            String::from("old_value"),
+            String::from("new_value"),
+            String::from("old_root"),
             String::from("new_root"),
-            String::from("old_root"),
-            String::from("new_value"),
-            String::from("old_value"),
->>>>>>> 2cd311ef
         ]
     }
 }
@@ -665,7 +639,7 @@
 impl MptTable {
     /// Construct a new MptTable
     pub(crate) fn construct<F: FieldExt>(meta: &mut ConstraintSystem<F>) -> Self {
-<<<<<<< HEAD
+        // TODO(Brecht): everything except address and proof type needs to be advice_column_in(SecondPhase)
         Self {
             address_rlc: meta.advice_column(),
             proof_type: meta.advice_column(),
@@ -698,17 +672,6 @@
             require!(a!(self.root_prev) => root_prev);
             require!(a!(self.root) => root);
         })
-=======
-        Self([
-            meta.advice_column(),               // Address
-            meta.advice_column_in(SecondPhase), // Storage key
-            meta.advice_column(),               // Proof type
-            meta.advice_column_in(SecondPhase), // New root
-            meta.advice_column_in(SecondPhase), // Old root
-            meta.advice_column_in(SecondPhase), // New value
-            meta.advice_column_in(SecondPhase), // Old value
-        ])
->>>>>>> 2cd311ef
     }
 
     pub(crate) fn assign<F: Field>(
@@ -717,18 +680,8 @@
         offset: usize,
         row: &MptUpdateRow<Value<F>>,
     ) -> Result<(), Error> {
-<<<<<<< HEAD
-        for (column, value) in self.columns().iter().zip_eq(row.values()) {
-            region.assign_advice(
-                || "assign mpt table row value",
-                *column,
-                offset,
-                || Value::known(value),
-            )?;
-=======
-        for (column, value) in self.0.iter().zip_eq(row.values()) {
-            region.assign_advice(|| "assign mpt table row value", *column, offset, || *value)?;
->>>>>>> 2cd311ef
+        for (column, value) in <MptTable as LookupTable<F>>::advice_columns(self).iter().zip_eq(row.values()) {
+            region.assign_advice(|| "assign mpt table row value", *column, offset, || value)?;
         }
         Ok(())
     }
@@ -1009,40 +962,20 @@
     pub fn assignments<F: Field>(
         input: &[u8],
         challenges: &Challenges<Value<F>>,
-        is_big_endian: bool,
     ) -> Vec<[Value<F>; 4]> {
-        let mut input_rlc = challenges
+        let input_rlc = challenges
             .keccak_input()
             .map(|challenge| rlc::value(input.iter().rev(), challenge));
-        if !is_big_endian {
-            input_rlc = challenges
-                .keccak_input()
-                .map(|challenge| rlc::value(input.iter(), challenge));
-        }
         let input_len = F::from(input.len() as u64);
         let mut keccak = Keccak::default();
         keccak.update(input);
         let output = keccak.digest();
-<<<<<<< HEAD
-        let mut output_rlc = challenges.evm_word().map(|challenge| {
-            RandomLinearCombination::<F, 32>::random_linear_combine(
-                Word::from_big_endian(output.as_slice()).to_le_bytes(),
-=======
         let output_rlc = challenges.evm_word().map(|challenge| {
             rlc::value(
                 &Word::from_big_endian(output.as_slice()).to_le_bytes(),
->>>>>>> 2cd311ef
                 challenge,
             )
         });
-        if !is_big_endian {
-            output_rlc = challenges.evm_word().map(|challenge| {
-                RandomLinearCombination::<F, 32>::random_linear_combine(
-                    Word::from_little_endian(output.as_slice()).to_le_bytes(),
-                    challenge,
-                )
-            });
-        }
 
         vec![[
             Value::known(F::one()),
@@ -1075,7 +1008,6 @@
         layouter: &mut impl Layouter<F>,
         inputs: impl IntoIterator<Item = &'a Vec<u8>> + Clone,
         challenges: &Challenges<Value<F>>,
-        is_big_endian: bool,
     ) -> Result<(), Error> {
         layouter.assign_region(
             || "keccak table",
@@ -1093,7 +1025,7 @@
 
                 let keccak_table_columns = <KeccakTable as LookupTable<F>>::advice_columns(self);
                 for input in inputs.clone() {
-                    for row in Self::assignments(input, challenges, is_big_endian) {
+                    for row in Self::assignments(input, challenges) {
                         // let mut column_index = 0;
                         for (&column, value) in keccak_table_columns.iter().zip_eq(row) {
                             region.assign_advice(
@@ -1102,6 +1034,7 @@
                                 offset,
                                 || value,
                             )?;
+                            println!("keccak: {:?}", value);
                         }
                         offset += 1;
                     }
