//! Circuit utilities
use std::{
    collections::HashMap,
    ops::{Add, Mul},
    vec,
};

use crate::{evm_circuit::util::rlc, table::LookupTable, util::Expr};
use eth_types::Field;
use gadgets::util::{and, sum, Scalar};
use halo2_proofs::{
    plonk::{ConstraintSystem, Expression},
    poly::Rotation,
};
use itertools::Itertools;

use super::{
    cached_region::StoredExpression,
    cell_manager::{Cell, CellManager, CellType},
};

fn get_condition_expr<F: Field>(conditions: &Vec<Expression<F>>) -> Expression<F> {
    if conditions.is_empty() {
        1.expr()
    } else {
        and::expr(conditions)
    }
}

/// Data for dynamic lookup
#[derive(Clone, Debug)]
pub struct DynamicData<F> {
    /// Desciption
    pub description: &'static str,
    /// Condition under which the lookup needs to be done
    pub condition: Expression<F>,
    /// The values to lookup
    pub values: Vec<Expression<F>>,
    /// region
    pub region_id: usize,
    /// If is fixed, use static table for lookup
    pub is_fixed: bool,
    /// Use rlc
    pub is_combine: bool,
    /// Lower the degree by spliting expression
    pub is_split: bool,
}

/// Constraint builder
#[derive(Clone)]
pub struct ConstraintBuilder<F, C: CellType> {
    /// Constraints to be returned to meta
    constraints: Vec<(&'static str, Expression<F>)>,
    /// Max degree of constraints
    max_degree: usize,
    /// conditions for constraints
    conditions: Vec<Expression<F>>,
    /// The lookups generated during synthesis
    /// assembles runtime access to RAM
    pub dynamic_lookups: HashMap<C, Vec<DynamicData<F>>>,
    /// The tables written during synthesis
    /// write to RAM
    pub dynamic_tables: HashMap<C, Vec<DynamicData<F>>>,
    /// All stored expressions
    pub stored_expressions: HashMap<usize, Vec<StoredExpression<F, C>>>,
    /// CellManager
    pub cell_manager: Option<CellManager<F, C>>,
    /// Disable macro-generated description for constraints & lookups
    /// for graph display
    pub disable_description: bool,
    /// region id
    pub region_id: usize,
    /// lookup input challenge
    pub lookup_challenge: Option<Expression<F>>,
    /// state contect
    pub state_context: Vec<Expression<F>>,
    /// state constraints start
    pub state_constraints_start: usize,
}

impl<F: Field, C: CellType> ConstraintBuilder<F, C> {
    pub(crate) fn new(
        max_degree: usize,
        cell_manager: Option<CellManager<F, C>>,
        lookup_challenge: Option<Expression<F>>,
    ) -> Self {
        ConstraintBuilder {
            constraints: Vec::new(),
            max_degree,
            conditions: Vec::new(),
            dynamic_lookups: HashMap::new(),
            dynamic_tables: HashMap::new(),
            cell_manager,
            disable_description: false,
            stored_expressions: HashMap::new(),
            region_id: 0,
            lookup_challenge,
            state_context: Vec::new(),
            state_constraints_start: 0,
        }
    }

    pub(crate) fn set_cell_manager(&mut self, cell_manager: CellManager<F, C>) {
        self.cell_manager = Some(cell_manager);
    }

    pub(crate) fn set_max_degree(&mut self, max_degree: usize) {
        self.max_degree = max_degree;
    }

    pub(crate) fn push_region(&mut self, region_id: usize) {
        assert!(region_id != 0);
        self.region_id = region_id;
        self.state_context = self.conditions.clone();
        self.conditions.clear();
        self.state_constraints_start = self.constraints.len();
    }

    pub(crate) fn pop_region(&mut self) {
        let condition = get_condition_expr(&self.state_context);
        for idx in self.state_constraints_start..self.constraints.len() {
            self.constraints[idx].1 = condition.expr() * self.constraints[idx].1.clone();
        }
        for (_, values) in self.dynamic_lookups.iter_mut() {
            for value in values {
                if value.region_id == self.region_id {
                    value.condition = condition.expr() * value.condition.expr();
                }
            }
        }
        for (_key, values) in self.dynamic_tables.iter_mut() {
            for value in values {
                if value.region_id == self.region_id {
                    value.condition = condition.expr() * value.condition.expr();
                }
            }
        }
        self.conditions = self.state_context.clone();
        self.region_id = 0;
    }

    pub(crate) fn set_disable_description(&mut self, disable_description: bool) {
        self.disable_description = disable_description;
    }

    pub(crate) fn require_zero(&mut self, name: &'static str, constraint: Expression<F>) {
        self.add_constraint(name, constraint);
    }

    pub(crate) fn require_equal(
        &mut self,
        name: &'static str,
        lhs: Expression<F>,
        rhs: Expression<F>,
    ) {
        self.add_constraint(name, lhs - rhs);
    }

    pub(crate) fn require_boolean(&mut self, name: &'static str, value: Expression<F>) {
        self.add_constraint(name, value.clone() * (1.expr() - value));
    }

    pub(crate) fn require_in_set(
        &mut self,
        name: &'static str,
        value: Expression<F>,
        set: Vec<Expression<F>>,
    ) {
        self.add_constraint(
            name,
            set.iter()
                .fold(1.expr(), |acc, item| acc * (value.clone() - item.clone())),
        );
    }

    pub(crate) fn condition<R>(
        &mut self,
        condition: Expression<F>,
        constraint: impl FnOnce(&mut Self) -> R,
    ) -> R {
        self.push_condition(condition);
        let ret = constraint(self);
        self.pop_condition();
        ret
    }

    pub(crate) fn push_condition(&mut self, condition: Expression<F>) {
        self.conditions.push(condition);
    }

    pub(crate) fn pop_condition(&mut self) {
        self.conditions.pop();
    }

    pub(crate) fn add_constraints(&mut self, constraints: Vec<(&'static str, Expression<F>)>) {
        for (name, constraint) in constraints {
            self.add_constraint(name, constraint);
        }
    }

    pub(crate) fn add_constraint(&mut self, name: &'static str, constraint: Expression<F>) {
        if self.max_degree == 0 {
            return;
        }
        let constraint = match self.get_condition() {
            Some(condition) => condition * constraint,
            None => constraint,
        };
        let constraint = self.split_expression(name, constraint);
        self.validate_degree(constraint.degree(), name);
        self.constraints.push((name, constraint));
    }

    // Query

    pub(crate) fn query_bool(&mut self) -> Cell<F> {
        let cell = self.query_default();
        self.require_boolean("Constrain cell to be a bool", cell.expr());
        cell
    }

    pub(crate) fn query_default(&mut self) -> Cell<F> {
        self.query_cells_dyn(C::default(), 1)
            .get(0)
            .expect("No cell found")
            .clone()
    }

    pub(crate) fn query_one(&mut self, cell_type: C) -> Cell<F> {
        self.query_cells_dyn(cell_type, 1).first().unwrap().clone()
    }

    pub(crate) fn query_bytes<const N: usize>(&mut self) -> [Cell<F>; N] {
        self.query_cells_dyn(
            C::byte_type().expect("No byte type for this CellManager"),
            N,
        )
        .try_into()
        .unwrap()
    }

    pub(crate) fn query_cells_dyn(&mut self, cell_type: C, count: usize) -> Vec<Cell<F>> {
        self.cell_manager
            .as_mut()
            .expect("Cell manager not set")
            .query_cells(cell_type, count)
    }

    pub(crate) fn query_cell_with_type(&mut self, cell_type: C) -> Cell<F> {
        self.query_cells_dyn(cell_type, 1).first().unwrap().clone()
    }

    pub(crate) fn validate_degree(&self, degree: usize, name: &'static str) {
        if self.max_degree > 0 && self.region_id != 0 {
            debug_assert!(
                degree <= self.max_degree,
                "Expression {} degree too high: {} > {}",
                name,
                degree,
                self.max_degree,
            );
        }
    }

    pub(crate) fn build_constraints(&self) -> Vec<(&'static str, Expression<F>)> {
        self.constraints.clone()
    }

    pub(crate) fn build_celltype_lookups(
        &self,
        meta: &mut ConstraintSystem<F>,
        cell_managers: Vec<CellManager<F, C>>,
        tables: Vec<(C, &dyn LookupTable<F>)>,
    ) {
        for cm in cell_managers {
            for (cell_type, table) in &tables {
                for col in cm.get_typed_columns(*cell_type) {
                    let name = format!("{:?}", cell_type);
                    meta.lookup_any(Box::leak(name.into_boxed_str()), |meta| {
                        vec![(
                            col.expr,
                            rlc::expr(
                                &table.table_exprs(meta),
                                self.lookup_challenge.clone().unwrap(),
                            ),
                        )]
                    });
                }
            }
        }
    }

    pub(crate) fn build_dynamic_lookups(
        &mut self,
        meta: &mut ConstraintSystem<F>,
        lookup_names: &[C],
        fixed_table: Vec<(C, &dyn LookupTable<F>)>,
    ) {
        let lookups = self.dynamic_lookups.clone();
        for lookup_name in lookup_names.iter() {
            if let Some(lookups) = lookups.get(lookup_name) {
                for lookup in lookups.iter() {
                    meta.lookup_any(lookup.description, |meta| {
                        // Fixed lookup is a direct lookup into the pre-difined fixed tables
                        // i.e. cond * (v1, v2, v3) => (t1, t2, t3)
                        // equivalent to the vanilla lookup operation of Halo2.
                        // Dynamic lookup applies condition to the advice values stored at
                        // configuration time i.e. cond * (v1, v2, v3) =>
                        // cond * (t1, t2, t3) the dynamic lookup in a ifx!
                        // branch would become trivial 0 => 0
                        // when the elsex! branch evaluates to true

                        let table = if lookup.is_fixed {
                            let table_cols = fixed_table
                                .iter()
                                .find(|(name, _)| name == lookup_name)
                                .unwrap()
                                .1
                                .columns();
                            table_cols
                                .iter()
                                .map(|col| meta.query_any(*col, Rotation(0)))
                                .collect()
                        } else {
                            let dyn_table = self.get_dynamic_table_values(*lookup_name);
                            assert_eq!(dyn_table.len(), lookup.values.len());
                            dyn_table
                        };

                        let mut values: Vec<_> = lookup
                            .values
                            .iter()
                            .map(|value| value.expr() * lookup.condition.clone())
                            .collect();
                        // allign the length of values and table
                        assert!(table.len() >= values.len());
                        while values.len() < table.len() {
                            values.push(0.expr());
                        }

                        // Perform rlc if specified
                        // i.e. (v1*r + v2*r^2 + v3*r^3) => (t1*r + t2*r^2 + t3*r^3)
                        // lastly is_split had been fulfilled at insertion time

                        let ret = if lookup.is_combine {
                            vec![(
                                rlc::expr(&values, self.lookup_challenge.clone().unwrap()),
                                rlc::expr(&table, self.lookup_challenge.clone().unwrap()),
                            )]
                        } else {
                            values
                                .iter()
                                .zip(table.iter())
                                .map(|(v, t)| (v.expr(), t.expr()))
                                .collect()
                        };
                        ret
                    });
                }
            }
        }
    }

    pub(crate) fn get_condition(&self) -> Option<Expression<F>> {
        if self.conditions.is_empty() {
            None
        } else {
            Some(and::expr(self.conditions.iter()))
        }
    }

    pub(crate) fn get_condition_expr(&self) -> Expression<F> {
        self.get_condition().unwrap_or_else(|| 1.expr())
    }

    pub(crate) fn store_dynamic_table(
        &mut self,
        description: &'static str,
        tag: C,
        values: Vec<Expression<F>>,
        is_combine: bool,
        is_split: bool,
    ) {
        let condition = self.get_condition_expr();
        let mut values = if is_combine {
            vec![rlc::expr(&values, self.lookup_challenge.clone().unwrap())]
        } else {
            values.clone()
        };
        if is_split {
            values.iter_mut().for_each(|v| {
                *v = self.split_expression(
                    Box::leak(format!("compression value - {:?}", tag).into_boxed_str()),
                    v.clone(),
                )
            });
        }
        let lookup = DynamicData {
            description,
            condition,
            values,
            region_id: self.region_id,
            // cannot be is_fixed
            is_fixed: false,
            is_combine: false,
            is_split: false,
        };
        if let Some(table_data) = self.dynamic_tables.get_mut(&tag) {
            table_data.push(lookup);
        } else {
            self.dynamic_tables.insert(tag, vec![lookup]);
        }
    }

    pub(crate) fn add_dynamic_lookup(
        &mut self,
        description: &'static str,
        tag: C,
        values: Vec<Expression<F>>,
        is_fixed: bool,
        is_combine: bool,
        is_split: bool,
    ) {
        let condition = self.get_condition_expr();
        let mut values = if is_combine {
            vec![rlc::expr(&values, self.lookup_challenge.clone().unwrap())]
        } else {
            values.clone()
        };
        if is_split {
            values.iter_mut().for_each(|v| {
                *v = self.split_expression(
                    Box::leak(format!("compression value - {:?}", tag).into_boxed_str()),
                    v.clone(),
                )
            });
        }
        let lookup = DynamicData {
            description,
            condition,
            values,
            region_id: self.region_id,
            is_fixed,
            is_combine,
            is_split,
        };
        if let Some(lookup_data) = self.dynamic_lookups.get_mut(&tag) {
            lookup_data.push(lookup);
        } else {
            self.dynamic_lookups.insert(tag, vec![lookup]);
        }
    }

    pub(crate) fn add_celltype_lookup(
        &mut self,
        description: &str,
        cell_type: C,
        values: Vec<Expression<F>>,
    ) {
<<<<<<< HEAD
        if self.use_dynamic_lookups {
            self.add_dynamic_lookup(
                Box::leak(description.to_string().into_boxed_str()),
                cell_type,
                values,
            );
        } else {
            let condition = self.get_condition_expr();
            let values = values
                .iter()
                .map(|value| condition.expr() * value.expr())
                .collect_vec();
            let compressed_expr = self.split_expression(
                "Lookup compression",
                rlc::expr(&values, self.lookup_challenge.clone().unwrap().expr()),
            );
            self.store_expression(description, compressed_expr, cell_type);
        }
=======
        let condition = self.get_condition_expr();
        let values = values
            .iter()
            .map(|value| condition.expr() * value.expr())
            .collect_vec();
        let compressed_expr = self.split_expression(
            "compression",
            rlc::expr(&values, self.lookup_challenge.clone().unwrap().expr()),
        );
        self.store_expression(description, compressed_expr, cell_type);
>>>>>>> 3632f83d
    }

    pub(crate) fn get_stored_expressions(&self, region_id: usize) -> Vec<StoredExpression<F, C>> {
        self.stored_expressions
            .get(&region_id)
            .cloned()
            .unwrap_or_default()
    }

    pub(crate) fn get_dynamic_table(&self, tag: C) -> (Expression<F>, Vec<Expression<F>>) {
        let table_values = self
            .dynamic_tables
            .get(&tag)
            .unwrap_or_else(|| panic!("Dynamic table {:?} not found", tag));
        merge_values_unsafe(
            table_values
                .iter()
                .map(|table| {
                    (
                        table.condition.clone(),
                        table.values.clone(),
                        table.is_split,
                    )
                })
                .collect::<Vec<_>>(),
        )
    }

    pub(crate) fn get_dynamic_table_values(&self, tag: C) -> Vec<Expression<F>> {
        let condition_and_values = self.get_dynamic_table(tag);
        condition_and_values
            .1
            .iter()
            .map(|value| value.expr() * condition_and_values.0.expr())
            .collect::<Vec<_>>()
    }

    pub(crate) fn generate_lookup_table_checks(&mut self, tag: C) {
        let table_values = self
            .dynamic_tables
            .get(&tag)
            .unwrap_or_else(|| panic!("Dynamic table {:?} not found", tag))
            .clone();
        let selectors = table_values
            .into_iter()
            .map(|value| {
                let sel = value.condition.expr();
                self.require_boolean("lookup table condition needs to be boolean", sel.clone());
                sel
            })
            .collect::<Vec<_>>();
        let selector = sum::expr(&selectors);
        self.require_boolean(
            "lookup table conditions sum needs to be boolean",
            selector.expr(),
        );
    }

    pub(crate) fn store_expression(
        &mut self,
        name: &str,
        expr: Expression<F>,
        cell_type: C,
    ) -> Expression<F> {
        // Check if we already stored the expression somewhere
        let stored_expression = self.find_stored_expression(&expr, cell_type);
        match stored_expression {
            Some(stored_expression) => stored_expression.cell.expr(),
            None => {
                // println!("cell_type: {:?}", cell_type);
                // Require the stored value to equal the value of the expression
                let cell = self.query_one(cell_type);
                let name = format!("{} (stored expression)", name);
                self.constraints.push((
                    Box::leak(name.clone().into_boxed_str()),
                    cell.expr() - expr.clone(),
                ));
                self.stored_expressions
                    .entry(self.region_id)
                    .or_insert_with(Vec::new)
                    .push(StoredExpression {
                        name,
                        cell: cell.clone(),
                        cell_type,
                        expr_id: expr.identifier(),
                        expr,
                    });
                cell.expr()
            }
        }
    }

    pub(crate) fn find_stored_expression(
        &self,
        expr: &Expression<F>,
        cell_type: C,
    ) -> Option<&StoredExpression<F, C>> {
        let expr_id = expr.identifier();
        if let Some(stored_expressions) = self.stored_expressions.get(&self.region_id) {
            stored_expressions
                .iter()
                .find(|&e| e.cell_type == cell_type && e.expr_id == expr_id)
        } else {
            None
        }
    }

    fn split_expression(&mut self, name: &'static str, expr: Expression<F>) -> Expression<F> {
        if expr.degree() > self.max_degree && self.region_id != 0 {
            match expr {
                Expression::Negated(poly) => {
                    Expression::Negated(Box::new(self.split_expression(name, *poly)))
                }
                Expression::Scaled(poly, v) => {
                    Expression::Scaled(Box::new(self.split_expression(name, *poly)), v)
                }
                Expression::Sum(a, b) => {
                    let a = self.split_expression(name, *a);
                    let b = self.split_expression(name, *b);
                    a + b
                }
                Expression::Product(a, b) => {
                    let (mut a, mut b) = (*a, *b);
                    while a.degree() + b.degree() > self.max_degree {
                        let mut split = |expr: Expression<F>| {
                            if expr.degree() > self.max_degree {
                                self.split_expression(name, expr)
                            } else {
                                let cell_type = C::storage_for_expr(&expr);
                                self.store_expression(name, expr, cell_type)
                            }
                        };
                        if a.degree() >= b.degree() {
                            a = split(a);
                        } else {
                            b = split(b);
                        }
                    }
                    a * b
                }
                _ => expr.clone(),
            }
        } else {
            expr.clone()
        }
    }

    pub(crate) fn print_stats(&self) {
        let mut expressions = self.constraints.clone();
        expressions.sort_by(|a, b| a.1.degree().cmp(&b.1.degree()));
        for (name, expr) in expressions.iter() {
            println!("'{}': {}", name, expr.degree());
        }
    }
}

pub(crate) fn merge_lookups<F: Field, C: CellType>(
    cb: &mut ConstraintBuilder<F, C>,
    lookups: Vec<DynamicData<F>>,
) -> (Expression<F>, Vec<Expression<F>>) {
    let values = lookups
        .iter()
        .map(|lookup| {
            (
                lookup.condition.clone(),
                lookup.values.clone(),
                lookup.is_split,
            )
        })
        .collect::<Vec<_>>();
    let selector = sum::expr(values.iter().map(|(condition, _, _)| condition.expr()));
    crate::circuit!([meta, cb], {
        require!(selector => bool);
    });
    merge_values_unsafe(values)
}

pub(crate) fn merge_values_unsafe<F: Field>(
    values: Vec<(Expression<F>, Vec<Expression<F>>, bool)>,
) -> (Expression<F>, Vec<Expression<F>>) {
    if values.is_empty() {
        return (0.expr(), Vec::new());
    }
    let selector = sum::expr(values.iter().map(|(condition, _, _)| condition.expr()));
    // Merge
    let max_length = values
        .iter()
        .map(|(_, values, _)| values.len())
        .max()
        .unwrap();
    let mut merged_values = vec![0.expr(); max_length];
    let default_value = 0.expr();
    for (idx, value) in merged_values.iter_mut().enumerate() {
        *value = sum::expr(values.iter().map(|(condition, values, _is_split)| {
            // Condition had been included if is_split
            values.get(idx).unwrap_or(&default_value).expr() * {
                condition.expr()
                // if *is_split {1.expr() } else {condition.expr()}
            }
        }));
    }
    (selector, merged_values)
}

/// General trait to convert to a vec
pub trait ToVec<T: Clone> {
    /// Converts a tuple to a vector
    fn to_vec(&self) -> Vec<T>;
}

impl<T: Clone> ToVec<T> for Vec<T> {
    fn to_vec(&self) -> Vec<T> {
        self.clone()
    }
}

impl<T: Clone> ToVec<T> for [T] {
    fn to_vec(&self) -> Vec<T> {
        self.to_owned()
    }
}

impl<T: Clone> ToVec<T> for &[T] {
    fn to_vec(&self) -> Vec<T> {
        <&[T]>::clone(self).to_owned()
    }
}

macro_rules! impl_to_vec {
    (($($t:ty),*), ($($v:ident),*)) => {
        impl<T: Clone> ToVec<T> for ($($t,)*) {
            fn to_vec(&self) -> Vec<T> {
                let ($($v,)*) = self;
                vec![$($v.clone()),*]
            }
        }
    };
}

impl_to_vec!((T, T), (a, b));
impl_to_vec!((T, T, T), (a, b, c));
impl_to_vec!((T, T, T, T), (a, b, c, d));
impl_to_vec!((T, T, T, T, T), (a, b, c, d, e));
impl_to_vec!((T, T, T, T, T, T), (a, b, c, d, e, f));
impl_to_vec!((T, T, T, T, T, T, T), (a, b, c, d, e, f, g));
impl_to_vec!((T, T, T, T, T, T, T, T), (a, b, c, d, e, f, g, h));

/// Trait that generates a vector of expressions
pub trait ExprVec<F> {
    /// Returns a vector of the expressions from itself
    fn to_expr_vec(&self) -> Vec<Expression<F>>;
}

impl<F: Field> ExprVec<F> for std::ops::Range<isize> {
    fn to_expr_vec(&self) -> Vec<Expression<F>> {
        self.clone().map(|e| e.expr()).collect::<Vec<_>>()
    }
}

impl<F: Field, E: Expr<F>> ExprVec<F> for Vec<E> {
    fn to_expr_vec(&self) -> Vec<Expression<F>> {
        self.iter().map(|e| e.expr()).collect::<Vec<_>>()
    }
}

impl<F: Field, E: Expr<F>> ExprVec<F> for [E] {
    fn to_expr_vec(&self) -> Vec<Expression<F>> {
        self.iter().map(|e| e.expr()).collect::<Vec<_>>()
    }
}

impl<F: Field, E: Expr<F>> ExprVec<F> for &[E] {
    fn to_expr_vec(&self) -> Vec<Expression<F>> {
        self.iter().map(|e| e.expr()).collect::<Vec<_>>()
    }
}

/// Implementation trait `ExprVec` for type able to be casted to an
/// Expression
#[macro_export]
macro_rules! impl_expr_vec {
    ($type:ty) => {
        impl<F: eth_types::Field> ExprVec<F> for $type {
            #[inline]
            fn to_expr_vec(&self) -> Vec<Expression<F>> {
                vec![self.expr()]
            }
        }
    };
}

impl_expr_vec!(bool);
impl_expr_vec!(u8);
impl_expr_vec!(i32);
impl_expr_vec!(u64);
impl_expr_vec!(usize);
impl_expr_vec!(isize);
impl_expr_vec!(Expression<F>);
impl_expr_vec!(Cell<F>);

/// Newtype wrapper for `Vec<Expression<F>>`
#[derive(Clone)]
pub struct ExpressionVec<F: Field>(pub Vec<Expression<F>>);

impl<F: Field> Add for ExpressionVec<F> {
    type Output = ExpressionVec<F>;

    fn add(self, rhs: ExpressionVec<F>) -> Self::Output {
        ExpressionVec(
            self.0
                .iter()
                .zip(rhs.0.iter())
                .map(|(a, b)| a.expr() + b.expr())
                .collect(),
        )
    }
}

impl<F: Field> Mul for ExpressionVec<F> {
    type Output = ExpressionVec<F>;

    fn mul(self, rhs: ExpressionVec<F>) -> Self::Output {
        ExpressionVec(
            self.0
                .iter()
                .zip(rhs.0.iter())
                .map(|(a, b)| a.expr() * b.expr())
                .collect(),
        )
    }
}

/// Trait for doing math on Expressions, no matter the type they are stored in
pub trait ExprResult<F> {
    /// Adds two values together
    fn add(&self, other: &Self) -> Self;
    /// Multiply with a scalar
    fn mul(&self, other: &Expression<F>) -> Self;
}

impl<F: Field> ExprResult<F> for () {
    fn add(&self, _other: &Self) -> Self {}
    fn mul(&self, _other: &Expression<F>) -> Self {}
}

impl<F: Field> ExprResult<F> for Vec<Expression<F>> {
    fn add(&self, other: &Self) -> Self {
        (ExpressionVec(self.clone()) + ExpressionVec(other.clone())).0
    }
    fn mul(&self, other: &Expression<F>) -> Self {
        (ExpressionVec(self.clone()) * ExpressionVec(vec![other.clone(); self.len()])).0
    }
}

impl<F: Field> ExprResult<F> for Expression<F> {
    fn add(&self, other: &Self) -> Self {
        vec![self.clone()].add(&vec![other.clone()])[0].clone()
    }
    fn mul(&self, other: &Expression<F>) -> Self {
        vec![self.clone()].mul(other)[0].clone()
    }
}

/// Implement `ExprResult` for tupples
#[macro_export]
macro_rules! impl_expr_result {
    ($($type:ty),*) => {
        impl<F: eth_types::Field> ExprResult<F> for ($($type),*) {
            fn add(&self, other: &Self) -> Self {
                self.to_vec().add(&other.to_vec()).into_iter().collect_tuple().unwrap()
            }
            fn mul(&self, other: &Expression<F>) -> Self {
                self.to_vec().mul(other).into_iter().collect_tuple().unwrap()
            }
        }
    };
}

impl_expr_result!(Expression<F>, Expression<F>);
impl_expr_result!(Expression<F>, Expression<F>, Expression<F>);
impl_expr_result!(Expression<F>, Expression<F>, Expression<F>, Expression<F>);
impl_expr_result!(
    Expression<F>,
    Expression<F>,
    Expression<F>,
    Expression<F>,
    Expression<F>
);
impl_expr_result!(
    Expression<F>,
    Expression<F>,
    Expression<F>,
    Expression<F>,
    Expression<F>,
    Expression<F>
);
impl_expr_result!(
    Expression<F>,
    Expression<F>,
    Expression<F>,
    Expression<F>,
    Expression<F>,
    Expression<F>,
    Expression<F>
);
impl_expr_result!(
    Expression<F>,
    Expression<F>,
    Expression<F>,
    Expression<F>,
    Expression<F>,
    Expression<F>,
    Expression<F>,
    Expression<F>
);

/// Trait around RLC
pub trait RLCable<F: Field> {
    /// Returns the RLC of itself
    fn rlc(&self, r: &Expression<F>) -> Expression<F>;
    /// Returns the RLC of the reverse of itself
    fn rlc_rev(&self, r: &Expression<F>) -> Expression<F>;
}

impl<F: Field, E: ExprVec<F> + ?Sized> RLCable<F> for E {
    fn rlc(&self, r: &Expression<F>) -> Expression<F> {
        rlc::expr(&self.to_expr_vec(), r.expr())
    }

    fn rlc_rev(&self, r: &Expression<F>) -> Expression<F> {
        rlc::expr(
            &self.to_expr_vec().iter().rev().cloned().collect_vec(),
            r.expr(),
        )
    }
}

/// Trait around RLC
pub trait RLCChainable<F> {
    /// Returns the RLC of itself with a starting rlc/multiplier
    fn rlc_chain(&self, other: Expression<F>) -> Expression<F>;
}

impl<F: Field> RLCChainable<F> for (Expression<F>, Expression<F>) {
    fn rlc_chain(&self, other: Expression<F>) -> Expression<F> {
        self.0.expr() + self.1.expr() * other.expr()
    }
}

/// Trait around RLC
pub trait RLCChainable2<F> {
    /// Returns the RLC of itself with a starting rlc/multiplier
    fn rlc_chain2(&self, other: (Expression<F>, Expression<F>)) -> Expression<F>;
}

impl<F: Field> RLCChainable2<F> for Expression<F> {
    fn rlc_chain2(&self, other: (Expression<F>, Expression<F>)) -> Expression<F> {
        self.expr() * other.1.expr() + other.0.expr()
    }
}

/// Trait around RLC
pub trait RLCableValue<F> {
    /// Returns the RLC of itself
    fn rlc_value(&self, r: F) -> F;
}

impl<F: Field> RLCableValue<F> for Vec<u8> {
    fn rlc_value(&self, r: F) -> F {
        rlc::value(self, r)
    }
}

impl<F: Field> RLCableValue<F> for [u8] {
    fn rlc_value(&self, r: F) -> F {
        rlc::value(self, r)
    }
}

/// Trait around RLC
pub trait RLCChainableValue<F, S, I> {
    /// Returns the RLC of itself with a starting rlc/multiplier
    fn rlc_chain_value(&self, values: I, r: F) -> (F, F);
}

impl<F: Field, S: Scalar<F>, I: IntoIterator<Item = S>> RLCChainableValue<F, S, I> for (F, F) {
    fn rlc_chain_value(&self, values: I, r: F) -> (F, F) {
        let mut rlc = self.0;
        let mut mult = self.1;
        for value in values.into_iter().map(|byte| byte.scalar()) {
            rlc += value * mult;
            mult *= r;
        }
        (rlc, mult)
    }
}
/// require_parser
#[macro_export]
macro_rules! require_parser {
    {
        $cb:expr,
        lhs = ($($lhs:tt)*)
        rest = (== $($rhs:tt)*)
    } => {
        let description = $crate::concat_with_preamble!(
            stringify!($($lhs)*),
            " == ",
            stringify!($($rhs)*)
        );
        $crate::_require!($cb, description, $($lhs)* => $($rhs)*)
    };

    {
        $cb:expr,
        lhs = ($($lhs:tt)*)
        rest = ($next:tt $($rest:tt)*)
    } => {
        $crate::require_parser! {
            $cb,
            lhs = ($($lhs)* $next)
            rest = ($($rest)*)
        }
    };
}

/// _require2
#[macro_export]
macro_rules! _require2 {
    ($cb:expr, $($rest:tt)*) => {{
        $crate::require_parser! {
            $cb,
            lhs = ()
            rest = ($($rest)*)
        }
    }};
}

/// Creates a dummy constraint builder that cannot be used to add constraints.
#[macro_export]
macro_rules! _cb {
    () => {{
        use $crate::circuit_tools::cell_manager::DefaultCellType;
        ConstraintBuilder::<F, DefaultCellType>::new(0, None, None)
    }};
}

/// Concats arguments with preamble consisting of the originating file and line.
#[macro_export]
macro_rules! concat_with_preamble {
    ($($args:expr),* $(,)?) => {{
        concat!(
            file!(),
            ":",
            line!(),
            ": ",
            $(
                $args,
            )*
        )
    }};
}

/// Can be used to mark a specific branch as unreachable
#[macro_export]
macro_rules! _unreachablex {
    ($cb:expr $(,$descr:expr)?) => {{
        let descr = concat_with_preamble!(
            "unreachable executed",
            $(
                ": ",
                $descr,
            )*
        );
        _require!($cb, descr, true => false)
    }};
}

/// _require
#[macro_export]
macro_rules! _require {
    ($cb:expr, $lhs:expr => bool) => {{
        let description = concat_with_preamble!(
            stringify!($lhs),
            " => ",
            "bool",
        );
        $cb.require_boolean(description, $lhs.expr());
    }};

    ($cb:expr, $lhs:expr => $rhs:expr) => {{
        let description = concat_with_preamble!(
            stringify!($lhs),
            " => ",
            stringify!($rhs)
        );
        _require!($cb, description, $lhs => $rhs)
    }};

    ($cb:expr, $descr:expr, $lhs:expr => $rhs:expr) => {{
        let rhs = $rhs.to_expr_vec();
        if rhs.len() == 1 {
            $cb.require_equal(
                Box::leak($descr.to_string().into_boxed_str()),
                $lhs.expr(),
                rhs[0].expr(),
            );
        } else {
            $cb.require_in_set(
                Box::leak($descr.to_string().into_boxed_str()),
                $lhs.expr(),
                rhs.clone(),
            );
        }
    }};

    // Lookup using a tuple
    ($cb:expr, ($($v:expr),+) => @$tag:expr) => {{
        let description = concat_with_preamble!(
            "(",
            $(
                stringify!($v),
                ", ",
            )*
            ") => @",
            stringify!($tag),
        );
        $cb.add_celltype_lookup(
            description,
            $tag,
            vec![$($v.expr(),)*],
        );
    }};
    ($cb:expr, $descr:expr, ($($v:expr),+)  => @$tag:expr) => {{
        $cb.add_celltype_lookup(
            Box::leak($descr.into_boxed_str()),
            $tag,
            vec![$($v.expr(),)*],
        );
    }};

    // Lookup using an array
    ($cb:expr, $values:expr => @$tag:expr) => {{
        let description = concat_with_preamble!(
            stringify!($values),
            " => @",
            stringify!($tag),
        );
        $cb.add_celltype_lookup(
            description,
            $tag,
            $values.clone(),
        );
    }};
    ($cb:expr, $descr:expr, $values:expr => @$tag:expr) => {{
        $cb.add_celltype_lookup(
            Box::leak($descr.to_string().into_boxed_str()),
            $tag,
            $values.clone(),
        );
    }};

        // Lookup using a tuple
        ($cb:expr, ($($v:expr),+) => @$tag:expr, $is_fixed:expr, $is_combine:expr, $is_split:expr) => {{
            let description = concat_with_preamble!(
                "(",
                $(
                    stringify!($v),
                    ", ",
                )*
                ") => @",
                stringify!($tag),
            );
            $cb.add_dynamic_lookup(
                description,
                $tag,
                vec![$($v.expr(),)*],
                $is_fixed,
                $is_combine,
                $is_split,
            );
        }};
        ($cb:expr, $descr:expr, ($($v:expr),+)  => @$tag:expr, $is_fixed:expr, $is_combine:expr, $is_split:expr) => {{
            $cb.add_dynamic_lookup(
                Box::leak($descr.into_boxed_str()),
                $tag,
                vec![$($v.expr(),)*],
                $is_fixed,
                $is_combine,
                $is_split,
            );
        }};


        // Lookup using an array
        ($cb:expr, $values:expr => @$tag:expr, $is_fixed:expr, $is_combine:expr, $is_split:expr) => {{
            let description = concat_with_preamble!(
                stringify!($values),
                " => @",
                stringify!($tag),
            );
            $cb.add_dynamic_lookup(
                description,
                $tag,
                $values.clone(),
                $is_fixed,
                $is_combine,
                $is_split,
            );
        }};
        ($cb:expr, $descr:expr, $values:expr => @$tag:expr, $is_fixed:expr, $is_combine:expr, $is_split:expr) => {{
            $cb.add_dynamic_lookup(
                Box::leak($descr.into_boxed_str()),
                $tag,
                $values.clone(),
                $is_fixed,
                $is_combine,
                $is_split,
            );
        }};

    // Put values in a lookup table using a tuple
    ($cb:expr, @$tag:expr => ($($v:expr),+)) => {{
        let description = concat_with_preamble!(
            "@",
            stringify!($tag),
            " => (",
            $(
                stringify!($v),
                ", ",
            )*
            ")",
        );
        $cb.store_dynamic_table(
            description,
            $tag,
            vec![$($v.expr(),)*],
            false,
            false,
        );
    }};
    // Put values in a lookup table using an array
    ($cb:expr, @$tag:expr => $values:expr) => {{
        let description = concat_with_preamble!(
            "@",
            stringify!($tag),
            " => (",
            stringify!($values),
            ")",
        );
        $cb.store_dynamic_table(
            description,
            $tag,
            $values,
            false,
            false,
        );
    }};

    // Put values in a lookup table using a tuple
    ($cb:expr, @$tag:expr => ($($v:expr),+), $is_combine:expr, $is_split:expr) => {{
        let description = concat_with_preamble!(
            "@",
            stringify!($tag),
            " => (",
            $(
                stringify!($v),
                ", ",
            )*
            ")",
        );
        $cb.store_dynamic_table(
            description,
            $tag,
            vec![$($v.expr(),)*],
            $is_combine,
            $is_split,
        );
    }};
    // Put values in a lookup table using an array
    ($cb:expr, @$tag:expr => $values:expr, $is_combine:expr, $is_split:expr) => {{
        let description = concat_with_preamble!(
            "@",
            stringify!($tag),
            " => (",
            stringify!($values),
            ")",
        );
        $cb.store_dynamic_table(
            description,
            $tag,
            $values,
            $is_combine,
            $is_split,
        );
    }};
}

/// matchx
/// Supports `_` which works the same as in the normal `match`: if none of the
/// other arms are active the `_` arm will be executed and so can be used to
/// return some default values or could also be marked as unreachable (using the
/// unreachablex! macro).
#[macro_export]
macro_rules! _matchx {
    ($cb:expr, $($condition:expr => $when:expr),* $(, _ => $catch_all:expr)? $(,)?)  => {{
        let mut conditions = Vec::new();
        let mut cases = Vec::new();
        $(
            $cb.push_condition($condition.expr());
            let ret = $when.clone();
            $cb.pop_condition();
            cases.push(($condition.expr(), ret));
            conditions.push($condition.expr());
        )*

        $(
            let catch_all_condition = not::expr(sum::expr(&conditions));
            $cb.push_condition(catch_all_condition.expr());
            let ret = $catch_all;
            $cb.pop_condition();
            cases.push((catch_all_condition.expr(), ret));
            conditions.push(catch_all_condition.expr());
        )*

        // All conditions need to be boolean
        for condition in conditions.iter() {
            _require!($cb, condition => bool);
        }
        // Exactly 1 case needs to be enabled
        _require!($cb, sum::expr(&conditions) => 1);

        // Apply the conditions to all corresponding values
        let mut res = cases[0].1.mul(&cases[0].0.expr());
        for pair in cases.iter().skip(1) {
            res = <_ as ExprResult<F>>::add(&res, &pair.1.mul(&pair.0.expr()));
        }
        res
    }};
}

/// ifx
#[macro_export]
macro_rules! _ifx {
    ($cb:expr, $($condition:expr),* => $when_true:block $(elsex $when_false:block)?)  => {{
        let condition = and::expr([$($condition.expr()),*]);

        $cb.push_condition(condition.expr());
        let ret_true = $when_true;
        $cb.pop_condition();

        #[allow(unused_assignments, unused_mut)]
        let mut ret = ret_true.mul(&condition.expr());
        $(
            // In if/else cases, the condition needs to be boolean
            _require!($cb, condition => bool);

            $cb.push_condition(not::expr(condition.expr()));
            let ret_false = $when_false;
            $cb.pop_condition();

            ret = <_ as ExprResult<F>>::add(&ret_true.mul(&condition), &ret_false.mul(&not::expr(condition.expr())));
        )*
        ret
    }};
}

/// matchw - Resembles matchx so that the witness generation can look like the
/// circuit code.
#[macro_export]
macro_rules! matchw {
    ($($condition:expr => $when:expr),* $(, _ => $catch_all:expr)? $(,)?)  => {{
        if false {
            unreachable!()
        }
        $(else if $condition {
            $when
        }
        )*
        else {
            $(
                $catch_all
            )*
            unreachable!()
        }
    }};
}

/// assign advice
#[macro_export]
macro_rules! assign {
    // Column
    ($region:expr, ($column:expr, $offset:expr) => $value:expr) => {{
        use halo2_proofs::circuit::Value;
        let description =
            $crate::concat_with_preamble!(stringify!($column), " => ", stringify!($value));
        let value: F = $value;
        $region.assign_advice(|| description, $column, $offset, || Value::known(value))
    }};
    ($region:expr, ($column:expr, $offset:expr) => $annotation:expr, $value:expr) => {{
        use halo2_proofs::circuit::Value;
        let value: F = $value;
        $region.name_column(|| $annotation, $column);
        $region.assign_advice(|| "", $column, $offset, || Value::known(value))
    }};
    // Cell
    ($region:expr, $cell:expr, $offset:expr => $value:expr) => {{
        use halo2_proofs::circuit::Value;
        let description =
            $crate::concat_with_preamble!(stringify!($cell), " => ", stringify!($value));
        let value: F = $value;
        $region.assign_advice(
            || description,
            $cell.column(),
            $offset + $cell.rotation(),
            || Value::known(value),
        )
    }};
    ($region:expr, $cell:expr, $offset:expr => $annotation:expr, $value:expr) => {{
        use halo2_proofs::circuit::Value;
        let value: F = $value;
        $region.assign_advice(
            || $annotation,
            $cell.column(),
            $offset + $cell.rotation(),
            || Value::known(value),
        )
    }};
}

/// assign fixed
#[macro_export]
macro_rules! assignf {
    ($region:expr, ($column:expr, $offset:expr) => $value:expr) => {{
        let description =
            $crate::concat_with_preamble!(stringify!($column), " => ", stringify!($value));
        let value: F = $value;
        $region.assign_fixed(|| description, $column, $offset, || Value::known(value))
    }};
}

/// Circuit builder macros
/// Nested macro's can't do repetition <https://github.com/rust-lang/rust/issues/35853>
/// so we expose a couple of permutations here manually.
#[macro_export]
macro_rules! circuit {
    ([$meta:expr, $cb:expr], $content:block) => {{
        #[allow(unused_imports)]
        use $crate::{concat_with_preamble, _require, _matchx, _ifx, _unreachablex};
        #[allow(unused_imports)]
        use gadgets::util::{and, not, or, sum, Expr};
        #[allow(unused_imports)]
        use $crate::circuit_tools::constraint_builder::{ExprVec, ExprResult};

        #[allow(unused_macros)]
        macro_rules! f {
            ($column:expr, $rot:expr) => {{
                $meta.query_fixed($column.clone(), Rotation($rot as i32))
            }};
            ($column:expr) => {{
                $meta.query_fixed($column.clone(), Rotation::cur())
            }};
        }

        #[allow(unused_macros)]
        macro_rules! a {
            ($column:expr, $rot:expr) => {{
                $meta.query_advice($column.clone(), Rotation($rot as i32))
            }};
            ($column:expr) => {{
                $meta.query_advice($column.clone(), Rotation::cur())
            }};
        }

        #[allow(unused_macros)]
        macro_rules! x {
            ($column:expr, $rot:expr) => {{
                $meta.query_any($column.clone(), Rotation($rot as i32))
            }};
            ($column:expr) => {{
                $meta.query_any($column.clone(), Rotation::cur())
            }};
        }

        #[allow(unused_macros)]
        macro_rules! not {
            ($expr:expr) => {{
                gadgets::util::not::expr($expr.expr())
            }};
        }

        #[allow(unused_macros)]
        macro_rules! invert {
            ($expr:expr) => {{
                Expression::Constant(F::from($expr as u64).invert().unwrap())
            }};
        }

        #[allow(unused_macros)]
        macro_rules! require {
            ($lhs:expr => bool) => {{
                _require!($cb, $lhs => bool);
            }};

            ($lhs:expr => $rhs:expr) => {{
                _require!($cb, $lhs => $rhs);
            }};

            ($name:expr, $lhs:expr => $rhs:expr) => {{
                _require!($cb, $name, $lhs => $rhs);
            }};

            (($a:expr) => @$tag:expr) => {{
                _require!($cb, ($a) => @$tag);
            }};

            (($a:expr, $b:expr) => @$tag:expr) => {{
                _require!($cb, ($a, $b) => @$tag);
            }};

            (($a:expr, $b:expr, $c:expr) => @$tag:expr) => {{
                _require!($cb, ($a, $b, $c) => @$tag);
            }};

            (($a:expr, $b:expr, $c:expr, $d:expr) => @$tag:expr) => {{
                _require!($cb, ($a, $b, $c, $d) => @$tag);
            }};

            ($values:expr => @$tag:expr) => {{
                _require!($cb, $values => @$tag);
            }};

            ($descr:expr, $values:expr => @$tag:expr) => {{
                _require!($cb, $descr, $values => @$tag);
            }};

            (($a:expr) => @$tag:expr, $is_fixed:expr, $is_combine:expr, $is_split:expr) => {{
                _require!($cb, ($a) => @$tag, $is_fixed, $is_combine, $is_split);
            }};

            (($a:expr, $b:expr) => @$tag:expr, $is_fixed:expr, $is_combine:expr, $is_split:expr) => {{
                _require!($cb, ($a, $b) => @$tag, $is_fixed, $is_combine, $is_split);
            }};

            (($a:expr, $b:expr, $c:expr) => @$tag:expr, $is_fixed:expr, $is_combine:expr, $is_split:expr) => {{
                _require!($cb, ($a, $b, $c) => @$tag, $is_fixed, $is_combine, $is_split);
            }};

            (($a:expr, $b:expr, $c:expr, $d:expr) => @$tag:expr, $is_fixed:expr, $is_combine:expr, $is_split:expr) => {{
                _require!($cb, ($a, $b, $c, $d) => @$tag, $is_fixed, $is_combine, $is_split);
            }};

            ($values:expr => @$tag:expr, $is_fixed:expr, $is_combine:expr, $is_split:expr) => {{
                _require!($cb, $values => @$tag, $is_fixed, $is_combine, $is_split);
            }};

            ($descr:expr, $values:expr => @$tag:expr, $is_fixed:expr, $is_combine:expr, $is_split:expr) => {{
                _require!($cb, $descr, $values => @$tag, $is_fixed, $is_combine, $is_split);
            }};

            (@$tag:expr => ($a:expr, $b:expr, $c:expr)) => {{
                _require!($cb, @$tag => ($a, $b, $c));
            }};

            (@$tag:expr => $values:expr) => {{
                _require!($cb, @$tag => $values);
            }};
        }

        #[allow(unused_macros)]
        macro_rules! ifx {
            ($condition:expr => $when_true:block elsex $when_false:block) => {{
                _ifx!($cb, $condition => $when_true elsex $when_false)
            }};
            ($condition_a:expr, $condition_b:expr => $when_true:block elsex $when_false:block) => {{
                _ifx!($cb, $condition_a, $condition_b => $when_true elsex $when_false)
            }};
            ($condition_a:expr, $condition_b:expr, $condition_c:expr => $when_true:block elsex $when_false:block) => {{
                _ifx!($cb, $condition_a, $condition_b, $condition_c => $when_true elsex $when_false)
            }};
            ($condition_a:expr, $condition_b:expr, $condition_c:expr, $condition_d:expr => $when_true:block elsex $when_false:block) => {{
                _ifx!($cb, $condition_a, $condition_b, $condition_c, $condition_d => $when_true elsex $when_false)
            }};

            ($condition:expr => $when_true:block) => {{
                _ifx!($cb, $condition => $when_true)
            }};
            ($condition_a:expr, $condition_b:expr => $when_true:block) => {{
                _ifx!($cb, $condition_a, $condition_b => $when_true)
            }};
            ($condition_a:expr, $condition_b:expr, $condition_c:expr => $when_true:block) => {{
                _ifx!($cb, $condition_a, $condition_b, $condition_c => $when_true)
            }};
            ($condition_a:expr, $condition_b:expr, $condition_c:expr, $condition_d:expr => $when_true:block) => {{
                _ifx!($cb, $condition_a, $condition_b, $condition_c, $condition_d => $when_true)
            }};
            ($condition_a:expr, $condition_b:expr, $condition_c:expr, $condition_d:expr, $condition_e:expr => $when_true:block) => {{
                _ifx!($cb, $condition_a, $condition_b, $condition_c, $condition_d, $condition_e => $when_true)
            }};
        }

        #[allow(unused_macros)]
        macro_rules! matchx {
            ($condition_a:expr => $when_a:expr,) => {{
                _matchx!($cb, $condition_a => $when_a)
            }};
            ($condition_a:expr => $when_a:expr, $condition_b:expr => $when_b:expr,) => {{
                _matchx!($cb, $condition_a => $when_a, $condition_b => $when_b)
            }};
            ($condition_a:expr => $when_a:expr, $condition_b:expr => $when_b:expr, $condition_c:expr => $when_c:expr,) => {{
                _matchx!($cb, $condition_a => $when_a, $condition_b => $when_b, $condition_c => $when_c)
            }};
            ($condition_a:expr => $when_a:expr, $condition_b:expr => $when_b:expr, $condition_c:expr => $when_c:expr, $condition_d:expr => $when_d:expr,) => {{
                _matchx!($cb, $condition_a => $when_a, $condition_b => $when_b, $condition_c => $when_c, $condition_d => $when_d,)
            }};

            ($condition_a:expr => $when_a:expr, _ => $catch_all:expr,) => {{
                _matchx!($cb, $condition_a => $when_a, _ => $catch_all,)
            }};
            ($condition_a:expr => $when_a:expr, $condition_b:expr => $when_b:expr, _ => $catch_all:expr,) => {{
                _matchx!($cb, $condition_a => $when_a, $condition_b => $when_b, _ => $catch_all,)
            }};
            ($condition_a:expr => $when_a:expr, $condition_b:expr => $when_b:expr, $condition_c:expr => $when_c:expr, _ => $catch_all:expr,) => {{
                _matchx!($cb, $condition_a => $when_a, $condition_b => $when_b, $condition_c => $when_c, _ => $catch_all,)
            }};
            ($condition_a:expr => $when_a:expr, $condition_b:expr => $when_b:expr, $condition_c:expr => $when_c:expr, $condition_d:expr => $when_d:expr, _ => $catch_all:expr,) => {{
                _matchx!($cb, $condition_a => $when_a, $condition_b => $when_b, $condition_c => $when_c, $condition_d => $when_d, _ => $catch_all,)
            }};
        }

        #[allow(unused_macros)]
        macro_rules! unreachablex {
            () => {{
                _unreachablex!($cb)
            }};
            ($arg:expr) => {{
                _unreachablex!($cb, $arg)
            }};
        }

        $content
    }};
}<|MERGE_RESOLUTION|>--- conflicted
+++ resolved
@@ -457,26 +457,6 @@
         cell_type: C,
         values: Vec<Expression<F>>,
     ) {
-<<<<<<< HEAD
-        if self.use_dynamic_lookups {
-            self.add_dynamic_lookup(
-                Box::leak(description.to_string().into_boxed_str()),
-                cell_type,
-                values,
-            );
-        } else {
-            let condition = self.get_condition_expr();
-            let values = values
-                .iter()
-                .map(|value| condition.expr() * value.expr())
-                .collect_vec();
-            let compressed_expr = self.split_expression(
-                "Lookup compression",
-                rlc::expr(&values, self.lookup_challenge.clone().unwrap().expr()),
-            );
-            self.store_expression(description, compressed_expr, cell_type);
-        }
-=======
         let condition = self.get_condition_expr();
         let values = values
             .iter()
@@ -487,7 +467,6 @@
             rlc::expr(&values, self.lookup_challenge.clone().unwrap().expr()),
         );
         self.store_expression(description, compressed_expr, cell_type);
->>>>>>> 3632f83d
     }
 
     pub(crate) fn get_stored_expressions(&self, region_id: usize) -> Vec<StoredExpression<F, C>> {
@@ -557,7 +536,6 @@
         match stored_expression {
             Some(stored_expression) => stored_expression.cell.expr(),
             None => {
-                // println!("cell_type: {:?}", cell_type);
                 // Require the stored value to equal the value of the expression
                 let cell = self.query_one(cell_type);
                 let name = format!("{} (stored expression)", name);
