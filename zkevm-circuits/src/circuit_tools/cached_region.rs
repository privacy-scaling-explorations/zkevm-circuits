--- conflicted
+++ resolved
@@ -57,20 +57,14 @@
         // Nothing to do
     }
 
-<<<<<<< HEAD
     pub(crate) fn assign_stored_expressions<C: CellType, S: ChallengeSet<F>>(
         &mut self,
         cb: &ConstraintBuilder<F, C>,
         challenges: &S,
-=======
-    pub(crate) fn assign_stored_expressions<C: CellType>(
-        &mut self,
-        cb: &ConstraintBuilder<F, C>,
->>>>>>> 5d29b5b0
     ) -> Result<(), Error> {
         for (offset, region_id) in self.regions.clone() {
             for stored_expression in cb.get_stored_expressions(region_id).iter() {
-                //println!("stored expression: {}", stored_expression.name);
+                // println!("stored expression: {}", stored_expression.name);
                 stored_expression.assign(self, challenges, offset)?;
             }
         }
