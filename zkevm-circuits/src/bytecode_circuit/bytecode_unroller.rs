--- conflicted
+++ resolved
@@ -769,32 +769,21 @@
     }
 }
 
-<<<<<<< HEAD
-/// Bytecode circuit test
-=======
 /// bytecode circuit test
->>>>>>> 5d644ff2
 #[cfg(any(feature = "test", test))]
 pub mod test {
     pub use super::*;
     use crate::table::{BytecodeTable, KeccakTable};
     use crate::util::{Challenges, SubCircuit, SubCircuitConfig};
-<<<<<<< HEAD
-    use eth_types::Field;
-=======
     use eth_types::Bytecode;
     use eth_types::Field;
     use halo2_proofs::halo2curves::bn256::Fr;
->>>>>>> 5d644ff2
     use halo2_proofs::{
         circuit::Layouter,
         plonk::{ConstraintSystem, Error},
     };
     use halo2_proofs::{circuit::SimpleFloorPlanner, dev::MockProver, plonk::Circuit};
-<<<<<<< HEAD
-=======
     use log::error;
->>>>>>> 5d644ff2
 
     impl<F: Field> Circuit<F> for BytecodeCircuit<F> {
         type Config = (BytecodeCircuitConfig<F>, Challenges);
@@ -842,13 +831,8 @@
     }
 
     impl<F: Field> BytecodeCircuit<F> {
-<<<<<<< HEAD
-        // Verify that the selected bytecode fulfills the circuit
-        fn verify_raw(k: u32, bytecodes: Vec<Vec<u8>>) {
-=======
         /// Verify that the selected bytecode fulfills the circuit
         pub fn verify_raw(k: u32, bytecodes: Vec<Vec<u8>>) {
->>>>>>> 5d644ff2
             let unrolled: Vec<_> = bytecodes.iter().map(|b| unroll(b.clone())).collect();
             Self::verify(k, unrolled, true);
         }
@@ -860,24 +844,15 @@
             let result = prover.verify();
             if let Err(failures) = &result {
                 for failure in failures.iter() {
-<<<<<<< HEAD
-                    println!("{}", failure);
-=======
                     error!("{}", failure);
->>>>>>> 5d644ff2
                 }
             }
             assert_eq!(result.is_ok(), success);
         }
     }
 
-<<<<<<< HEAD
-    // Test bytecode circuit with unrolled bytecode
-    fn test_bytecode_circuit_unrolled<F: Field>(
-=======
     /// Test bytecode circuit with unrolled bytecode
     pub fn test_bytecode_circuit_unrolled<F: Field>(
->>>>>>> 5d644ff2
         k: u32,
         bytecodes: Vec<UnrolledBytecode<F>>,
         success: bool,
@@ -888,11 +863,7 @@
         let result = prover.verify_par();
         if let Err(failures) = &result {
             for failure in failures.iter() {
-<<<<<<< HEAD
-                println!("{}", failure);
-=======
                 error!("{}", failure);
->>>>>>> 5d644ff2
             }
         }
         assert_eq!(result.is_ok(), success);
@@ -902,12 +873,9 @@
         F::from(123456)
     }
 
-    // Verify unrolling code
+    /// Verify unrolling code
     #[test]
     fn bytecode_unrolling() {
-        use eth_types::Bytecode;
-        use halo2_proofs::halo2curves::bn256::Fr;
-
         let k = 10;
         let mut rows = vec![];
         let mut bytecode = Bytecode::default();
@@ -980,16 +948,12 @@
     /// Tests a fully empty circuit
     #[test]
     fn bytecode_empty() {
-        use halo2_proofs::halo2curves::bn256::Fr;
-
         let k = 9;
         test_bytecode_circuit_unrolled::<Fr>(k, vec![unroll(vec![])], true);
     }
 
     #[test]
     fn bytecode_simple() {
-        use halo2_proofs::halo2curves::bn256::Fr;
-
         let k = 9;
         let bytecodes = vec![unroll(vec![7u8]), unroll(vec![6u8]), unroll(vec![5u8])];
         test_bytecode_circuit_unrolled::<Fr>(k, bytecodes, true);
@@ -998,8 +962,6 @@
     /// Tests a fully full circuit
     #[test]
     fn bytecode_full() {
-        use halo2_proofs::halo2curves::bn256::Fr;
-
         let k = 9;
         test_bytecode_circuit_unrolled::<Fr>(k, vec![unroll(vec![7u8; 2usize.pow(k) - 7])], true);
     }
@@ -1007,8 +969,6 @@
     /// Tests a circuit with incomplete bytecode
     #[test]
     fn bytecode_incomplete() {
-        use halo2_proofs::halo2curves::bn256::Fr;
-
         let k = 9;
         test_bytecode_circuit_unrolled::<Fr>(k, vec![unroll(vec![7u8; 2usize.pow(k) + 1])], false);
     }
@@ -1016,8 +976,6 @@
     /// Tests multiple bytecodes in a single circuit
     #[test]
     fn bytecode_push() {
-        use halo2_proofs::halo2curves::bn256::Fr;
-
         let k = 9;
         test_bytecode_circuit_unrolled::<Fr>(
             k,
@@ -1039,8 +997,6 @@
     /// Test invalid code_hash data
     #[test]
     fn bytecode_invalid_hash_data() {
-        use halo2_proofs::halo2curves::bn256::Fr;
-
         let k = 9;
         let bytecode = vec![8u8, 2, 3, 8, 9, 7, 128];
         let unrolled = unroll(bytecode);
@@ -1071,8 +1027,6 @@
     #[test]
     #[ignore]
     fn bytecode_invalid_index() {
-        use halo2_proofs::halo2curves::bn256::Fr;
-
         let k = 9;
         let bytecode = vec![8u8, 2, 3, 8, 9, 7, 128];
         let unrolled = unroll(bytecode);
@@ -1096,8 +1050,6 @@
     /// Test invalid byte data
     #[test]
     fn bytecode_invalid_byte_data() {
-        use halo2_proofs::halo2curves::bn256::Fr;
-
         let k = 9;
         let bytecode = vec![8u8, 2, 3, 8, 9, 7, 128];
         let unrolled = unroll(bytecode);
@@ -1125,8 +1077,6 @@
     /// Test invalid is_code data
     #[test]
     fn bytecode_invalid_is_code() {
-        use halo2_proofs::halo2curves::bn256::Fr;
-
         let k = 9;
         let bytecode = vec![
             OpcodeId::ADD.as_u8(),
