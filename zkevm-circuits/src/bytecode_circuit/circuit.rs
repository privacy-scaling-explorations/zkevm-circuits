use crate::{
    evm_circuit::util::{
        and,
        constraint_builder::{BaseConstraintBuilder, ConstrainBuilderCommon},
        not, or, select,
    },
    table::{BytecodeFieldTag, BytecodeTable, KeccakTable, LookupTable},
    util::{
        get_push_size,
        word::{empty_code_hash_word_value, Word, Word32, WordExpr},
        Challenges, Expr, SubCircuit, SubCircuitConfig,
    },
    witness,
};
use bus_mapping::state_db::EMPTY_CODE_HASH_LE;
<<<<<<< HEAD
use eth_types::Field;
use gadgets::is_zero::{IsZeroChip, IsZeroConfig, IsZeroInstruction};
=======
use eth_types::{Field, ToLittleEndian};
use gadgets::is_zero::{IsZeroChip, IsZeroInstruction};
>>>>>>> fab8e2e4
use halo2_proofs::{
    circuit::{Layouter, Region, Value},
    plonk::{
        Advice, Column, ConstraintSystem, Error, Expression, Fixed, SecondPhase, VirtualCells,
    },
    poly::Rotation,
};
use itertools::Itertools;
use log::trace;
use std::vec;

use super::{
    bytecode_unroller::{unroll, UnrolledBytecode},
    param::PUSH_TABLE_WIDTH,
};

#[derive(Debug, Clone, Default)]
/// Row for assignment
pub struct BytecodeCircuitRow<F: Field> {
    offset: usize,
    last_row_offset: usize,
    code_hash: Value<F>,
    tag: F,
    index: F,
    is_code: F,
    value: F,
    push_data_left: u64,
    value_rlc: Value<F>,
    length: F,
    push_data_size: F,
}
impl<F: Field> BytecodeCircuitRow<F> {
    /// enable selector if we are within the range of table size.
    pub fn enable(&self) -> bool {
        self.offset <= self.last_row_offset
    }

    /// Determine if we are at last row of the bytecode table.
    pub fn last(&self) -> bool {
        self.offset == self.last_row_offset
    }

    /// Get offset
    pub fn offset(&self) -> usize {
        self.offset
    }

    /// Witness to IsZero chip to determine if we are at the last row of a bytecode instance
    pub fn diff(&self) -> F {
        self.index + F::ONE - self.length
    }
}

#[derive(Clone, Debug)]
/// Bytecode circuit configuration
pub struct BytecodeCircuitConfig<F> {
    minimum_rows: usize,
    q_enable: Column<Fixed>,
    q_first: Column<Fixed>,
    q_last: Column<Fixed>,
    bytecode_table: BytecodeTable,
    push_data_left: Column<Advice>,
    value_rlc: Column<Advice>,
    length: Column<Advice>,
    push_data_size: Column<Advice>,
    push_data_left_is_zero: IsZeroChip<F>,
    index_length_diff_is_zero: IsZeroChip<F>,
    push_table: [Column<Fixed>; PUSH_TABLE_WIDTH],
    // External tables
    pub(crate) keccak_table: KeccakTable,
}

/// Circuit configuration arguments
pub struct BytecodeCircuitConfigArgs<F: Field> {
    /// BytecodeTable
    pub bytecode_table: BytecodeTable,
    /// KeccakTable
    pub keccak_table: KeccakTable,
    /// Challenges
    pub challenges: Challenges<Expression<F>>,
}

impl<F: Field> SubCircuitConfig<F> for BytecodeCircuitConfig<F> {
    type ConfigArgs = BytecodeCircuitConfigArgs<F>;

    /// Return a new BytecodeCircuitConfig
    fn new(
        meta: &mut ConstraintSystem<F>,
        Self::ConfigArgs {
            bytecode_table,
            keccak_table,
            challenges,
        }: Self::ConfigArgs,
    ) -> Self {
        let q_enable = meta.fixed_column();
        let q_first = meta.fixed_column();
        let q_last = meta.fixed_column();
        let value = bytecode_table.value;
        let push_data_left = meta.advice_column();
        let value_rlc = meta.advice_column_in(SecondPhase);
        let length = meta.advice_column();
        let push_data_size = meta.advice_column();
        let push_data_left_inv = meta.advice_column();
        let index_length_diff_inv = meta.advice_column();
        let push_table = array_init::array_init(|_| meta.fixed_column());

        // annotate columns
        bytecode_table.annotate_columns(meta);
        keccak_table.annotate_columns(meta);
        push_table.iter().enumerate().for_each(|(idx, &col)| {
            meta.annotate_lookup_any_column(col, || format!("push_table_{}", idx))
        });

        let is_header_to_header = |meta: &mut VirtualCells<F>| {
            and::expr(vec![
                not::expr(meta.query_advice(bytecode_table.tag, Rotation::cur())),
                not::expr(meta.query_advice(bytecode_table.tag, Rotation::next())),
            ])
        };

        let is_header_to_byte = |meta: &mut VirtualCells<F>| {
            and::expr(vec![
                not::expr(meta.query_advice(bytecode_table.tag, Rotation::cur())),
                meta.query_advice(bytecode_table.tag, Rotation::next()),
            ])
        };

        let is_byte_to_header = |meta: &mut VirtualCells<F>| {
            and::expr(vec![
                meta.query_advice(bytecode_table.tag, Rotation::cur()),
                not::expr(meta.query_advice(bytecode_table.tag, Rotation::next())),
            ])
        };

        let is_byte_to_byte = |meta: &mut VirtualCells<F>| {
            and::expr(vec![
                meta.query_advice(bytecode_table.tag, Rotation::cur()),
                meta.query_advice(bytecode_table.tag, Rotation::next()),
            ])
        };

        let is_header = |meta: &mut VirtualCells<F>| {
            not::expr(meta.query_advice(bytecode_table.tag, Rotation::cur()))
        };

        let is_byte =
            |meta: &mut VirtualCells<F>| meta.query_advice(bytecode_table.tag, Rotation::cur());

        // A byte is an opcode when `push_data_left == 0` on the current row,
        // else it's push data.
        let push_data_left_is_zero = IsZeroChip::configure(
            meta,
            |meta| meta.query_fixed(q_enable, Rotation::cur()),
            |meta| meta.query_advice(push_data_left, Rotation::cur()),
            push_data_left_inv,
        );

        let index_length_diff_is_zero = IsZeroChip::configure(
            meta,
            |meta| meta.query_fixed(q_enable, Rotation::cur()),
            |meta| {
                meta.query_advice(bytecode_table.index, Rotation::cur()) + 1.expr()
                    - meta.query_advice(length, Rotation::cur())
            },
            index_length_diff_inv,
        );

        // When q_first || q_last ->
        // assert cur.tag == Header
        meta.create_gate("first and last row", |meta| {
            let mut cb = BaseConstraintBuilder::default();

            cb.require_zero(
                "cur.tag == Header",
                meta.query_advice(bytecode_table.tag, Rotation::cur()),
            );

            cb.gate(and::expr(vec![
                meta.query_fixed(q_enable, Rotation::cur()),
                or::expr(vec![
                    meta.query_fixed(q_first, Rotation::cur()),
                    meta.query_fixed(q_last, Rotation::cur()),
                ]),
            ]))
        });

        // When is_header ->
        // assert cur.index == 0
        // assert cur.value == cur.length
        meta.create_gate("Header row", |meta| {
            let mut cb = BaseConstraintBuilder::default();

            cb.require_zero(
                "cur.index == 0",
                meta.query_advice(bytecode_table.index, Rotation::cur()),
            );

            cb.require_equal(
                "cur.value == cur.length",
                meta.query_advice(bytecode_table.value, Rotation::cur()),
                meta.query_advice(length, Rotation::cur()),
            );

            cb.gate(and::expr(vec![
                meta.query_fixed(q_enable, Rotation::cur()),
                not::expr(meta.query_fixed(q_last, Rotation::cur())),
                is_header(meta),
            ]))
        });

        // When is_byte ->
        // assert push_data_size_table_lookup(cur.value, cur.push_data_size)
        // assert cur.is_code == (cur.push_data_left == 0)
        meta.create_gate("Byte row", |meta| {
            let mut cb = BaseConstraintBuilder::default();

            cb.require_equal(
                "cur.is_code == (cur.push_data_left == 0)",
                meta.query_advice(bytecode_table.is_code, Rotation::cur()),
                push_data_left_is_zero.clone().is_zero_expression,
            );

            cb.gate(and::expr(vec![
                meta.query_fixed(q_enable, Rotation::cur()),
                not::expr(meta.query_fixed(q_last, Rotation::cur())),
                is_byte(meta),
            ]))
        });
        meta.lookup_any(
            "push_data_size_table_lookup(cur.value, cur.push_data_size)",
            |meta| {
                let enable = and::expr(vec![
                    meta.query_fixed(q_enable, Rotation::cur()),
                    not::expr(meta.query_fixed(q_last, Rotation::cur())),
                    is_byte(meta),
                ]);

                let lookup_columns = vec![value, push_data_size];

                let mut constraints = vec![];

                for i in 0..PUSH_TABLE_WIDTH {
                    constraints.push((
                        enable.clone() * meta.query_advice(lookup_columns[i], Rotation::cur()),
                        meta.query_fixed(push_table[i], Rotation::cur()),
                    ))
                }
                constraints
            },
        );

        // When is_header_to_header or q_last ->
        // assert cur.length == 0
        // assert cur.hash == EMPTY_HASH
        meta.create_gate("Header to header row", |meta| {
            let mut cb = BaseConstraintBuilder::default();

            cb.require_zero(
                "cur.length == 0",
                meta.query_advice(length, Rotation::cur()),
            );

            let empty_hash_word: Word<Expression<F>> =
                Word32::new(EMPTY_CODE_HASH_LE.map(|v| Expression::Constant(F::from(v as u64))))
                    .to_word();

            cb.require_equal_word(
                "assert cur.hash == EMPTY_HASH",
                Word::new([
                    meta.query_advice(bytecode_table.code_hash.lo(), Rotation::cur()),
                    meta.query_advice(bytecode_table.code_hash.hi(), Rotation::cur()),
                ]),
                empty_hash_word,
            );

            cb.gate(and::expr(vec![
                meta.query_fixed(q_enable, Rotation::cur()),
                or::expr(vec![
                    is_header_to_header(meta),
                    meta.query_fixed(q_last, Rotation::cur()),
                ]),
            ]))
        });

        // When is_header_to_byte ->
        // assert next.length == cur.length
        // assert next.index == 0
        // assert next.is_code == 1
        // assert next.hash == cur.hash
        // assert next.value_rlc == next.value
        meta.create_gate("Header to byte row", |meta| {
            let mut cb = BaseConstraintBuilder::default();

            cb.require_equal(
                "next.length == cur.length",
                meta.query_advice(length, Rotation::next()),
                meta.query_advice(length, Rotation::cur()),
            );

            cb.require_zero(
                "next.index == 0",
                meta.query_advice(bytecode_table.index, Rotation::next()),
            );

            cb.require_equal(
                "next.is_code == 1",
                meta.query_advice(bytecode_table.is_code, Rotation::next()),
                1.expr(),
            );

            cb.require_equal_word(
                "next.hash == cur.hash",
                Word::new([
                    meta.query_advice(bytecode_table.code_hash.lo(), Rotation::next()),
                    meta.query_advice(bytecode_table.code_hash.hi(), Rotation::next()),
                ]),
                Word::new([
                    meta.query_advice(bytecode_table.code_hash.lo(), Rotation::cur()),
                    meta.query_advice(bytecode_table.code_hash.hi(), Rotation::cur()),
                ]),
            );

            cb.require_equal(
                "next.value_rlc == next.value",
                meta.query_advice(value_rlc, Rotation::next()),
                meta.query_advice(bytecode_table.value, Rotation::next()),
            );

            cb.gate(and::expr(vec![
                meta.query_fixed(q_enable, Rotation::cur()),
                not::expr(meta.query_fixed(q_last, Rotation::cur())),
                is_header_to_byte(meta),
            ]))
        });

        // When is_byte_to_byte ->
        // assert next.length == cur.length
        // assert next.index == cur.index + 1
        // assert next.hash == cur.hash
        // assert next.value_rlc == cur.value_rlc * randomness + next.value
        // if cur.is_code:
        //     assert next.push_data_left == cur.push_data_size
        // else:
        //     assert next.push_data_left == cur.push_data_left - 1
        meta.create_gate("Byte to Byte row", |meta| {
            let mut cb = BaseConstraintBuilder::default();

            cb.require_equal(
                "next.length == cur.length",
                meta.query_advice(length, Rotation::next()),
                meta.query_advice(length, Rotation::cur()),
            );

            cb.require_equal(
                "next.index == cur.index + 1",
                meta.query_advice(bytecode_table.index, Rotation::next()),
                meta.query_advice(bytecode_table.index, Rotation::cur()) + 1.expr(),
            );

            cb.require_equal_word(
                "next.hash == cur.hash",
                Word::new([
                    meta.query_advice(bytecode_table.code_hash.lo(), Rotation::next()),
                    meta.query_advice(bytecode_table.code_hash.hi(), Rotation::next()),
                ]),
                Word::new([
                    meta.query_advice(bytecode_table.code_hash.lo(), Rotation::cur()),
                    meta.query_advice(bytecode_table.code_hash.hi(), Rotation::cur()),
                ]),
            );

            cb.require_equal(
                "next.value_rlc == cur.value_rlc * randomness + next.value",
                meta.query_advice(value_rlc, Rotation::next()),
                meta.query_advice(value_rlc, Rotation::cur()) * challenges.keccak_input()
                    + meta.query_advice(value, Rotation::next()),
            );

            cb.require_equal(
                "next.push_data_left == cur.is_code ? cur.push_data_size : cur.push_data_left - 1",
                meta.query_advice(push_data_left, Rotation::next()),
                select::expr(
                    meta.query_advice(bytecode_table.is_code, Rotation::cur()),
                    meta.query_advice(push_data_size, Rotation::cur()),
                    meta.query_advice(push_data_left, Rotation::cur()) - 1.expr(),
                ),
            );

            cb.gate(and::expr(vec![
                meta.query_fixed(q_enable, Rotation::cur()),
                not::expr(meta.query_fixed(q_last, Rotation::cur())),
                is_byte_to_byte(meta),
            ]))
        });

        // When cur.tag == Byte and cur.index + 1 == cur.length ->
        // assert next.tag == Header
        meta.create_gate("cur.tag == Byte and cur.index + 1 == cur.length", |meta| {
            let mut cb = BaseConstraintBuilder::default();

            cb.require_zero(
                "next.tag == Header",
                meta.query_advice(bytecode_table.tag, Rotation::next()),
            );

            cb.gate(and::expr(vec![
                meta.query_fixed(q_enable, Rotation::cur()),
                meta.query_advice(bytecode_table.tag, Rotation::cur()),
                index_length_diff_is_zero.clone().is_zero_expression,
            ]))
        });

        // When is_byte_to_header ->
        // assert cur.index + 1 == cur.length
        // assert keccak256_table_lookup(cur.hash, cur.length, cur.value_rlc)
        meta.create_gate("Byte to Header row", |meta| {
            let mut cb = BaseConstraintBuilder::default();

            cb.require_equal(
                "cur.index + 1 == cur.length",
                meta.query_advice(bytecode_table.index, Rotation::cur()) + 1.expr(),
                meta.query_advice(length, Rotation::cur()),
            );

            cb.gate(and::expr(vec![
                meta.query_fixed(q_enable, Rotation::cur()),
                not::expr(meta.query_fixed(q_last, Rotation::cur())),
                is_byte_to_header(meta),
            ]))
        });
        meta.lookup_any(
            "keccak256_table_lookup(cur.value_rlc, cur.length, cur.hash_word)",
            |meta| {
                let enable = and::expr(vec![
                    meta.query_fixed(q_enable, Rotation::cur()),
                    not::expr(meta.query_fixed(q_last, Rotation::cur())),
                    is_byte_to_header(meta),
                ]);

                let mut constraints = vec![(
                    enable.clone(),
                    meta.query_advice(keccak_table.is_enabled, Rotation::cur()),
                )];

                for (circuit_column, table_column) in
                    keccak_table.match_columns(value_rlc, length, bytecode_table.code_hash)
                {
                    constraints.push((
                        enable.clone() * meta.query_advice(circuit_column, Rotation::cur()),
                        meta.query_advice(table_column, Rotation::cur()),
                    ))
                }

                constraints
            },
        );

        let push_data_left_is_zero = IsZeroChip::construct(push_data_left_is_zero);
        let index_length_diff_is_zero = IsZeroChip::construct(index_length_diff_is_zero);

        BytecodeCircuitConfig {
            minimum_rows: meta.minimum_rows(),
            q_enable,
            q_first,
            q_last,
            bytecode_table,
            push_data_left,
            value_rlc,
            length,
            push_data_size,
            push_data_left_is_zero,
            index_length_diff_is_zero,
            push_table,
            keccak_table,
        }
    }
}

impl<F: Field> BytecodeCircuitConfig<F> {
    pub(crate) fn assign_internal(
        &self,
        layouter: &mut impl Layouter<F>,
        size: usize,
        witness: &[UnrolledBytecode<F>],
        overwrite: &UnrolledBytecode<F>,
        challenges: &Challenges<Value<F>>,
        fail_fast: bool,
    ) -> Result<(), Error> {
        // Subtract the unusable rows from the size
        assert!(size > self.minimum_rows);
        let last_row_offset = size - self.minimum_rows + 1;

        trace!(
            "size: {}, minimum_rows: {}, last_row_offset:{}",
            size,
            self.minimum_rows,
            last_row_offset
        );

        layouter.assign_region(
            || "assign bytecode",
            |mut region| {
                // annotate columns
                self.annotate_circuit(&mut region);

                let mut offset = 0;
                for bytecode in witness.iter() {
                    self.assign_bytecode(
                        &mut region,
                        bytecode,
                        challenges,
<<<<<<< HEAD
                        &push_data_left_is_zero_chip,
                        &index_length_diff_is_zero_chip,
=======
>>>>>>> fab8e2e4
                        &mut offset,
                        last_row_offset,
                        fail_fast,
                    )?;
                }

                // Padding
                for idx in offset..=last_row_offset {
<<<<<<< HEAD
                    self.set_padding_row(
                        &mut region,
                        &push_data_left_is_zero_chip,
                        &index_length_diff_is_zero_chip,
                        idx,
                        last_row_offset,
                    )?;
=======
                    self.set_padding_row(&mut region, challenges, idx, last_row_offset)?;
>>>>>>> fab8e2e4
                }

                // Overwrite the witness assignment by using the values in the `overwrite`
                // parameter.  This is used to explicitly set intermediate witness values for
                // negative tests.
                let mut value_rlc = challenges.keccak_input().map(|_| F::ZERO);
                for (offset, row) in overwrite.rows.iter().enumerate() {
                    for (name, column, value) in [
                        ("tag", self.bytecode_table.tag, row.tag),
                        ("index", self.bytecode_table.index, row.index),
                        ("is_code", self.bytecode_table.is_code, row.is_code),
                        ("value", self.bytecode_table.value, row.value),
                        ("length", self.length, F::from(overwrite.bytes.len() as u64)),
                    ] {
                        region.assign_advice(
                            || format!("assign {} {}", name, offset),
                            column,
                            offset,
                            || Value::known(value),
                        )?;
                    }

                    if row.tag == F::ONE {
                        value_rlc.as_mut().zip(challenges.keccak_input()).map(
                            |(value_rlc, challenge)| {
                                *value_rlc = *value_rlc * challenge + row.value
                            },
                        );
                    } else {
                        value_rlc = challenges.keccak_input().map(|_| F::ZERO);
                    }

                    for (name, column, value) in [("value_rlc", self.value_rlc, value_rlc)] {
                        region.assign_advice(
                            || format!("assign {} {}", name, offset),
                            column,
                            offset,
                            || value,
                        )?;
                    }
                }
                Ok(())
            },
        )
    }

    fn assign_bytecode(
        &self,
        region: &mut Region<'_, F>,
        bytecode: &UnrolledBytecode<F>,
        challenges: &Challenges<Value<F>>,
<<<<<<< HEAD
        push_data_left_is_zero_chip: &IsZeroChip<F>,
        index_length_diff_is_zero_chip: &IsZeroChip<F>,
=======
>>>>>>> fab8e2e4
        offset: &mut usize,
        last_row_offset: usize,
        fail_fast: bool,
    ) -> Result<(), Error> {
        // Run over all the bytes
        let mut push_data_left = 0;
        let mut next_push_data_left = 0;
        let mut push_data_size = 0;
        let mut value_rlc = challenges.keccak_input().map(|_| F::ZERO);
        let length = F::from(bytecode.bytes.len() as u64);

        let code_hash = Word::from(bytecode.rows[0].code_hash).into_value();

        for (idx, row) in bytecode.rows.iter().enumerate() {
            if fail_fast && *offset > last_row_offset {
                log::error!(
                    "Bytecode Circuit: offset={} > last_row_offset={}",
                    offset,
                    last_row_offset
                );
                return Err(Error::Synthesis);
            }

            // Track which byte is an opcode and which is push
            // data
            if idx > 0 {
                let is_code = push_data_left == 0;

                push_data_size = get_push_size(row.value.get_lower_128() as u8);

                next_push_data_left = if is_code {
                    push_data_size
                } else {
                    push_data_left - 1
                };

                value_rlc
                    .as_mut()
                    .zip(challenges.keccak_input())
                    .map(|(value_rlc, challenge)| *value_rlc = *value_rlc * challenge + row.value);
            }

            // Set the data for this row
            if *offset < last_row_offset {
                let row = BytecodeCircuitRow {
                    offset: *offset,
                    last_row_offset,
                    code_hash,
                    tag: row.tag,
                    index: row.index,
                    is_code: row.is_code,
                    value: row.value,
                    push_data_left,
                    value_rlc,
                    length,
                    push_data_size: F::from(push_data_size),
                };
                self.set_row(region, row.clone())?;

                trace!("bytecode.set_row({:?})", row);

                *offset += 1;
                push_data_left = next_push_data_left
            }
            if *offset == last_row_offset {
<<<<<<< HEAD
                self.set_padding_row(
                    region,
                    push_data_left_is_zero_chip,
                    index_length_diff_is_zero_chip,
                    *offset,
                    last_row_offset,
                )?;
=======
                self.set_padding_row(region, challenges, *offset, last_row_offset)?;
>>>>>>> fab8e2e4
            }
        }

        Ok(())
    }

    fn set_padding_row(
        &self,
        region: &mut Region<'_, F>,
<<<<<<< HEAD
        push_data_left_is_zero_chip: &IsZeroChip<F>,
        index_length_diff_is_zero_chip: &IsZeroChip<F>,
=======
        challenges: &Challenges<Value<F>>,
>>>>>>> fab8e2e4
        offset: usize,
        last_row_offset: usize,
    ) -> Result<(), Error> {
        let empty_hash = challenges
            .evm_word()
            .map(|challenge| rlc::value(EMPTY_CODE_HASH_LE.as_ref(), challenge));

        self.set_row(
            region,
<<<<<<< HEAD
            push_data_left_is_zero_chip,
            index_length_diff_is_zero_chip,
            offset,
            offset <= last_row_offset,
            offset == last_row_offset,
            empty_code_hash_word_value(),
            F::from(BytecodeFieldTag::Header as u64),
            F::ZERO,
            F::ZERO,
            F::ZERO,
            0,
            Value::known(F::ZERO),
            F::ZERO,
            F::ZERO,
        )
    }

    #[allow(clippy::too_many_arguments)]
    fn set_row(
        &self,
        region: &mut Region<'_, F>,
        push_data_left_is_zero_chip: &IsZeroChip<F>,
        index_length_diff_is_zero_chip: &IsZeroChip<F>,
        offset: usize,
        enable: bool,
        last: bool,
        code_hash: Word<Value<F>>,
        tag: F,
        index: F,
        is_code: F,
        value: F,
        push_data_left: u64,
        value_rlc: Value<F>,
        length: F,
        push_data_size: F,
    ) -> Result<(), Error> {
=======
            BytecodeCircuitRow {
                offset,
                last_row_offset,
                code_hash: empty_hash,
                tag: F::from(BytecodeFieldTag::Header as u64),
                value_rlc: Value::known(F::ZERO),
                ..Default::default()
            },
        )
    }

    fn set_row(&self, region: &mut Region<'_, F>, row: BytecodeCircuitRow<F>) -> Result<(), Error> {
        let offset = row.offset;
>>>>>>> fab8e2e4
        // q_enable
        region.assign_fixed(
            || format!("assign q_enable {}", offset),
            self.q_enable,
            offset,
            || Value::known(F::from(row.enable().into())),
        )?;

        // q_first
        region.assign_fixed(
            || format!("assign q_first {}", offset),
            self.q_first,
            offset,
            || Value::known(F::from((offset == 0).into())),
        )?;

        // q_last
        region.assign_fixed(
            || format!("assign q_last {}", offset),
            self.q_last,
            offset,
            || Value::known(F::from(row.last().into())),
        )?;

        // Advices
        for (name, column, value) in [
            ("tag", self.bytecode_table.tag, row.tag),
            ("index", self.bytecode_table.index, row.index),
            ("is_code", self.bytecode_table.is_code, row.is_code),
            ("value", self.bytecode_table.value, row.value),
            (
                "push_data_left",
                self.push_data_left,
                F::from(row.push_data_left),
            ),
            ("length", self.length, row.length),
            ("push_data_size", self.push_data_size, row.push_data_size),
        ] {
            region.assign_advice(
                || format!("assign {} {}", name, offset),
                column,
                offset,
                || Value::known(value),
            )?;
        }
<<<<<<< HEAD
        for (name, column, value) in [("value_rlc", self.value_rlc, value_rlc)] {
=======
        for (name, column, value) in [
            ("code_hash", self.bytecode_table.code_hash, row.code_hash),
            ("value_rlc", self.value_rlc, row.value_rlc),
        ] {
>>>>>>> fab8e2e4
            region.assign_advice(
                || format!("assign {} {}", name, offset),
                column,
                offset,
                || value,
            )?;
        }

<<<<<<< HEAD
        code_hash.assign_advice(
            region,
            || format!("assign code_hash {}", offset),
            self.bytecode_table.code_hash,
            offset,
        )?;

        push_data_left_is_zero_chip.assign(
=======
        self.push_data_left_is_zero.assign(
>>>>>>> fab8e2e4
            region,
            offset,
            Value::known(F::from(row.push_data_left)),
        )?;

        self.index_length_diff_is_zero
            .assign(region, offset, Value::known(row.diff()))?;

        Ok(())
    }

    fn annotate_circuit(&self, region: &mut Region<F>) {
        self.bytecode_table.annotate_columns_in_region(region);
        self.keccak_table.annotate_columns_in_region(region);

        self.push_data_left_is_zero
            .annotate_columns_in_region(region, "BYTECODE");
        self.index_length_diff_is_zero
            .annotate_columns_in_region(region, "BYTECODE");
        region.name_column(|| "BYTECODE_q_enable", self.q_enable);
        region.name_column(|| "BYTECODE_q_first", self.q_first);
        region.name_column(|| "BYTECODE_q_last", self.q_last);
        region.name_column(|| "BYTECODE_length", self.length);
        region.name_column(|| "BYTECODE_push_data_left", self.push_data_left);
        region.name_column(|| "BYTECODE_push_data_size", self.push_data_size);
        region.name_column(|| "BYTECODE_value_rlc", self.value_rlc);
    }

    /// load fixed tables
    pub(crate) fn load_aux_tables(&self, layouter: &mut impl Layouter<F>) -> Result<(), Error> {
        // push table: BYTE -> NUM_PUSHED:
        // [0, OpcodeId::PUSH1] -> 0
        // [OpcodeId::PUSH1, OpcodeId::PUSH32] -> [1..32]
        // [OpcodeId::PUSH32, 256] -> 0
        layouter.assign_region(
            || "push table",
            |mut region| {
                for byte in 0usize..256 {
                    let push_size = get_push_size(byte as u8);
                    for (name, column, value) in &[
                        ("byte", self.push_table[0], byte as u64),
                        ("push_size", self.push_table[1], push_size),
                    ] {
                        region.assign_fixed(
                            || format!("Push table assign {} {}", name, byte),
                            *column,
                            byte,
                            || Value::known(F::from(*value)),
                        )?;
                    }
                }
                Ok(())
            },
        )?;

        Ok(())
    }
}

/// BytecodeCircuit
#[derive(Clone, Default, Debug)]
pub struct BytecodeCircuit<F: Field> {
    /// Unrolled bytecodes
    pub bytecodes: Vec<UnrolledBytecode<F>>,
    /// Circuit size
    pub size: usize,
    /// Overwrite
    pub overwrite: UnrolledBytecode<F>,
}

impl<F: Field> BytecodeCircuit<F> {
    /// new BytecodeCircuitTester
    pub fn new(bytecodes: Vec<UnrolledBytecode<F>>, size: usize) -> Self {
        BytecodeCircuit {
            bytecodes,
            size,
            overwrite: Default::default(),
        }
    }

    /// Creates bytecode circuit from block and bytecode_size.
    pub fn new_from_block_sized(block: &witness::Block<F>, bytecode_size: usize) -> Self {
        let bytecodes: Vec<UnrolledBytecode<F>> = block
            .bytecodes
            .values()
            .map(|b| unroll(b.bytes.clone()))
            .collect();
        Self::new(bytecodes, bytecode_size)
    }
}

impl<F: Field> SubCircuit<F> for BytecodeCircuit<F> {
    type Config = BytecodeCircuitConfig<F>;

    fn unusable_rows() -> usize {
        // No column queried at more than 3 distinct rotations, so returns 6 as
        // minimum unusable rows.
        6
    }

    fn new_from_block(block: &witness::Block<F>) -> Self {
        let bytecode_size = block.circuits_params.max_bytecode;
        Self::new_from_block_sized(block, bytecode_size)
    }

    /// Return the minimum number of rows required to prove the block
    fn min_num_rows_block(block: &witness::Block<F>) -> (usize, usize) {
        (
            block
                .bytecodes
                .values()
                .map(|bytecode| bytecode.bytes.len() + 1)
                .sum(),
            block.circuits_params.max_bytecode,
        )
    }

    /// Make the assignments to the TxCircuit
    fn synthesize_sub(
        &self,
        config: &Self::Config,
        challenges: &Challenges<Value<F>>,
        layouter: &mut impl Layouter<F>,
    ) -> Result<(), Error> {
        config.load_aux_tables(layouter)?;
        config.assign_internal(
            layouter,
            self.size,
            &self.bytecodes,
            &self.overwrite,
            challenges,
            false,
        )
    }
}<|MERGE_RESOLUTION|>--- conflicted
+++ resolved
@@ -13,13 +13,8 @@
     witness,
 };
 use bus_mapping::state_db::EMPTY_CODE_HASH_LE;
-<<<<<<< HEAD
 use eth_types::Field;
 use gadgets::is_zero::{IsZeroChip, IsZeroConfig, IsZeroInstruction};
-=======
-use eth_types::{Field, ToLittleEndian};
-use gadgets::is_zero::{IsZeroChip, IsZeroInstruction};
->>>>>>> fab8e2e4
 use halo2_proofs::{
     circuit::{Layouter, Region, Value},
     plonk::{
@@ -41,7 +36,7 @@
 pub struct BytecodeCircuitRow<F: Field> {
     offset: usize,
     last_row_offset: usize,
-    code_hash: Value<F>,
+    code_hash: Word<Value<F>>,
     tag: F,
     index: F,
     is_code: F,
@@ -531,11 +526,6 @@
                         &mut region,
                         bytecode,
                         challenges,
-<<<<<<< HEAD
-                        &push_data_left_is_zero_chip,
-                        &index_length_diff_is_zero_chip,
-=======
->>>>>>> fab8e2e4
                         &mut offset,
                         last_row_offset,
                         fail_fast,
@@ -544,17 +534,7 @@
 
                 // Padding
                 for idx in offset..=last_row_offset {
-<<<<<<< HEAD
-                    self.set_padding_row(
-                        &mut region,
-                        &push_data_left_is_zero_chip,
-                        &index_length_diff_is_zero_chip,
-                        idx,
-                        last_row_offset,
-                    )?;
-=======
                     self.set_padding_row(&mut region, challenges, idx, last_row_offset)?;
->>>>>>> fab8e2e4
                 }
 
                 // Overwrite the witness assignment by using the values in the `overwrite`
@@ -606,11 +586,6 @@
         region: &mut Region<'_, F>,
         bytecode: &UnrolledBytecode<F>,
         challenges: &Challenges<Value<F>>,
-<<<<<<< HEAD
-        push_data_left_is_zero_chip: &IsZeroChip<F>,
-        index_length_diff_is_zero_chip: &IsZeroChip<F>,
-=======
->>>>>>> fab8e2e4
         offset: &mut usize,
         last_row_offset: usize,
         fail_fast: bool,
@@ -676,17 +651,7 @@
                 push_data_left = next_push_data_left
             }
             if *offset == last_row_offset {
-<<<<<<< HEAD
-                self.set_padding_row(
-                    region,
-                    push_data_left_is_zero_chip,
-                    index_length_diff_is_zero_chip,
-                    *offset,
-                    last_row_offset,
-                )?;
-=======
                 self.set_padding_row(region, challenges, *offset, last_row_offset)?;
->>>>>>> fab8e2e4
             }
         }
 
@@ -696,63 +661,16 @@
     fn set_padding_row(
         &self,
         region: &mut Region<'_, F>,
-<<<<<<< HEAD
-        push_data_left_is_zero_chip: &IsZeroChip<F>,
-        index_length_diff_is_zero_chip: &IsZeroChip<F>,
-=======
         challenges: &Challenges<Value<F>>,
->>>>>>> fab8e2e4
         offset: usize,
         last_row_offset: usize,
     ) -> Result<(), Error> {
-        let empty_hash = challenges
-            .evm_word()
-            .map(|challenge| rlc::value(EMPTY_CODE_HASH_LE.as_ref(), challenge));
-
         self.set_row(
             region,
-<<<<<<< HEAD
-            push_data_left_is_zero_chip,
-            index_length_diff_is_zero_chip,
-            offset,
-            offset <= last_row_offset,
-            offset == last_row_offset,
-            empty_code_hash_word_value(),
-            F::from(BytecodeFieldTag::Header as u64),
-            F::ZERO,
-            F::ZERO,
-            F::ZERO,
-            0,
-            Value::known(F::ZERO),
-            F::ZERO,
-            F::ZERO,
-        )
-    }
-
-    #[allow(clippy::too_many_arguments)]
-    fn set_row(
-        &self,
-        region: &mut Region<'_, F>,
-        push_data_left_is_zero_chip: &IsZeroChip<F>,
-        index_length_diff_is_zero_chip: &IsZeroChip<F>,
-        offset: usize,
-        enable: bool,
-        last: bool,
-        code_hash: Word<Value<F>>,
-        tag: F,
-        index: F,
-        is_code: F,
-        value: F,
-        push_data_left: u64,
-        value_rlc: Value<F>,
-        length: F,
-        push_data_size: F,
-    ) -> Result<(), Error> {
-=======
             BytecodeCircuitRow {
                 offset,
                 last_row_offset,
-                code_hash: empty_hash,
+                code_hash: empty_code_hash_word_value(),
                 tag: F::from(BytecodeFieldTag::Header as u64),
                 value_rlc: Value::known(F::ZERO),
                 ..Default::default()
@@ -762,7 +680,6 @@
 
     fn set_row(&self, region: &mut Region<'_, F>, row: BytecodeCircuitRow<F>) -> Result<(), Error> {
         let offset = row.offset;
->>>>>>> fab8e2e4
         // q_enable
         region.assign_fixed(
             || format!("assign q_enable {}", offset),
@@ -808,14 +725,7 @@
                 || Value::known(value),
             )?;
         }
-<<<<<<< HEAD
-        for (name, column, value) in [("value_rlc", self.value_rlc, value_rlc)] {
-=======
-        for (name, column, value) in [
-            ("code_hash", self.bytecode_table.code_hash, row.code_hash),
-            ("value_rlc", self.value_rlc, row.value_rlc),
-        ] {
->>>>>>> fab8e2e4
+        for (name, column, value) in [("value_rlc", self.value_rlc, row.value_rlc)] {
             region.assign_advice(
                 || format!("assign {} {}", name, offset),
                 column,
@@ -824,18 +734,14 @@
             )?;
         }
 
-<<<<<<< HEAD
-        code_hash.assign_advice(
+        row.code_hash.assign_advice(
             region,
             || format!("assign code_hash {}", offset),
             self.bytecode_table.code_hash,
             offset,
         )?;
 
-        push_data_left_is_zero_chip.assign(
-=======
         self.push_data_left_is_zero.assign(
->>>>>>> fab8e2e4
             region,
             offset,
             Value::known(F::from(row.push_data_left)),
