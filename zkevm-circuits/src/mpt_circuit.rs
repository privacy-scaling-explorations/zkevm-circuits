//! The MPT circuit implementation.
use eth_types::Field;
use gadgets::{
    impl_expr,
<<<<<<< HEAD
    util::{Expr, Scalar},
=======
    util::{pow, Expr, Scalar},
>>>>>>> 3632f83d
};
use halo2_proofs::{
    circuit::{Layouter, SimpleFloorPlanner, Value},
    plonk::{
        Advice, Circuit, Column, ConstraintSystem, Error, Expression, Fixed, SecondPhase,
        VirtualCells,
    },
    poly::Rotation,
};

use itertools::Itertools;
use std::{convert::TryInto, env::var};

mod account_leaf;
mod branch;
mod extension;
mod extension_branch;
mod helpers;
mod param;
mod rlp_gadgets;
mod start;
mod storage_leaf;
mod witness_row;

use self::{
    account_leaf::AccountLeafConfig,
    helpers::{key_memory, RLPItemView},
    rlp_gadgets::decode_rlp,
    witness_row::{AccountRowType, ExtensionBranchRowType, Node, StartRowType, StorageRowType},
};
use crate::{
    assign, assignf, circuit,
    circuit_tools::{cached_region::CachedRegion, cell_manager::CellManager, memory::Memory},
    evm_circuit::table::Table,
    mpt_circuit::{
        helpers::{
            main_memory, parent_memory, MPTConstraintBuilder, MainRLPGadget, MptCellType, FIXED,
            KECCAK, PHASE_TWO,
        },
        start::StartConfig,
        storage_leaf::StorageLeafConfig,
    },
    table::{KeccakTable, LookupTable, MPTProofType, MptTable},
    util::Challenges,
};
use extension_branch::ExtensionBranchConfig;
use param::HASH_WIDTH;

#[derive(Debug, Eq, PartialEq)]
pub(crate) enum MPTRegion {
    Default,
    RLP,
    Start,
    Branch,
    Account,
    Storage,
    Count,
}

/// State machine config.
#[derive(Clone, Debug)]
pub struct StateMachineConfig<F> {
    is_start: Column<Advice>,
    is_branch: Column<Advice>,
    is_account: Column<Advice>,
    is_storage: Column<Advice>,

    start_config: StartConfig<F>,
    branch_config: ExtensionBranchConfig<F>,
    storage_config: StorageLeafConfig<F>,
    account_config: AccountLeafConfig<F>,
}

impl<F: Field> StateMachineConfig<F> {
    /// Construct a new StateMachine
    pub(crate) fn construct(meta: &mut ConstraintSystem<F>) -> Self {
        Self {
            is_start: meta.advice_column(),
            is_branch: meta.advice_column(),
            is_account: meta.advice_column(),
            is_storage: meta.advice_column(),
            start_config: StartConfig::default(),
            branch_config: ExtensionBranchConfig::default(),
            storage_config: StorageLeafConfig::default(),
            account_config: AccountLeafConfig::default(),
        }
    }

    /// Returns all state selectors
    pub(crate) fn state_selectors(&self) -> Vec<Column<Advice>> {
        vec![
            self.is_start,
            self.is_branch,
            self.is_account,
            self.is_storage,
        ]
    }

    pub(crate) fn step_constraints(
        &self,
        meta: &mut VirtualCells<'_, F>,
        cb: &mut MPTConstraintBuilder<F>,
        height: usize,
    ) {
        circuit!([meta, cb], {
            // Because the state machine state is this height, we're already querying cells
            // at all of these rotations, so may as well keep things simple.
            // State selectors are already enforced to be boolean on each row.
            let mut sum = 0.expr();
            for rot in 1..height {
                for state_selector in self.state_selectors() {
                    sum = sum + a!(state_selector, rot);
                }
            }
            require!(sum => 0);
            // It should not be necessary to force the next row to have a state enabled
            // because we never use relative offsets between state machine states.
        })
    }
}

/// Merkle Patricia Trie context
#[derive(Clone, Debug)]
pub struct MPTContext<F> {
    pub(crate) mpt_table: MptTable,
    pub(crate) rlp_item: MainRLPGadget<F>,
    pub(crate) memory: Memory<F, MptCellType>,
}

impl<F: Field> MPTContext<F> {
    pub(crate) fn rlp_item(
        &self,
        meta: &mut VirtualCells<F>,
        cb: &mut MPTConstraintBuilder<F>,
        idx: usize,
    ) -> RLPItemView<F> {
        // TODO(Brecht): Add RLP limitations like max num bytes
        self.rlp_item.create_view(meta, cb, idx, false)
    }

    pub(crate) fn nibbles(
        &self,
        meta: &mut VirtualCells<F>,
        cb: &mut MPTConstraintBuilder<F>,
        idx: usize,
    ) -> RLPItemView<F> {
        self.rlp_item.create_view(meta, cb, idx, true)
    }
}

/// Merkle Patricia Trie config.
#[derive(Clone)]
pub struct MPTConfig<F> {
    pub(crate) mpt_table: MptTable,
    pub(crate) q_enable: Column<Fixed>,
    pub(crate) q_first: Column<Fixed>,
    pub(crate) q_last: Column<Fixed>,
    pub(crate) memory: Memory<F, MptCellType>,
    keccak_table: KeccakTable,
    fixed_table: [Column<Fixed>; 6],
    phase_two_table: [Column<Advice>; 3],
    rlp_item: MainRLPGadget<F>,
    state_machine: StateMachineConfig<F>,
    cb: MPTConstraintBuilder<F>,
}

/// Enumerator to determine the type of row in the fixed table.
#[derive(Clone, Copy, Debug)]
pub enum FixedTableTag {
    /// All zero lookup data
    Disabled,
    /// 0 - 15
    Range16,
    /// 0 - 255
    Range256,
    /// For checking there are 0s after the RLP stream ends
    RangeKeyLen256,
    /// For checking there are 0s after the RLP stream ends
    RangeKeyLen16,
    /// Extesion key odd key
    ExtOddKey,
    /// RLP decoding
    RLP,
    /// TEMP
    LERMult,
}

impl_expr!(FixedTableTag);

/// Enumerator to determine the type of row in the fixed table.
#[derive(Clone, Copy, Debug)]
pub enum PhaseTwoTableTag {
    /// Multiplier for keccak challenge
    BERMult,
    // reserve for more phase two lookups...
}

impl_expr!(PhaseTwoTableTag);

#[derive(Default)]
pub(crate) struct MPTState<F> {
    pub(crate) memory: Memory<F, MptCellType>,
}

impl<F: Field> MPTState<F> {
    fn new(memory: &Memory<F, MptCellType>) -> Self {
        Self {
            memory: memory.clone(),
        }
    }
}

impl<F: Field> MPTConfig<F> {
    /// Configure MPT Circuit
    pub fn configure(
        meta: &mut ConstraintSystem<F>,
        challenges: Challenges<Expression<F>>,
        keccak_table: KeccakTable,
    ) -> Self {
        let q_enable = meta.fixed_column();
        let q_first = meta.fixed_column();
        let q_last = meta.fixed_column();

        let mpt_table = MptTable::construct(meta);

        let fixed_table: [Column<Fixed>; 6] = (0..6)
            .map(|_| meta.fixed_column())
            .collect::<Vec<_>>()
            .try_into()
            .unwrap();

        let phase_two_table: [Column<Advice>; 3] = (0..3)
            .map(|_| meta.advice_column_in(SecondPhase))
            .collect::<Vec<_>>()
            .try_into()
            .unwrap();

        let memory_columns = (0..5).map(|_| meta.advice_column()).collect::<Vec<_>>();

        let mut state_machine = StateMachineConfig::construct(meta);
        let mut rlp_item = MainRLPGadget::default();

        let mut memory = Memory::new(memory_columns);
        memory.allocate(meta, key_memory(false));
        memory.allocate(meta, key_memory(true));
        memory.allocate(meta, parent_memory(false));
        memory.allocate(meta, parent_memory(true));
        memory.allocate(meta, main_memory());

        let mut ctx = MPTContext {
            mpt_table,
            rlp_item: rlp_item.clone(),
            memory: memory.clone(),
        };

        let rlp_cm = CellManager::new(
            meta,
            // Type, #cols, phase, permutable
            vec![
                (MptCellType::StoragePhase1, 50, 0, false),
                (MptCellType::StoragePhase2, 5, 1, false),
                (MptCellType::StoragePhase3, 5, 2, false),
                (MptCellType::Lookup(Table::Fixed), 4, 2, false),
                (MptCellType::Lookup(Table::Exp), 2, 2, false),
            ],
            0,
            1,
        );
        let state_cm = CellManager::new(
            meta,
            // Type, #cols, phase, permutable
            vec![
                (MptCellType::StoragePhase1, 20, 0, false),
                (MptCellType::StoragePhase2, 5, 1, false),
                (MptCellType::StoragePhase3, 5, 2, false),
                (MptCellType::LookupByte, 4, 0, false),
                (MptCellType::Lookup(Table::Fixed), 3, 2, false),
                (MptCellType::Lookup(Table::Keccak), 1, 2, false),
                (MptCellType::Lookup(Table::Exp), 2, 2, false),
            ],
            0,
            50,
        );

<<<<<<< HEAD
        let le_r = 123456.expr();
        let mut cb = MPTConstraintBuilder::new(50, Some(challenges.clone()), None, le_r.expr());
=======
        let r = 123456.expr();
        let mut cb = MPTConstraintBuilder::new(7, Some(challenges.clone()), None, r.expr());
>>>>>>> 3632f83d
        meta.create_gate("MPT", |meta| {
            circuit!([meta, cb], {
                // Populate lookup tables
                require!(@KECCAK => <KeccakTable as LookupTable<F>>::advice_columns(&keccak_table).iter().map(|table| a!(table)).collect());
                require!(@FIXED => fixed_table.iter().map(|table| f!(table)).collect());
                require!(@PHASE_TWO => phase_two_table.iter().map(|table| a!(table)).collect());

                ifx!{f!(q_enable) => {
                    // RLP item decoding unit
                    cb.base.set_cell_manager(rlp_cm.clone());
                    cb.base.push_region(MPTRegion::RLP as usize);
                    rlp_item = MainRLPGadget::construct(&mut cb);
                    cb.base.pop_region();
                    ctx.rlp_item = rlp_item.clone();

                    // Main MPT circuit
                    // State machine
                    cb.base.set_cell_manager(state_cm.clone());
                    ifx! {f!(q_first) + f!(q_last) => {
                        require!(a!(state_machine.is_start) => true);
                    }};
                    // Main state machine
                    matchx! {
                        a!(state_machine.is_start) => {
                            state_machine.step_constraints(meta, &mut cb, StartRowType::Count as usize);
                            cb.base.push_region(MPTRegion::Start as usize);
                            state_machine.start_config = StartConfig::configure(meta, &mut cb, ctx.clone());
                            cb.base.pop_region();
                        },
                        a!(state_machine.is_branch) => {
                            state_machine.step_constraints(meta, &mut cb, ExtensionBranchRowType::Count as usize);
                            cb.base.push_region(MPTRegion::Branch as usize);
                            state_machine.branch_config = ExtensionBranchConfig::configure(meta, &mut cb, ctx.clone());
                            cb.base.pop_region();
                        },
                        a!(state_machine.is_account) => {
                            state_machine.step_constraints(meta, &mut cb, AccountRowType::Count as usize);
                            cb.base.push_region(MPTRegion::Account as usize);
                            state_machine.account_config = AccountLeafConfig::configure(meta, &mut cb, ctx.clone());
                            cb.base.pop_region();
                        },
                        a!(state_machine.is_storage) => {
                            state_machine.step_constraints(meta, &mut cb, StorageRowType::Count as usize);
                            cb.base.push_region(MPTRegion::Storage as usize);
                            state_machine.storage_config = StorageLeafConfig::configure(meta, &mut cb, ctx.clone());
                            cb.base.pop_region();
                        },
                        _ => (),
                    };
                    // Only account and storage rows can have lookups, disable lookups on all other rows
                    ifx! {not!(a!(state_machine.is_account) + a!(state_machine.is_storage)) => {
                        require!(a!(ctx.mpt_table.proof_type) => MPTProofType::Disabled.expr());
                    }}

                    // Memory banks
                    ctx.memory.build_constraints(&mut cb.base, f!(q_first));
                }}
            });

            cb.base.build_constraints()
        });

        // Region for spliting dynamic lookup
        // currently not working :(
        cb.base.push_region(MPTRegion::Count as usize);

        let disable_lookups: usize = var("DISABLE_LOOKUPS")
            .unwrap_or_else(|_| "0".to_string())
            .parse()
            .expect("Cannot parse DISABLE_LOOKUPS env var as usize");
        if disable_lookups == 0 {
            cb.base.build_celltype_lookups(
                meta,
                vec![rlp_cm, state_cm],
                vec![
                    (MptCellType::Lookup(Table::Keccak), &keccak_table),
                    (MptCellType::Lookup(Table::Fixed), &fixed_table),
                    (MptCellType::Lookup(Table::Exp), &phase_two_table),
                ],
            );
            cb.base.build_dynamic_lookups(
                meta,
                &[vec![FIXED, KECCAK], ctx.memory.tags()].concat(),
                vec![(MptCellType::Lookup(Table::Fixed), &fixed_table)],
            );
        } else if disable_lookups == 1 {
            cb.base.build_dynamic_lookups(
                meta,
                &[vec![KECCAK], ctx.memory.tags()].concat(),
                vec![(MptCellType::Lookup(Table::Fixed), &fixed_table)],
            );
        } else if disable_lookups == 2 {
            cb.base.build_dynamic_lookups(
                meta,
                &ctx.memory.tags(),
                vec![(MptCellType::Lookup(Table::Fixed), &fixed_table)],
            );
        } else if disable_lookups == 3 {
            cb.base.build_dynamic_lookups(
                meta,
                &[FIXED, KECCAK],
                vec![(MptCellType::Lookup(Table::Fixed), &fixed_table)],
            );
        } else if disable_lookups == 4 {
            cb.base.build_dynamic_lookups(
                meta,
                &[KECCAK],
                vec![(MptCellType::Lookup(Table::Fixed), &fixed_table)],
            );
        }

        println!("degree: {}", meta.degree());
        println!("num lookups: {}", meta.lookups().len());
        println!("num advices: {}", meta.num_advice_columns());
        println!("num fixed: {}", meta.num_fixed_columns());
        // cb.base.print_stats();

        MPTConfig {
            q_enable,
            q_first,
            q_last,
            memory,
            keccak_table,
            fixed_table,
            phase_two_table,
            state_machine,
            rlp_item,
            mpt_table,
            cb,
        }
    }

    /// Make the assignments to the MPTCircuit
    pub fn assign(
        &self,
        layouter: &mut impl Layouter<F>,
        nodes: &[Node],
        challenges: &Challenges<Value<F>>,
    ) -> Result<(), Error> {
        let mut height = 0;
        let mut memory = self.memory.clone();

        layouter.assign_region(
            || "MPT",
            |mut region| {

<<<<<<< HEAD
                let le_r = F::from(123456u64);
                let mut be_r = F::ZERO;
                challenges.keccak_input().map(|v| be_r = v);
=======
                let mut keccak_r = F::ZERO;
                challenges.keccak_input().map(|v| keccak_r = v);
                let keccak_r = F::from(123456u64 + 1);
                let r = F::from(123456u64);


>>>>>>> 3632f83d

                let mut pv = MPTState::new(&self.memory);

                memory.clear_witness_data();

                let mut offset = 0;
                for node in nodes.iter() {
                    //println!("offset: {}", offset);
                    let mut cached_region = CachedRegion::new(
                        &mut region,
                        challenges,
                        le_r,
                        be_r,
                    );

                    // Assign bytes
                    let mut rlp_values = Vec::new();
                    // Decompose RLP
                    for (idx, bytes) in node.values.iter().enumerate() {
                        cached_region.push_region(offset + idx, MPTRegion::RLP as usize);
                        let is_nibbles = node.extension_branch.is_some()
                            && idx == ExtensionBranchRowType::KeyC as usize;
                        let rlp_value = self.rlp_item.assign(
                            &mut cached_region,
                            offset + idx,
                            bytes,
                            is_nibbles,
                        )?;
                        rlp_values.push(rlp_value);
                        cached_region.pop_region();
                    }

                    // Assign nodes
                    if node.start.is_some() {
                        //println!("{}: start", offset);
                        cached_region.push_region(offset, MPTRegion::Start as usize);
                        assign!(cached_region, (self.state_machine.is_start, offset) => "is_start", true.scalar())?;
                        self.state_machine.start_config.assign(
                            &mut cached_region,
                            self,
                            &mut pv,
                            offset,
                            node,
                            &rlp_values,
                        )?;
                        cached_region.pop_region();
                    } else if node.extension_branch.is_some() {
                        //println!("{}: branch", offset);
                        cached_region.push_region(offset, MPTRegion::Branch as usize);
                        assign!(cached_region, (self.state_machine.is_branch, offset) => "is_branch", true.scalar())?;
                        self.state_machine.branch_config.assign(
                            &mut cached_region,
                            self,
                            &mut pv,
                            offset,
                            node,
                            &rlp_values,
                        )?;
                        cached_region.pop_region();
                    } else if node.account.is_some() {
                        //println!("{}: account", offset);
                        cached_region.push_region(offset, MPTRegion::Account as usize);
                        assign!(cached_region, (self.state_machine.is_account, offset) => "is_account", true.scalar())?;
                        self.state_machine.account_config.assign(
                            &mut cached_region,
                            self,
                            &mut pv,
                            offset,
                            node,
                            &rlp_values,
                        )?;
                        cached_region.pop_region();
                    } else if node.storage.is_some() {
                        //println!("{}: storage", offset);
                        cached_region.push_region(offset, MPTRegion::Storage as usize);
                        assign!(cached_region, (self.state_machine.is_storage, offset) => "is_storage", true.scalar())?;
                        self.state_machine.storage_config.assign(
                            &mut cached_region,
                            self,
                            &mut pv,
                            offset,
                            node,
                            &rlp_values,
                        )?;
                        cached_region.pop_region();
                    }
<<<<<<< HEAD
                    cached_region.assign_stored_expressions(&self.cb.base)?;
=======
                    cached_region.push_region(offset, MPTRegion::Count as usize);
                    cached_region.assign_stored_expressions(&self.cb.base)?;
                    cached_region.pop_region();

>>>>>>> 3632f83d
                    offset += node.values.len();
                }

                height = offset;
                memory = pv.memory;

                for offset in 0..height {
                    assignf!(region, (self.q_enable, offset) => true.scalar())?;
                    assignf!(region, (self.q_first, offset) => (offset == 0).scalar())?;
                    assignf!(region, (self.q_last, offset) => (offset == height - 2).scalar())?;
                }

                Ok(())
            },
        )?;

        memory.assign(layouter, height)?;

        Ok(())
    }

    fn load_fixed_table(&self, layouter: &mut impl Layouter<F>) -> Result<(), Error> {
        layouter.assign_region(
            || "fixed table",
            |mut region| {
                let mut offset = 0;

                // Zero lookup
                for fixed_table in self.fixed_table.iter() {
                    assignf!(region, (*fixed_table, offset) => 0.scalar())?;
                }
                offset += 1;

                // Mult table
                let r = F::from(123456u64);
                let mut mult = F::ONE;
                for ind in 0..(2 * HASH_WIDTH + 1) {
                    assignf!(region, (self.fixed_table[0], offset) => FixedTableTag::LERMult.scalar())?;
                    assignf!(region, (self.fixed_table[1], offset) => ind.scalar())?;
                    assignf!(region, (self.fixed_table[2], offset) => mult)?;
                    mult *= r;
                    offset += 1;
                }

                // Byte range table
                for ind in 0..256 {
                    assignf!(region, (self.fixed_table[0], offset) => FixedTableTag::Range256.scalar())?;
                    assignf!(region, (self.fixed_table[1], offset) => ind.scalar())?;
                    offset += 1;
                }

                // Nibble range table
                for ind in 0..16 {
                    assignf!(region, (self.fixed_table[0], offset) => FixedTableTag::Range16.scalar())?;
                    assignf!(region, (self.fixed_table[1], offset) => ind.scalar())?;
                    offset += 1;
                }

                // Byte range with length table
                // These fixed rows enable to easily check whether there are zeros in the unused columns (the number of unused columns vary).
                // The lookups ensure that when the unused columns start, the values in these columns are zeros -
                // when the unused columns start, the value that is used for the lookup in the last column is negative
                // and thus a zero is enforced.
                let max_length = 34i32;
                for (tag, range) in [
                    (FixedTableTag::RangeKeyLen256, 256),
                    (FixedTableTag::RangeKeyLen16, 16),
                ] {
                    for n in -max_length..=max_length {
                        let range = if n <= 0 && range == 256 { 1 } else { range };
                        for idx in 0..range {
                            let v = n.scalar();
                            assignf!(region, (self.fixed_table[0], offset) => tag.scalar())?;
                            assignf!(region, (self.fixed_table[1], offset) => idx.scalar())?;
                            assignf!(region, (self.fixed_table[2], offset) => v)?;
                            offset += 1;
                        }
                    }
                }

                // Compact encoding of the extension key, find out if the key is odd or not.
                // Even - The full byte is simply 0.
                assignf!(region, (self.fixed_table[0], offset) => FixedTableTag::ExtOddKey.scalar())?;
                assignf!(region, (self.fixed_table[1], offset) => 0.scalar())?;
                assignf!(region, (self.fixed_table[2], offset) => false.scalar())?;
                offset += 1;
                // Odd - First nibble is 1, the second nibble can be any value.
                for idx in 0..16 {
                    assignf!(region, (self.fixed_table[0], offset) => FixedTableTag::ExtOddKey.scalar())?;
                    assignf!(region, (self.fixed_table[1], offset) => ((0b1_0000) + idx).scalar())?;
                    assignf!(region, (self.fixed_table[2], offset) => true.scalar())?;
                    offset += 1;
                }

                // RLP
                for byte in 0..255 {
                    let (is_list, is_short, is_long, is_very_long) = decode_rlp(byte);
                    assignf!(region, (self.fixed_table[0], offset) => FixedTableTag::RLP.scalar())?;
                    assignf!(region, (self.fixed_table[1], offset) => byte.scalar())?;
                    assignf!(region, (self.fixed_table[2], offset) => is_list.scalar())?;
                    assignf!(region, (self.fixed_table[3], offset) => is_short.scalar())?;
                    assignf!(region, (self.fixed_table[4], offset) => is_long.scalar())?;
                    assignf!(region, (self.fixed_table[5], offset) => is_very_long.scalar())?;
                    offset += 1;
                }

                Ok(())
            },
        )
    }

    fn load_phase_two_table(
        &self,
        layouter: &mut impl Layouter<F>,
        challenges: &Challenges<Value<F>>,
    ) -> Result<(), Error> {
        layouter.assign_region(
            || "phase two table",
            |mut region| {
                // let le_r = F::from(123456u64);
                // let be_r = r + F::ONE;
                let mut be_r = F::ZERO;
                challenges.keccak_input().map(|k| be_r = k);
                
                let mut offset = 0;
                let mut mult = F::ONE;
                for ind in 0..(2 * HASH_WIDTH + 1) {
                    assign!(region, (self.phase_two_table[0], offset) => PhaseTwoTableTag::BERMult.scalar())?;
                    assign!(region, (self.phase_two_table[1], offset) => ind.scalar())?;
                    assign!(region, (self.phase_two_table[2], offset) => mult)?;
                    mult *= be_r;
                    offset += 1;
                }
                Ok(())
            },
        )
    }
}

#[derive(Default)]
struct MPTCircuit<F> {
    nodes: Vec<Node>,
    keccak_data: Vec<Vec<u8>>,
    randomness: F,
}

impl<F: Field> Circuit<F> for MPTCircuit<F> {
    type Config = (MPTConfig<F>, Challenges);
    type FloorPlanner = SimpleFloorPlanner;
    type Params = ();

    fn without_witnesses(&self) -> Self {
        Self::default()
    }

    fn configure(meta: &mut ConstraintSystem<F>) -> Self::Config {
        let challenges = Challenges::construct(meta);
        let challenges_expr = challenges.exprs(meta);
<<<<<<< HEAD
=======

        // let r = 123456u64;
        // let _challenges = Challenges::mock(
        // Value::known(F::from(r)),
        // Value::known(F::from(r)),
        // Value::known(F::from(r)),
        // );
        // let challenges_expr = Challenges::mock(r.expr(), r.expr(), r.expr());

>>>>>>> 3632f83d
        let keccak_table = KeccakTable::construct(meta);
        (
            MPTConfig::configure(meta, challenges_expr, keccak_table),
            challenges,
        )
    }

    fn synthesize(
        &self,
        (config, _challenges): Self::Config,
        mut layouter: impl Layouter<F>,
    ) -> Result<(), Error> {
        let challenges = _challenges.values(&mut layouter);
<<<<<<< HEAD
=======

        // let r = self.randomness;
        // let challenges = Challenges::mock(Value::known(r), Value::known(r), Value::known(r));

>>>>>>> 3632f83d
        config.load_fixed_table(&mut layouter)?;
        config.load_phase_two_table(&mut layouter, &challenges)?;
        config.assign(&mut layouter, &self.nodes, &challenges)?;
<<<<<<< HEAD
=======

        // for input in self.keccak_data.iter() {
        //    println!("keccak input: {:?}", input);
        //}

        // let keccak_inputs = self.keccak_data.iter().map(|input|
        // input.iter().cloned().rev().collect::<Vec<u8>>()).collect_vec(); config
        // .keccak_table
        // .dev_load(&mut layouter, &keccak_inputs, &challenges, false)?;

>>>>>>> 3632f83d
        config
            .keccak_table
            .dev_load(&mut layouter, &self.keccak_data, &challenges, false)?;

        Ok(())
    }
}

#[cfg(test)]
mod tests {
    use crate::mpt_circuit::witness_row::{prepare_witness, MptWitnessRow};

    use super::*;

    use halo2_proofs::{dev::MockProver, halo2curves::bn256::Fr};

    use std::fs;

    #[test]
    fn test_mpt() {
        let path = "src/mpt_circuit/tests";
        let files = fs::read_dir(path).unwrap();
        files
            .filter_map(Result::ok)
            .filter(|d| {
                if let Some(e) = d.path().extension() {
                    e == "json"
                } else {
                    false
                }
            })
            .enumerate()
            .for_each(|(idx, f)| {
                let path = f.path();
                let mut parts = path.to_str().unwrap().split('-');
                parts.next();
                let file = std::fs::File::open(path.clone());
                let reader = std::io::BufReader::new(file.unwrap());
                let w: Vec<Vec<u8>> = serde_json::from_reader(reader).unwrap();

                let randomness: Fr = 123456.scalar();

                let mut keccak_data = vec![];
                let mut witness_rows = vec![];
                for row in w.iter() {
                    if row[row.len() - 1] == 5 {
                        keccak_data.push(row[0..row.len() - 1].to_vec());
                    } else {
                        let row = MptWitnessRow::<Fr>::new(row[0..row.len()].to_vec());
                        witness_rows.push(row);
                    }
                }
                let nodes = prepare_witness(&mut witness_rows);
                let num_rows: usize = nodes.iter().map(|node| node.values.len()).sum();

                let circuit = MPTCircuit::<Fr> {
                    nodes,
                    keccak_data,
                    randomness,
                };

                println!("{} {:?}", idx, path);
                // let prover = MockProver::run(9, &circuit, vec![pub_root]).unwrap();
                let prover = MockProver::run(14 /* 9 */, &circuit, vec![]).unwrap();
                assert_eq!(prover.verify_at_rows(0..num_rows, 0..num_rows,), Ok(()));
                // assert_eq!(prover.verify_par(), Ok(()));
                // prover.assert_satisfied();
            });
    }
}<|MERGE_RESOLUTION|>--- conflicted
+++ resolved
@@ -2,11 +2,7 @@
 use eth_types::Field;
 use gadgets::{
     impl_expr,
-<<<<<<< HEAD
-    util::{Expr, Scalar},
-=======
     util::{pow, Expr, Scalar},
->>>>>>> 3632f83d
 };
 use halo2_proofs::{
     circuit::{Layouter, SimpleFloorPlanner, Value},
@@ -291,13 +287,8 @@
             50,
         );
 
-<<<<<<< HEAD
         let le_r = 123456.expr();
         let mut cb = MPTConstraintBuilder::new(50, Some(challenges.clone()), None, le_r.expr());
-=======
-        let r = 123456.expr();
-        let mut cb = MPTConstraintBuilder::new(7, Some(challenges.clone()), None, r.expr());
->>>>>>> 3632f83d
         meta.create_gate("MPT", |meta| {
             circuit!([meta, cb], {
                 // Populate lookup tables
@@ -444,18 +435,9 @@
             || "MPT",
             |mut region| {
 
-<<<<<<< HEAD
                 let le_r = F::from(123456u64);
                 let mut be_r = F::ZERO;
                 challenges.keccak_input().map(|v| be_r = v);
-=======
-                let mut keccak_r = F::ZERO;
-                challenges.keccak_input().map(|v| keccak_r = v);
-                let keccak_r = F::from(123456u64 + 1);
-                let r = F::from(123456u64);
-
-
->>>>>>> 3632f83d
 
                 let mut pv = MPTState::new(&self.memory);
 
@@ -542,14 +524,9 @@
                         )?;
                         cached_region.pop_region();
                     }
-<<<<<<< HEAD
-                    cached_region.assign_stored_expressions(&self.cb.base)?;
-=======
                     cached_region.push_region(offset, MPTRegion::Count as usize);
                     cached_region.assign_stored_expressions(&self.cb.base)?;
                     cached_region.pop_region();
-
->>>>>>> 3632f83d
                     offset += node.values.len();
                 }
 
@@ -708,18 +685,6 @@
     fn configure(meta: &mut ConstraintSystem<F>) -> Self::Config {
         let challenges = Challenges::construct(meta);
         let challenges_expr = challenges.exprs(meta);
-<<<<<<< HEAD
-=======
-
-        // let r = 123456u64;
-        // let _challenges = Challenges::mock(
-        // Value::known(F::from(r)),
-        // Value::known(F::from(r)),
-        // Value::known(F::from(r)),
-        // );
-        // let challenges_expr = Challenges::mock(r.expr(), r.expr(), r.expr());
-
->>>>>>> 3632f83d
         let keccak_table = KeccakTable::construct(meta);
         (
             MPTConfig::configure(meta, challenges_expr, keccak_table),
@@ -733,29 +698,9 @@
         mut layouter: impl Layouter<F>,
     ) -> Result<(), Error> {
         let challenges = _challenges.values(&mut layouter);
-<<<<<<< HEAD
-=======
-
-        // let r = self.randomness;
-        // let challenges = Challenges::mock(Value::known(r), Value::known(r), Value::known(r));
-
->>>>>>> 3632f83d
         config.load_fixed_table(&mut layouter)?;
         config.load_phase_two_table(&mut layouter, &challenges)?;
         config.assign(&mut layouter, &self.nodes, &challenges)?;
-<<<<<<< HEAD
-=======
-
-        // for input in self.keccak_data.iter() {
-        //    println!("keccak input: {:?}", input);
-        //}
-
-        // let keccak_inputs = self.keccak_data.iter().map(|input|
-        // input.iter().cloned().rev().collect::<Vec<u8>>()).collect_vec(); config
-        // .keccak_table
-        // .dev_load(&mut layouter, &keccak_inputs, &challenges, false)?;
-
->>>>>>> 3632f83d
         config
             .keccak_table
             .dev_load(&mut layouter, &self.keccak_data, &challenges, false)?;
