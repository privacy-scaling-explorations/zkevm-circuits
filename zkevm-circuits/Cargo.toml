[package]
name = "zkevm-circuits"
version = "0.1.0"
authors = ["therealyingtong <yingtong@z.cash>"]
edition = "2021"
license = "MIT OR Apache-2.0"

# See more keys and their definitions at https://doc.rust-lang.org/cargo/reference/manifest.html

[dependencies]
halo2_proofs = { git = "https://github.com/privacy-scaling-explorations/halo2.git", features = ["circuit-params"], tag = "v2023_04_20" }
num = "0.4"
sha3 = "0.10"
array-init = "2.0.0"
bus-mapping = { path = "../bus-mapping" }
eth-types = { path = "../eth-types" }
gadgets = { path = "../gadgets" }
ethers-core = "0.17.0"
ethers-signers = { version = "0.17.0", optional = true }
mock = { path = "../mock", optional = true }
strum = "0.24"
strum_macros = "0.24"
rand_xorshift = "0.3"
rand = "0.8"
itertools = "0.10.3"
lazy_static = "1.4"
log = "0.4"
env_logger = "0.9"
ecdsa = { git = "https://github.com/privacy-scaling-explorations/halo2wrong", tag = "v2023_04_20" }
ecc =       { git = "https://github.com/privacy-scaling-explorations/halo2wrong", tag = "v2023_04_20" }
maingate =  { git = "https://github.com/privacy-scaling-explorations/halo2wrong", tag = "v2023_04_20" }
integer =   { git = "https://github.com/privacy-scaling-explorations/halo2wrong", tag = "v2023_04_20" }
libsecp256k1 = "0.7"
num-bigint = { version = "0.4" }
rand_chacha = "0.3"
<<<<<<< HEAD
snark-verifier = { git = "https://github.com/privacy-scaling-explorations/snark-verifier", tag = "v2023_02_02", default-features = false, features = ["loader_halo2", "system_halo2"] }
num_enum = "0.5.7"

# Developer tooling dependencies
plotters = { version = "0.3.0", optional = true }
=======
snark-verifier = { git = "https://github.com/privacy-scaling-explorations/snark-verifier", tag = "v2023_04_20", default-features = false, features = ["loader_halo2", "system_halo2"] }
cli-table = { version = "0.4", optional = true }
num_enum = "0.5.7"
>>>>>>> f4f33a16

[dev-dependencies]
bus-mapping = { path = "../bus-mapping", features = ["test"] }
ctor = "0.1.22"
ethers-signers = "0.17.0"
hex = "0.4.3"
itertools = "0.10.1"
mock = { path = "../mock" }
pretty_assertions = "1.0.0"
serde = { version = "1.0.130", features = ["derive"] }
serde_json = "1.0.78"



[features]
default = []
test = ["ethers-signers", "mock", "bus-mapping/test"]
test-circuits = []
warn-unimplemented = ["eth-types/warn-unimplemented"]
<<<<<<< HEAD
dev-graph = ["halo2_proofs/dev-graph", "plotters"]

[[test]]
name = "test_circuit_tools"
path = "circuit_tools/tests/util.rs"
required-features = ["test", "dev-graph"]
=======
stats = ["warn-unimplemented", "dep:cli-table"]

[[bin]]
name = "stats"
required-features = ["stats"]
>>>>>>> f4f33a16
<|MERGE_RESOLUTION|>--- conflicted
+++ resolved
@@ -33,17 +33,9 @@
 libsecp256k1 = "0.7"
 num-bigint = { version = "0.4" }
 rand_chacha = "0.3"
-<<<<<<< HEAD
-snark-verifier = { git = "https://github.com/privacy-scaling-explorations/snark-verifier", tag = "v2023_02_02", default-features = false, features = ["loader_halo2", "system_halo2"] }
-num_enum = "0.5.7"
-
-# Developer tooling dependencies
-plotters = { version = "0.3.0", optional = true }
-=======
 snark-verifier = { git = "https://github.com/privacy-scaling-explorations/snark-verifier", tag = "v2023_04_20", default-features = false, features = ["loader_halo2", "system_halo2"] }
 cli-table = { version = "0.4", optional = true }
 num_enum = "0.5.7"
->>>>>>> f4f33a16
 
 [dev-dependencies]
 bus-mapping = { path = "../bus-mapping", features = ["test"] }
@@ -56,24 +48,13 @@
 serde = { version = "1.0.130", features = ["derive"] }
 serde_json = "1.0.78"
 
-
-
 [features]
 default = []
 test = ["ethers-signers", "mock", "bus-mapping/test"]
 test-circuits = []
 warn-unimplemented = ["eth-types/warn-unimplemented"]
-<<<<<<< HEAD
-dev-graph = ["halo2_proofs/dev-graph", "plotters"]
-
-[[test]]
-name = "test_circuit_tools"
-path = "circuit_tools/tests/util.rs"
-required-features = ["test", "dev-graph"]
-=======
 stats = ["warn-unimplemented", "dep:cli-table"]
 
 [[bin]]
 name = "stats"
-required-features = ["stats"]
->>>>>>> f4f33a16
+required-features = ["stats"]