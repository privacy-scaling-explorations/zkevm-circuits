--- conflicted
+++ resolved
@@ -14,13 +14,8 @@
 hex = "0.4"
 geth-utils = { path = "../geth-utils" }
 uint = "0.9.1"
-<<<<<<< HEAD
-ethers-providers = "0.6.0"
-ethers-core = "0.6.0"
-=======
 ethers-providers = "0.6.1"
 ethers-core = "0.6.1"
->>>>>>> fe3ada60
 regex = "1.5.4"
 
 [dev-dependencies]
