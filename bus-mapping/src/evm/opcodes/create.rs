<<<<<<< HEAD
use crate::{
    circuit_input_builder::{
        CircuitInputStateRef, CopyDataType, CopyEvent, ExecStep, NumberOrHash,
    },
    evm::Opcode,
    operation::{AccountField, AccountOp, CallContextField, MemoryOp, RW},
    Error,
};
use eth_types::{
    evm_types::gas_utils::memory_expansion_gas_cost, Bytecode, GethExecStep, ToBigEndian, ToWord,
    Word, H160, H256,
};
use ethers_core::utils::{get_create2_address, keccak256, rlp};
=======
use crate::circuit_input_builder::{CircuitInputStateRef, ExecStep};
use crate::evm::Opcode;
use crate::operation::{AccountField, AccountOp, CallContextField, TxAccessListAccountOp};
use crate::Error;
use eth_types::{evm_types::gas_utils::memory_expansion_gas_cost, GethExecStep, ToWord, Word};
use keccak256::EMPTY_HASH;
>>>>>>> 8bbb22df

#[derive(Debug, Copy, Clone)]
pub struct Create<const IS_CREATE2: bool>;

impl<const IS_CREATE2: bool> Opcode for Create<IS_CREATE2> {
    fn gen_associated_ops(
        state: &mut CircuitInputStateRef,
        geth_steps: &[GethExecStep],
    ) -> Result<Vec<ExecStep>, Error> {
        let geth_step = &geth_steps[0];
        let mut exec_step = state.new_step(geth_step)?;

        let offset = geth_step.stack.nth_last(1)?.as_usize();
        let length = geth_step.stack.nth_last(2)?.as_usize();

        let curr_memory_word_size = state.call_ctx()?.memory_word_size();
        if length != 0 {
            state
                .call_ctx_mut()?
                .memory
                .extend_at_least(offset + length);
        }
        let next_memory_word_size = state.call_ctx()?.memory_word_size();

        let callee = state.parse_call(geth_step)?;

        let n_pop = if IS_CREATE2 { 4 } else { 3 };
        for i in 0..n_pop {
            state.stack_read(
                &mut exec_step,
                geth_step.stack.nth_last_filled(i),
                geth_step.stack.nth_last(i)?,
            )?;
        }

        let address = if IS_CREATE2 {
            state.create2_address(&geth_steps[0])?
        } else {
            state.create_address()?
        };
        state.stack_write(
            &mut exec_step,
            geth_step.stack.nth_last_filled(n_pop - 1),
            if callee.is_success {
                address.to_word()
            } else {
                Word::zero()
            },
        )?;

        let mut initialization_code = vec![];
        if length > 0 {
            initialization_code =
                handle_copy(state, &mut exec_step, state.call()?.call_id, offset, length)?;
        }

        let tx_id = state.tx_ctx.id();
        let caller = state.call()?.clone();

        state.call_context_read(
            &mut exec_step,
<<<<<<< HEAD
            caller.call_id,
            CallContextField::TxId,
            tx_id.to_word(),
        );
        state.reversion_info_read(&mut exec_step, &caller);
        state.tx_access_list_write(&mut exec_step, address)?;

        state.call_context_read(
            &mut exec_step,
            caller.call_id,
            CallContextField::CalleeAddress,
            caller.address.to_word(),
        );
=======
            TxAccessListAccountOp {
                tx_id: state.tx_ctx.id(),
                address,
                is_warm: true,
                is_warm_prev: is_warm,
            },
        )?;
>>>>>>> 8bbb22df

        // Increase caller's nonce
        let caller_nonce = state.sdb.get_nonce(&caller.address);
        state.push_op_reversible(
            &mut exec_step,
            AccountOp {
                address: caller.address,
                field: AccountField::Nonce,
                value: (caller_nonce + 1).into(),
                value_prev: caller_nonce.into(),
            },
        )?;

<<<<<<< HEAD
        // TODO: look into when this can be pushed. Could it be done in parse call?
        state.push_call(callee.clone());
=======
        // Add callee into access list
        let is_warm = state.sdb.check_account_in_access_list(&call.address);
        state.push_op_reversible(
            &mut exec_step,
            TxAccessListAccountOp {
                tx_id,
                address: call.address,
                is_warm: true,
                is_warm_prev: is_warm,
            },
        )?;
>>>>>>> 8bbb22df

        for (field, value) in [
            (
                CallContextField::RwCounterEndOfReversion,
                callee.rw_counter_end_of_reversion.to_word(),
            ),
            (
                CallContextField::IsPersistent,
                callee.is_persistent.to_word(),
            ),
        ] {
            state.call_context_write(&mut exec_step, callee.call_id, field, value);
        }

<<<<<<< HEAD
        debug_assert!(state.sdb.get_nonce(&callee.address) == 0);
=======
        state.transfer(
            &mut exec_step,
            call.caller_address,
            call.address,
            true,
            true,
            call.value,
        )?;

        // Increase callee's nonce
        let nonce_prev = state.sdb.get_nonce(&call.address);
        debug_assert!(nonce_prev == 0);
>>>>>>> 8bbb22df
        state.push_op_reversible(
            &mut exec_step,
            AccountOp {
                address: callee.address,
                field: AccountField::Nonce,
                value: 1.into(),
                value_prev: 0.into(),
            },
        )?;

<<<<<<< HEAD
        state.transfer(
            &mut exec_step,
            callee.caller_address,
            callee.address,
            callee.value,
        )?;

=======
>>>>>>> 8bbb22df
        let memory_expansion_gas_cost =
            memory_expansion_gas_cost(curr_memory_word_size, next_memory_word_size);

        // Per EIP-150, all but one 64th of the caller's gas is sent to the
        // initialization call.
        let caller_gas_left =
            (geth_step.gas.0 - geth_step.gas_cost.0 - memory_expansion_gas_cost) / 64;

        for (field, value) in [
            (
                CallContextField::ProgramCounter,
                (geth_step.pc.0 + 1).into(),
            ),
            (
                CallContextField::StackPointer,
                geth_step.stack.nth_last_filled(n_pop - 1).0.into(),
            ),
            (CallContextField::GasLeft, caller_gas_left.into()),
            (CallContextField::MemorySize, next_memory_word_size.into()),
            (
                CallContextField::ReversibleWriteCounter,
                (exec_step.reversible_write_counter + 2).into(),
            ),
        ] {
            state.call_context_write(&mut exec_step, caller.call_id, field, value);
        }

        state.call_context_read(
            &mut exec_step,
            caller.call_id,
            CallContextField::Depth,
            caller.depth.to_word(),
        );

        let code_hash = keccak256(&initialization_code);
        for (field, value) in [
            (CallContextField::CallerId, caller.call_id.into()),
            (CallContextField::IsSuccess, callee.is_success.to_word()),
            (
                CallContextField::IsPersistent,
                callee.is_persistent.to_word(),
            ),
            (CallContextField::TxId, state.tx_ctx.id().into()),
            (
                CallContextField::CallerAddress,
                callee.caller_address.to_word(),
            ),
            (CallContextField::CalleeAddress, callee.address.to_word()),
            (
                CallContextField::RwCounterEndOfReversion,
                callee.rw_counter_end_of_reversion.to_word(),
            ),
            (CallContextField::Depth, callee.depth.to_word()),
            (CallContextField::IsRoot, false.to_word()),
            (CallContextField::IsStatic, false.to_word()),
            (CallContextField::IsCreate, true.to_word()),
            (CallContextField::CodeHash, Word::from(code_hash)),
        ] {
            state.call_context_write(&mut exec_step, callee.call_id, field, value);
        }

        let keccak_input = if IS_CREATE2 {
            let salt = geth_step.stack.nth_last(3)?;
            assert_eq!(
                address,
                get_create2_address(
                    caller.address,
                    salt.to_be_bytes().to_vec(),
                    initialization_code.clone()
                )
            );
            std::iter::once(0xffu8)
                .chain(caller.address.to_fixed_bytes())
                .chain(salt.to_be_bytes())
                .chain(keccak256(&initialization_code))
                .collect::<Vec<_>>()
        } else {
            let mut stream = rlp::RlpStream::new();
            stream.begin_list(2);
            stream.append(&caller.address);
            stream.append(&Word::from(caller_nonce));
            stream.out().to_vec()
        };

        assert_eq!(
            address,
            H160(keccak256(&keccak_input)[12..].try_into().unwrap())
        );

        state.block.sha3_inputs.push(keccak_input);

        if length == 0 {
            state.handle_return(geth_step)?;
        }

        Ok(vec![exec_step])
    }
}

fn handle_copy(
    state: &mut CircuitInputStateRef,
    step: &mut ExecStep,
    callee_id: usize,
    offset: usize,
    length: usize,
) -> Result<Vec<u8>, Error> {
    let initialization_bytes = state.call_ctx()?.memory.0[offset..offset + length].to_vec();
    let dst_id = NumberOrHash::Hash(H256(keccak256(&initialization_bytes)));
    let bytes: Vec<_> = Bytecode::from(initialization_bytes.clone())
        .code
        .iter()
        .map(|element| (element.value, element.is_code))
        .collect();

    let rw_counter_start = state.block_ctx.rwc;
    for (i, (byte, _)) in bytes.iter().enumerate() {
        // this could be a memory read, if this happens before we push the new call?
        state.push_op(
            step,
            RW::READ,
            MemoryOp::new(callee_id, (offset + i).into(), *byte),
        );
    }

    state.push_copy(CopyEvent {
        rw_counter_start,
        src_type: CopyDataType::Memory,
        src_id: NumberOrHash::Number(callee_id),
        src_addr: offset.try_into().unwrap(),
        src_addr_end: (offset + length).try_into().unwrap(),
        dst_type: CopyDataType::Bytecode,
        dst_id,
        dst_addr: 0,
        log_id: None,
        bytes,
    });

    Ok(initialization_bytes)
}<|MERGE_RESOLUTION|>--- conflicted
+++ resolved
@@ -1,4 +1,3 @@
-<<<<<<< HEAD
 use crate::{
     circuit_input_builder::{
         CircuitInputStateRef, CopyDataType, CopyEvent, ExecStep, NumberOrHash,
@@ -12,14 +11,6 @@
     Word, H160, H256,
 };
 use ethers_core::utils::{get_create2_address, keccak256, rlp};
-=======
-use crate::circuit_input_builder::{CircuitInputStateRef, ExecStep};
-use crate::evm::Opcode;
-use crate::operation::{AccountField, AccountOp, CallContextField, TxAccessListAccountOp};
-use crate::Error;
-use eth_types::{evm_types::gas_utils::memory_expansion_gas_cost, GethExecStep, ToWord, Word};
-use keccak256::EMPTY_HASH;
->>>>>>> 8bbb22df
 
 #[derive(Debug, Copy, Clone)]
 pub struct Create<const IS_CREATE2: bool>;
@@ -81,7 +72,6 @@
 
         state.call_context_read(
             &mut exec_step,
-<<<<<<< HEAD
             caller.call_id,
             CallContextField::TxId,
             tx_id.to_word(),
@@ -95,15 +85,6 @@
             CallContextField::CalleeAddress,
             caller.address.to_word(),
         );
-=======
-            TxAccessListAccountOp {
-                tx_id: state.tx_ctx.id(),
-                address,
-                is_warm: true,
-                is_warm_prev: is_warm,
-            },
-        )?;
->>>>>>> 8bbb22df
 
         // Increase caller's nonce
         let caller_nonce = state.sdb.get_nonce(&caller.address);
@@ -117,22 +98,8 @@
             },
         )?;
 
-<<<<<<< HEAD
         // TODO: look into when this can be pushed. Could it be done in parse call?
         state.push_call(callee.clone());
-=======
-        // Add callee into access list
-        let is_warm = state.sdb.check_account_in_access_list(&call.address);
-        state.push_op_reversible(
-            &mut exec_step,
-            TxAccessListAccountOp {
-                tx_id,
-                address: call.address,
-                is_warm: true,
-                is_warm_prev: is_warm,
-            },
-        )?;
->>>>>>> 8bbb22df
 
         for (field, value) in [
             (
@@ -147,9 +114,7 @@
             state.call_context_write(&mut exec_step, callee.call_id, field, value);
         }
 
-<<<<<<< HEAD
         debug_assert!(state.sdb.get_nonce(&callee.address) == 0);
-=======
         state.transfer(
             &mut exec_step,
             call.caller_address,
@@ -159,10 +124,6 @@
             call.value,
         )?;
 
-        // Increase callee's nonce
-        let nonce_prev = state.sdb.get_nonce(&call.address);
-        debug_assert!(nonce_prev == 0);
->>>>>>> 8bbb22df
         state.push_op_reversible(
             &mut exec_step,
             AccountOp {
@@ -173,16 +134,6 @@
             },
         )?;
 
-<<<<<<< HEAD
-        state.transfer(
-            &mut exec_step,
-            callee.caller_address,
-            callee.address,
-            callee.value,
-        )?;
-
-=======
->>>>>>> 8bbb22df
         let memory_expansion_gas_cost =
             memory_expansion_gas_cost(curr_memory_word_size, next_memory_word_size);
 
