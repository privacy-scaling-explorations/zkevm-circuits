use super::Opcode;
use crate::{
    circuit_input_builder::{
        CircuitInputStateRef, CopyDataType, CopyEvent, ExecStep, NumberOrHash,
    },
    operation::{AccountField, CallContextField, TxAccessListAccountOp},
    Error,
};
use eth_types::{Bytecode, GethExecStep, ToAddress, ToWord, H256, U256};

#[derive(Clone, Copy, Debug)]
pub(crate) struct Extcodecopy;

// TODO: Update to treat code_hash == 0 as account not_exists once the circuit
// is implemented https://github.com/privacy-scaling-explorations/zkevm-circuits/pull/720

impl Opcode for Extcodecopy {
    fn gen_associated_ops(
        state: &mut CircuitInputStateRef,
        geth_steps: &[GethExecStep],
    ) -> Result<Vec<ExecStep>, Error> {
        let geth_step = &geth_steps[0];
        let mut exec_steps = vec![gen_extcodecopy_step(state, geth_step)?];

        // reconstruction
        let address = geth_steps[0].stack.nth_last(0)?.to_address();
        let dst_offset = geth_steps[0].stack.nth_last(1)?;
        let code_offset = geth_step.stack.nth_last(2)?;
        let length = geth_steps[0].stack.nth_last(3)?;

        let (_, account) = state.sdb.get_account(&address);
        let code_hash = account.poseidon_code_hash;
        let code = state.code(code_hash)?;

        let call_ctx = state.call_ctx_mut()?;
        let memory = &mut call_ctx.memory;

        memory.copy_from(dst_offset, code_offset, length, &code);

        let copy_event = gen_copy_event(state, geth_step)?;
        state.push_copy(&mut exec_steps[0], copy_event);
        Ok(exec_steps)
    }
}

fn gen_extcodecopy_step(
    state: &mut CircuitInputStateRef,
    geth_step: &GethExecStep,
) -> Result<ExecStep, Error> {
    let mut exec_step = state.new_step(geth_step)?;

    let external_address_word = geth_step.stack.nth_last(0)?;
    let external_address = external_address_word.to_address();
    let dest_offset = geth_step.stack.nth_last(1)?;
    let offset = geth_step.stack.nth_last(2)?;
    let length = geth_step.stack.nth_last(3)?;

    // stack reads
    state.stack_read(
        &mut exec_step,
        geth_step.stack.nth_last_filled(0),
        external_address_word,
    )?;
    state.stack_read(
        &mut exec_step,
        geth_step.stack.nth_last_filled(1),
        dest_offset,
    )?;
    state.stack_read(&mut exec_step, geth_step.stack.nth_last_filled(2), offset)?;
    state.stack_read(&mut exec_step, geth_step.stack.nth_last_filled(3), length)?;

    for (field, value) in [
        (CallContextField::TxId, U256::from(state.tx_ctx.id())),
        (
            CallContextField::RwCounterEndOfReversion,
            U256::from(state.call()?.rw_counter_end_of_reversion as u64),
        ),
        (
            CallContextField::IsPersistent,
            U256::from(state.call()?.is_persistent as u64),
        ),
    ] {
        state.call_context_read(&mut exec_step, state.call()?.call_id, field, value);
    }

    let is_warm = state.sdb.check_account_in_access_list(&external_address);
    state.push_op_reversible(
        &mut exec_step,
        TxAccessListAccountOp {
            tx_id: state.tx_ctx.id(),
            address: external_address,
            is_warm: true,
            is_warm_prev: is_warm,
        },
    )?;

    let account = state.sdb.get_account(&external_address).1;
    let exists = !account.is_empty();
    let code_hash = if exists {
        account.poseidon_code_hash
    } else {
        H256::zero()
    };

    state.account_read(
        &mut exec_step,
        external_address,
        AccountField::PoseidonCodeHash,
        code_hash.to_word(),
    );
    Ok(exec_step)
}

fn gen_copy_event(
    state: &mut CircuitInputStateRef,
    geth_step: &GethExecStep,
) -> Result<CopyEvent, Error> {
    let rw_counter_start = state.block_ctx.rwc;

    let external_address = geth_step.stack.nth_last(0)?.to_address();
    let dst_offset = geth_step.stack.nth_last(1)?;
    let code_offset = geth_step.stack.nth_last(2)?;
    let length = geth_step.stack.nth_last(3)?.as_u64();

    let account = state.sdb.get_account(&external_address).1;
    let exists = !account.is_empty();
    let code_hash = if exists {
        account.poseidon_code_hash
    } else {
        H256::zero()
    };

    let bytecode: Bytecode = if exists {
        state.code(code_hash)?.into()
    } else {
        Bytecode::default()
    };
    let code_size = bytecode.code.len() as u64;

    // Get low Uint64 of offset.
    let dst_addr = dst_offset.low_u64();
    let src_addr_end = code_size;

    // Reset offset to Uint64 maximum value if overflow, and set source start to the
    // minimum value of offset and code size.
    let src_addr = u64::try_from(code_offset)
        .unwrap_or(u64::MAX)
        .min(src_addr_end);

    let mut exec_step = state.new_step(geth_step)?;
    let copy_steps = state.gen_copy_steps_for_bytecode(
        &mut exec_step,
        &bytecode,
        src_addr,
        dst_addr,
        src_addr_end,
        length,
    )?;

    Ok(CopyEvent {
        src_addr,
        src_addr_end,
        src_type: CopyDataType::Bytecode,
        src_id: NumberOrHash::Hash(code_hash),
        dst_addr,
        dst_type: CopyDataType::Memory,
        dst_id: NumberOrHash::Number(state.call()?.call_id),
        log_id: None,
        rw_counter_start,
        bytes: copy_steps,
    })
}

#[cfg(test)]
mod extcodecopy_tests {
    use crate::{
        circuit_input_builder::{CopyDataType, ExecState, NumberOrHash},
        mock::BlockData,
        operation::{
            AccountField, AccountOp, CallContextField, CallContextOp, MemoryOp, StackOp,
            TxAccessListAccountOp, RW,
        },
        util::hash_code,
    };
    use eth_types::{
        address, bytecode,
        evm_types::{MemoryAddress, OpcodeId, StackAddress},
        geth_types::GethData,
<<<<<<< HEAD
        Bytecode, Bytes, ToWord, Word, U256,
=======
        Bytecode, Bytes, ToWord, Word, H256, U256,
>>>>>>> 1ac1d437
    };
    use mock::TestContext;

    fn test_ok(
        code_ext: Bytes,
        is_warm: bool,
        data_offset: usize,
        memory_offset: usize,
        copy_size: usize,
    ) {
        let external_address = address!("0xaabbccddee000000000000000000000000000000");
        let mut code = Bytecode::default();
        if is_warm {
            code.append(&bytecode! {
                PUSH20(external_address.to_word())
                EXTCODEHASH
                POP
            })
        }
        code.append(&bytecode! {
            PUSH32 (copy_size)
            PUSH32 (data_offset)
            PUSH32 (memory_offset)
            PUSH20 (external_address.to_word())
            EXTCODECOPY
            STOP
        });

        let bytecode_ext = Bytecode::from(code_ext.to_vec());
        // TODO: bytecode_ext = vec![] is being used to indicate an empty account.
        // Should be an optional vec and we need to add tests for EOA vs. non-EOA.
        let code_hash = if bytecode_ext.code.is_empty() {
            Default::default()
        } else {
            hash_code(&code_ext.to_vec())
        };

        // Get the execution steps from the external tracer
        let block: GethData = TestContext::<3, 1>::new(
            None,
            |accs| {
                accs[0]
                    .address(address!("0x0000000000000000000000000000000000000010"))
                    .code(code.clone());

                accs[1].address(external_address).code(code_ext.clone());

                accs[2]
                    .address(address!("0x0000000000000000000000000000000000cafe01"))
                    .balance(Word::from(1u64 << 20));
            },
            |mut txs, accs| {
                txs[0].to(accs[0].address).from(accs[2].address);
            },
            |block, _tx| block.number(0xcafeu64),
        )
        .unwrap()
        .into();

        let mut builder = BlockData::new_from_geth_data(block.clone()).new_circuit_input_builder();
        builder
            .handle_block(&block.eth_block, &block.geth_traces)
            .unwrap();

        assert!(builder.sdb.add_account_to_access_list(external_address));

        let tx_id = 1;
        let transaction = &builder.block.txs()[tx_id - 1];
        let call_id = transaction.calls()[0].call_id;

        let indices = transaction
            .steps()
            .iter()
            .filter(|step| step.exec_state == ExecState::Op(OpcodeId::EXTCODECOPY))
            .last()
            .unwrap()
            .bus_mapping_instance
            .clone();
        let container = &builder.block.container;
        assert_eq!(
            {
                let operation = &container.stack[indices[0].as_usize()];
                (operation.rw(), operation.op())
            },
            (
                RW::READ,
                &StackOp {
                    call_id,
                    address: StackAddress::from(1020u32),
                    value: external_address.to_word()
                }
            )
        );
        assert_eq!(
            {
                let operation = &container.stack[indices[1].as_usize()];
                (operation.rw(), operation.op())
            },
            (
                RW::READ,
                &StackOp {
                    call_id,
                    address: StackAddress::from(1021u32),
                    value: memory_offset.into()
                }
            )
        );
        assert_eq!(
            {
                let operation = &container.stack[indices[2].as_usize()];
                (operation.rw(), operation.op())
            },
            (
                RW::READ,
                &StackOp {
                    call_id,
                    address: StackAddress::from(1022u32),
                    value: data_offset.into()
                }
            )
        );
        assert_eq!(
            {
                let operation = &container.stack[indices[3].as_usize()];
                (operation.rw(), operation.op())
            },
            (
                RW::READ,
                &StackOp {
                    call_id,
                    address: StackAddress::from(1023u32),
                    value: copy_size.into()
                }
            )
        );
        assert_eq!(
            {
                let operation = &container.call_context[indices[4].as_usize()];
                (operation.rw(), operation.op())
            },
            (
                RW::READ,
                &CallContextOp {
                    call_id,
                    field: CallContextField::TxId,
                    value: tx_id.into()
                }
            )
        );
        assert_eq!(
            {
                let operation = &container.call_context[indices[5].as_usize()];
                (operation.rw(), operation.op())
            },
            (
                RW::READ,
                &CallContextOp {
                    call_id,
                    field: CallContextField::RwCounterEndOfReversion,
                    value: U256::zero()
                }
            )
        );
        assert_eq!(
            {
                let operation = &container.call_context[indices[6].as_usize()];
                (operation.rw(), operation.op())
            },
            (
                RW::READ,
                &CallContextOp {
                    call_id,
                    field: CallContextField::IsPersistent,
                    value: U256::one()
                }
            )
        );
        assert_eq!(
            {
                let operation = &container.tx_access_list_account[indices[7].as_usize()];
                (operation.rw(), operation.op())
            },
            (
                RW::WRITE,
                &TxAccessListAccountOp {
                    tx_id,
                    address: external_address,
                    is_warm: true,
                    is_warm_prev: is_warm
                }
            )
        );
        assert_eq!(
            {
                let operation = &container.account[indices[8].as_usize()];
                (operation.rw(), operation.op())
            },
            (
                RW::READ,
                &AccountOp {
                    address: external_address,
                    field: AccountField::PoseidonCodeHash,
                    value: code_hash.to_word(),
                    value_prev: code_hash.to_word(),
                }
            )
        );

        let step = transaction
            .steps()
            .iter()
            .find(|step| step.exec_state == ExecState::Op(OpcodeId::EXTCODECOPY))
            .unwrap();

        let expected_call_id = transaction.calls()[step.call_index].call_id;

        assert_eq!(
            (0..copy_size)
                .map(|idx| &builder.block.container.memory[idx])
                .map(|op| (op.rw(), op.op().clone()))
                .collect::<Vec<(RW, MemoryOp)>>(),
            (0..copy_size)
                .map(|idx| {
                    (
                        RW::WRITE,
                        MemoryOp::new(
                            expected_call_id,
                            MemoryAddress::from(memory_offset + idx),
                            if data_offset + idx < bytecode_ext.to_vec().len() {
                                bytecode_ext.to_vec()[data_offset + idx]
                            } else {
                                0
                            },
                        ),
                    )
                })
                .collect::<Vec<(RW, MemoryOp)>>(),
        );

        let copy_events = builder.block.copy_events.clone();
        assert_eq!(copy_events.len(), 1);
        assert_eq!(copy_events[0].bytes.len(), copy_size);
        assert_eq!(copy_events[0].src_id, NumberOrHash::Hash(code_hash));
        assert_eq!(copy_events[0].src_addr as usize, data_offset);
        assert_eq!(copy_events[0].src_addr_end as usize, code_ext.len());
        assert_eq!(copy_events[0].src_type, CopyDataType::Bytecode);
        assert_eq!(
            copy_events[0].dst_id,
            NumberOrHash::Number(expected_call_id)
        );
        assert_eq!(copy_events[0].dst_addr as usize, memory_offset);
        assert_eq!(copy_events[0].dst_type, CopyDataType::Memory);
        assert!(copy_events[0].log_id.is_none());

        for (idx, (value, is_code)) in copy_events[0].bytes.iter().enumerate() {
            let bytecode_element = bytecode_ext.get(idx).unwrap_or_default();
            assert_eq!(*value, bytecode_element.value);
            assert_eq!(*is_code, bytecode_element.is_code);
        }
    }

    #[test]
    fn cold_empty_account() {
        test_ok(Bytes::from([]), false, 0x0usize, 0x0usize, 0x30usize);
    }

    #[test]
    fn warm_empty_account() {
        test_ok(Bytes::from([]), true, 0x0usize, 0x0usize, 0x30usize);
    }

    #[test]
    fn cold_non_empty_account() {
        test_ok(Bytes::from([10, 40]), false, 0x0usize, 0x0usize, 0x30usize);
    }

    #[test]
    fn warm_non_empty_account() {
        test_ok(Bytes::from([10, 40]), true, 0x0usize, 0x0usize, 0x30usize);
    }
}<|MERGE_RESOLUTION|>--- conflicted
+++ resolved
@@ -186,11 +186,7 @@
         address, bytecode,
         evm_types::{MemoryAddress, OpcodeId, StackAddress},
         geth_types::GethData,
-<<<<<<< HEAD
-        Bytecode, Bytes, ToWord, Word, U256,
-=======
         Bytecode, Bytes, ToWord, Word, H256, U256,
->>>>>>> 1ac1d437
     };
     use mock::TestContext;
 
