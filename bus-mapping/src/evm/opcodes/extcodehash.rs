use super::Opcode;
use crate::{
    circuit_input_builder::CircuitInputStateRef,
    evm::opcodes::ExecStep,
    operation::{AccountField, CallContextField, TxAccessListAccountOp},
    Error,
};
use eth_types::{GethExecStep, ToAddress, ToWord, H256, U256};

#[derive(Debug, Copy, Clone)]
pub(crate) struct Extcodehash;

impl Opcode for Extcodehash {
    fn gen_associated_ops(
        state: &mut CircuitInputStateRef,
        steps: &[GethExecStep],
    ) -> Result<Vec<ExecStep>, Error> {
        let step = &steps[0];
        let mut exec_step = state.new_step(step)?;
        let stack_address = step.stack.last_filled();

        // Pop external address off stack
        let external_address_word = step.stack.last()?;
        let external_address = external_address_word.to_address();
        state.stack_read(&mut exec_step, stack_address, external_address_word)?;

        // Read transaction id, rw_counter_end_of_reversion, and is_persistent from call
        // context

        for (field, value) in [
            (CallContextField::TxId, U256::from(state.tx_ctx.id())),
            (
                CallContextField::RwCounterEndOfReversion,
                U256::from(state.call()?.rw_counter_end_of_reversion as u64),
            ),
            (
                CallContextField::IsPersistent,
                U256::from(state.call()?.is_persistent as u64),
            ),
        ] {
            state.call_context_read(&mut exec_step, state.call()?.call_id, field, value);
        }

        // Update transaction access list for external_address
        let is_warm = state.sdb.check_account_in_access_list(&external_address);
        state.push_op_reversible(
            &mut exec_step,
            TxAccessListAccountOp {
                tx_id: state.tx_ctx.id(),
                address: external_address,
                is_warm: true,
                is_warm_prev: is_warm,
            },
        )?;

        let account = state.sdb.get_account(&external_address).1;
        let exists = !account.is_empty();
        let code_hash = if exists {
            account.code_hash
        } else {
            H256::zero()
        };
        state.account_read(
            &mut exec_step,
            external_address,
            AccountField::CodeHash,
            code_hash.to_word(),
        );

        // Stack write of the result of EXTCODEHASH.
        state.stack_write(&mut exec_step, stack_address, steps[1].stack.last()?)?;

        Ok(vec![exec_step])
    }
}

#[cfg(test)]
mod extcodehash_tests {
    use super::*;
<<<<<<< HEAD
    use crate::circuit_input_builder::ExecState;
    use crate::mock::BlockData;
    use crate::operation::{AccountOp, CallContextOp, StackOp, RW};
    use crate::state_db::CodeDB;
=======
    use crate::{
        circuit_input_builder::ExecState,
        mock::BlockData,
        operation::{AccountOp, CallContextOp, StackOp, RW},
    };
>>>>>>> 6113111d
    use eth_types::{
        address, bytecode,
        evm_types::{OpcodeId, StackAddress},
        geth_types::GethData,
        Bytecode, Bytes, Word, U256,
    };
    use mock::TestContext;
    use pretty_assertions::assert_eq;

    #[test]
    fn cold_empty_account() -> Result<(), Error> {
        test_ok(false, false)
    }

    #[test]
    fn warm_empty_account() -> Result<(), Error> {
        test_ok(false, true)
    }

    #[test]
    fn cold_existing_account() -> Result<(), Error> {
        test_ok(true, false)
    }

    #[test]
    fn warm_existing_account() -> Result<(), Error> {
        test_ok(true, true)
    }

    fn test_ok(exists: bool, is_warm: bool) -> Result<(), Error> {
        // In each test case, this is the external address we will call EXTCODEHASH on.
        let external_address = address!("0xaabbccddee000000000000000000000000000000");

        // Make the external account warm, if needed, by first getting its balance.
        let mut code = Bytecode::default();
        if is_warm {
            code.append(&bytecode! {
                PUSH20(external_address.to_word())
                EXTCODEHASH
                POP
            });
        }
        code.append(&bytecode! {
            PUSH20(external_address.to_word())
            EXTCODEHASH
            STOP
        });
        let mut nonce = Word::from(300u64);
        let mut balance = Word::from(800u64);
        let mut code_ext = Bytes::from([34, 54, 56]);

        if !exists {
            nonce = Word::zero();
            balance = Word::zero();
            code_ext = Bytes::default();
        }

        // Get the execution steps from the external tracer
        let block: GethData = TestContext::<3, 1>::new(
            None,
            |accs| {
                accs[0]
                    .address(address!("0x0000000000000000000000000000000000000010"))
                    .balance(Word::from(1u64 << 20))
                    .code(code.clone());

                accs[1]
                    .address(external_address)
                    .balance(balance)
                    .nonce(nonce)
                    .code(code_ext.clone());

                accs[2]
                    .address(address!("0x0000000000000000000000000000000000cafe01"))
                    .balance(Word::from(1u64 << 20));
            },
            |mut txs, accs| {
                txs[0].to(accs[0].address).from(accs[2].address);
            },
            |block, _tx| block.number(0xcafeu64),
        )
        .unwrap()
        .into();

        let code_hash = CodeDB::hash(&code_ext).to_word();

        let mut builder = BlockData::new_from_geth_data(block.clone()).new_circuit_input_builder();
        builder
            .handle_block(&block.eth_block, &block.geth_traces)
            .unwrap();

        // Check that `external_address` is in access list as a result of bus mapping.
        assert!(builder.sdb.add_account_to_access_list(external_address));

        let tx_id = 1;
        let transaction = &builder.block.txs()[tx_id - 1];
        let call_id = transaction.calls()[0].call_id;

        let indices = transaction
            .steps()
            .iter()
            .filter(|step| step.exec_state == ExecState::Op(OpcodeId::EXTCODEHASH))
            .last()
            .unwrap()
            .bus_mapping_instance
            .clone();
        let container = builder.block.container;
        assert_eq!(
            {
                let operation = &container.stack[indices[0].as_usize()];
                (operation.rw(), operation.op())
            },
            (
                RW::READ,
                &StackOp {
                    call_id,
                    address: StackAddress::from(1023u32),
                    value: external_address.to_word()
                }
            )
        );
        assert_eq!(
            {
                let operation = &container.call_context[indices[1].as_usize()];
                (operation.rw(), operation.op())
            },
            (
                RW::READ,
                &CallContextOp {
                    call_id,
                    field: CallContextField::TxId,
                    value: tx_id.into()
                }
            )
        );
        assert_eq!(
            {
                let operation = &container.call_context[indices[2].as_usize()];
                (operation.rw(), operation.op())
            },
            (
                RW::READ,
                &CallContextOp {
                    call_id,
                    field: CallContextField::RwCounterEndOfReversion,
                    value: U256::zero()
                }
            )
        );
        assert_eq!(
            {
                let operation = &container.call_context[indices[3].as_usize()];
                (operation.rw(), operation.op())
            },
            (
                RW::READ,
                &CallContextOp {
                    call_id,
                    field: CallContextField::IsPersistent,
                    value: U256::one()
                }
            )
        );
        assert_eq!(
            {
                let operation = &container.tx_access_list_account[indices[4].as_usize()];
                (operation.rw(), operation.op())
            },
            (
                RW::WRITE,
                &TxAccessListAccountOp {
                    tx_id,
                    address: external_address,
                    is_warm: true,
                    is_warm_prev: is_warm
                }
            )
        );
        assert_eq!(
            {
                let operation = &container.account[indices[5].as_usize()];
                (operation.rw(), operation.op())
            },
            (
                RW::READ,
                &AccountOp {
                    address: external_address,
                    field: AccountField::CodeHash,
                    value: if exists { code_hash } else { U256::zero() },
                    value_prev: if exists { code_hash } else { U256::zero() },
                }
            )
        );
        assert_eq!(
            {
                let operation = &container.stack[indices[6].as_usize()];
                (operation.rw(), operation.op())
            },
            (
                RW::WRITE,
                &StackOp {
                    call_id,
                    address: 1023u32.into(),
                    value: if exists { code_hash } else { U256::zero() }
                }
            )
        );

        Ok(())
    }
}<|MERGE_RESOLUTION|>--- conflicted
+++ resolved
@@ -77,18 +77,12 @@
 #[cfg(test)]
 mod extcodehash_tests {
     use super::*;
-<<<<<<< HEAD
-    use crate::circuit_input_builder::ExecState;
-    use crate::mock::BlockData;
-    use crate::operation::{AccountOp, CallContextOp, StackOp, RW};
-    use crate::state_db::CodeDB;
-=======
     use crate::{
         circuit_input_builder::ExecState,
         mock::BlockData,
         operation::{AccountOp, CallContextOp, StackOp, RW},
+        state_db::CodeDB,
     };
->>>>>>> 6113111d
     use eth_types::{
         address, bytecode,
         evm_types::{OpcodeId, StackAddress},
