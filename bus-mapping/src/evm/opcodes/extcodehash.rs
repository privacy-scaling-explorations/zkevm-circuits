--- conflicted
+++ resolved
@@ -77,13 +77,10 @@
 #[cfg(test)]
 mod extcodehash_tests {
     use super::*;
+    use crate::circuit_input_builder::ExecState;
     use crate::mock::BlockData;
-<<<<<<< HEAD
-    use crate::operation::{AccountOp, CallContextOp, StackOp};
-    use crate::{circuit_input_builder::ExecState, state_db::CodeDB};
-=======
     use crate::operation::{AccountOp, CallContextOp, StackOp, RW};
->>>>>>> 84e9bd48
+    use crate::state_db::CodeDB;
     use eth_types::{
         address, bytecode,
         evm_types::{OpcodeId, StackAddress},
