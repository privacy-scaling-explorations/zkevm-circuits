--- conflicted
+++ resolved
@@ -146,11 +146,7 @@
                 (call.is_persistent as u64).into(),
             ),
         ] {
-<<<<<<< HEAD
-            state.call_context_write(&mut exec_step, call.call_id, field, value);
-=======
             state.call_context_write(&mut exec_step, call.clone().call_id, field, value)?;
->>>>>>> 63beeee9
         }
 
         let (found, sender_account) = state.sdb.get_account(&call.caller_address);
