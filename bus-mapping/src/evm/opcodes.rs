//! Definition of each opcode of the EVM.
use crate::{
    circuit_input_builder::{CircuitInputStateRef, ExecState, ExecStep},
    error::{DepthError, ExecError, InsufficientBalanceError, NonceUintOverflowError, OogError},
    evm::OpcodeId,
    operation::TxAccessListAccountOp,
    Error,
};
use core::fmt::Debug;
use eth_types::{evm_unimplemented, GethExecStep, ToAddress};

mod address;
mod balance;
mod begin_end_tx;
mod calldatacopy;
mod calldataload;
mod calldatasize;
mod caller;
mod callop;
mod callvalue;
mod chainid;
mod codecopy;
mod codesize;
mod create;
mod dup;
mod exp;
mod extcodecopy;
mod extcodehash;
mod extcodesize;
mod gasprice;
mod logs;
mod mload;
mod mstore;
mod number;
mod origin;
mod return_revert;
mod returndatacopy;
mod returndatasize;
mod selfbalance;
mod sha3;
mod sload;
mod sstore;
mod stackonlyop;
mod stop;
mod swap;

<<<<<<< HEAD
=======
mod error_code_store;
>>>>>>> 0ba4fc7b
mod error_invalid_creation_code;
mod error_invalid_jump;
mod error_oog_account_access;
mod error_oog_call;
mod error_oog_exp;
mod error_oog_log;
mod error_oog_memory_copy;
mod error_oog_sload_sstore;
mod error_return_data_outofbound;
mod error_simple;
mod error_write_protection;

#[cfg(test)]
mod memory_expansion_test;

use self::sha3::Sha3;
use address::Address;
use balance::Balance;
use begin_end_tx::BeginEndTx;
use calldatacopy::Calldatacopy;
use calldataload::Calldataload;
use calldatasize::Calldatasize;
use caller::Caller;
use callop::CallOpcode;
use callvalue::Callvalue;
use codecopy::Codecopy;
use codesize::Codesize;
use create::Create;
use dup::Dup;
<<<<<<< HEAD
=======
use error_code_store::ErrorCodeStore;
>>>>>>> 0ba4fc7b
use error_invalid_creation_code::ErrorCreationCode;
use error_invalid_jump::InvalidJump;
use error_oog_account_access::ErrorOOGAccountAccess;
use error_oog_call::OOGCall;
use error_oog_exp::OOGExp;
use error_oog_log::ErrorOOGLog;
use error_oog_memory_copy::OOGMemoryCopy;
use error_oog_sload_sstore::OOGSloadSstore;
use error_return_data_outofbound::ErrorReturnDataOutOfBound;
use error_simple::ErrorSimple;
use error_write_protection::ErrorWriteProtection;
use exp::Exponentiation;
use extcodecopy::Extcodecopy;
use extcodehash::Extcodehash;
use extcodesize::Extcodesize;
use gasprice::GasPrice;
use logs::Log;
use mload::Mload;
use mstore::Mstore;
use origin::Origin;
use return_revert::ReturnRevert;
use returndatacopy::Returndatacopy;
use returndatasize::Returndatasize;
use selfbalance::Selfbalance;
use sload::Sload;
use sstore::Sstore;
use stackonlyop::StackOnlyOpcode;
use stop::Stop;
use swap::Swap;

/// Generic opcode trait which defines the logic of the
/// [`Operation`](crate::operation::Operation) that should be generated for one
/// or multiple [`ExecStep`](crate::circuit_input_builder::ExecStep) depending
/// of the [`OpcodeId`] it contains.
pub trait Opcode: Debug {
    /// Generate the associated [`MemoryOp`](crate::operation::MemoryOp)s,
    /// [`StackOp`](crate::operation::StackOp)s, and
    /// [`StorageOp`](crate::operation::StorageOp)s associated to the Opcode
    /// is implemented for.
    fn gen_associated_ops(
        state: &mut CircuitInputStateRef,
        geth_steps: &[GethExecStep],
    ) -> Result<Vec<ExecStep>, Error>;
}

/// Generic trait for tx execution steps
/// which only supports ExecState::BeginTx and ExecState:EndTx
pub trait TxExecSteps: Debug {
    fn gen_associated_steps(
        state: &mut CircuitInputStateRef,
        execution_step: ExecState,
    ) -> Result<ExecStep, Error>;
}

#[derive(Debug, Copy, Clone)]
struct Dummy;

impl Opcode for Dummy {
    fn gen_associated_ops(
        state: &mut CircuitInputStateRef,
        geth_steps: &[GethExecStep],
    ) -> Result<Vec<ExecStep>, Error> {
        Ok(vec![state.new_step(&geth_steps[0])?])
    }
}

type FnGenAssociatedOps = fn(
    state: &mut CircuitInputStateRef,
    geth_steps: &[GethExecStep],
) -> Result<Vec<ExecStep>, Error>;

fn fn_gen_associated_ops(opcode_id: &OpcodeId) -> FnGenAssociatedOps {
    if opcode_id.is_push() {
        return StackOnlyOpcode::<0, 1>::gen_associated_ops;
    }

    match opcode_id {
        OpcodeId::STOP => Stop::gen_associated_ops,
        OpcodeId::ADD => StackOnlyOpcode::<2, 1>::gen_associated_ops,
        OpcodeId::MUL => StackOnlyOpcode::<2, 1>::gen_associated_ops,
        OpcodeId::SUB => StackOnlyOpcode::<2, 1>::gen_associated_ops,
        OpcodeId::DIV => StackOnlyOpcode::<2, 1>::gen_associated_ops,
        OpcodeId::SDIV => StackOnlyOpcode::<2, 1>::gen_associated_ops,
        OpcodeId::MOD => StackOnlyOpcode::<2, 1>::gen_associated_ops,
        OpcodeId::SMOD => StackOnlyOpcode::<2, 1>::gen_associated_ops,
        OpcodeId::ADDMOD => StackOnlyOpcode::<3, 1>::gen_associated_ops,
        OpcodeId::MULMOD => StackOnlyOpcode::<3, 1>::gen_associated_ops,
        OpcodeId::SIGNEXTEND => StackOnlyOpcode::<2, 1>::gen_associated_ops,
        OpcodeId::LT => StackOnlyOpcode::<2, 1>::gen_associated_ops,
        OpcodeId::GT => StackOnlyOpcode::<2, 1>::gen_associated_ops,
        OpcodeId::SLT => StackOnlyOpcode::<2, 1>::gen_associated_ops,
        OpcodeId::SGT => StackOnlyOpcode::<2, 1>::gen_associated_ops,
        OpcodeId::EQ => StackOnlyOpcode::<2, 1>::gen_associated_ops,
        OpcodeId::ISZERO => StackOnlyOpcode::<1, 1>::gen_associated_ops,
        OpcodeId::AND => StackOnlyOpcode::<2, 1>::gen_associated_ops,
        OpcodeId::OR => StackOnlyOpcode::<2, 1>::gen_associated_ops,
        OpcodeId::XOR => StackOnlyOpcode::<2, 1>::gen_associated_ops,
        OpcodeId::NOT => StackOnlyOpcode::<1, 1>::gen_associated_ops,
        OpcodeId::BYTE => StackOnlyOpcode::<2, 1>::gen_associated_ops,
        OpcodeId::SHL => StackOnlyOpcode::<2, 1>::gen_associated_ops,
        OpcodeId::SHR => StackOnlyOpcode::<2, 1>::gen_associated_ops,
        OpcodeId::SAR => StackOnlyOpcode::<2, 1>::gen_associated_ops,
        OpcodeId::SHA3 => Sha3::gen_associated_ops,
        OpcodeId::ADDRESS => Address::gen_associated_ops,
        OpcodeId::BALANCE => Balance::gen_associated_ops,
        OpcodeId::ORIGIN => Origin::gen_associated_ops,
        OpcodeId::CALLER => Caller::gen_associated_ops,
        OpcodeId::CALLVALUE => Callvalue::gen_associated_ops,
        OpcodeId::CALLDATASIZE => Calldatasize::gen_associated_ops,
        OpcodeId::CALLDATALOAD => Calldataload::gen_associated_ops,
        OpcodeId::CALLDATACOPY => Calldatacopy::gen_associated_ops,
        OpcodeId::GASPRICE => GasPrice::gen_associated_ops,
        OpcodeId::CODECOPY => Codecopy::gen_associated_ops,
        OpcodeId::CODESIZE => Codesize::gen_associated_ops,
        OpcodeId::EXP => Exponentiation::gen_associated_ops,
        OpcodeId::EXTCODESIZE => Extcodesize::gen_associated_ops,
        OpcodeId::EXTCODECOPY => Extcodecopy::gen_associated_ops,
        OpcodeId::RETURNDATASIZE => Returndatasize::gen_associated_ops,
        OpcodeId::RETURNDATACOPY => Returndatacopy::gen_associated_ops,
        OpcodeId::EXTCODEHASH => Extcodehash::gen_associated_ops,
        OpcodeId::BLOCKHASH => StackOnlyOpcode::<1, 1>::gen_associated_ops,
        OpcodeId::COINBASE => StackOnlyOpcode::<0, 1>::gen_associated_ops,
        OpcodeId::TIMESTAMP => StackOnlyOpcode::<0, 1>::gen_associated_ops,
        OpcodeId::NUMBER => StackOnlyOpcode::<0, 1>::gen_associated_ops,
        OpcodeId::DIFFICULTY => StackOnlyOpcode::<0, 1>::gen_associated_ops,
        OpcodeId::GASLIMIT => StackOnlyOpcode::<0, 1>::gen_associated_ops,
        OpcodeId::CHAINID => StackOnlyOpcode::<0, 1>::gen_associated_ops,
        OpcodeId::SELFBALANCE => Selfbalance::gen_associated_ops,
        OpcodeId::BASEFEE => StackOnlyOpcode::<0, 1>::gen_associated_ops,
        OpcodeId::POP => StackOnlyOpcode::<1, 0>::gen_associated_ops,
        OpcodeId::MLOAD => Mload::gen_associated_ops,
        OpcodeId::MSTORE => Mstore::<false>::gen_associated_ops,
        OpcodeId::MSTORE8 => Mstore::<true>::gen_associated_ops,
        OpcodeId::SLOAD => Sload::gen_associated_ops,
        OpcodeId::SSTORE => Sstore::gen_associated_ops,
        OpcodeId::JUMP => StackOnlyOpcode::<1, 0>::gen_associated_ops,
        OpcodeId::JUMPI => StackOnlyOpcode::<2, 0>::gen_associated_ops,
        OpcodeId::PC => StackOnlyOpcode::<0, 1>::gen_associated_ops,
        OpcodeId::MSIZE => StackOnlyOpcode::<0, 1>::gen_associated_ops,
        OpcodeId::GAS => StackOnlyOpcode::<0, 1>::gen_associated_ops,
        OpcodeId::JUMPDEST => Dummy::gen_associated_ops,
        OpcodeId::DUP1 => Dup::<1>::gen_associated_ops,
        OpcodeId::DUP2 => Dup::<2>::gen_associated_ops,
        OpcodeId::DUP3 => Dup::<3>::gen_associated_ops,
        OpcodeId::DUP4 => Dup::<4>::gen_associated_ops,
        OpcodeId::DUP5 => Dup::<5>::gen_associated_ops,
        OpcodeId::DUP6 => Dup::<6>::gen_associated_ops,
        OpcodeId::DUP7 => Dup::<7>::gen_associated_ops,
        OpcodeId::DUP8 => Dup::<8>::gen_associated_ops,
        OpcodeId::DUP9 => Dup::<9>::gen_associated_ops,
        OpcodeId::DUP10 => Dup::<10>::gen_associated_ops,
        OpcodeId::DUP11 => Dup::<11>::gen_associated_ops,
        OpcodeId::DUP12 => Dup::<12>::gen_associated_ops,
        OpcodeId::DUP13 => Dup::<13>::gen_associated_ops,
        OpcodeId::DUP14 => Dup::<14>::gen_associated_ops,
        OpcodeId::DUP15 => Dup::<15>::gen_associated_ops,
        OpcodeId::DUP16 => Dup::<16>::gen_associated_ops,
        OpcodeId::SWAP1 => Swap::<1>::gen_associated_ops,
        OpcodeId::SWAP2 => Swap::<2>::gen_associated_ops,
        OpcodeId::SWAP3 => Swap::<3>::gen_associated_ops,
        OpcodeId::SWAP4 => Swap::<4>::gen_associated_ops,
        OpcodeId::SWAP5 => Swap::<5>::gen_associated_ops,
        OpcodeId::SWAP6 => Swap::<6>::gen_associated_ops,
        OpcodeId::SWAP7 => Swap::<7>::gen_associated_ops,
        OpcodeId::SWAP8 => Swap::<8>::gen_associated_ops,
        OpcodeId::SWAP9 => Swap::<9>::gen_associated_ops,
        OpcodeId::SWAP10 => Swap::<10>::gen_associated_ops,
        OpcodeId::SWAP11 => Swap::<11>::gen_associated_ops,
        OpcodeId::SWAP12 => Swap::<12>::gen_associated_ops,
        OpcodeId::SWAP13 => Swap::<13>::gen_associated_ops,
        OpcodeId::SWAP14 => Swap::<14>::gen_associated_ops,
        OpcodeId::SWAP15 => Swap::<15>::gen_associated_ops,
        OpcodeId::SWAP16 => Swap::<16>::gen_associated_ops,
        OpcodeId::LOG0 => Log::gen_associated_ops,
        OpcodeId::LOG1 => Log::gen_associated_ops,
        OpcodeId::LOG2 => Log::gen_associated_ops,
        OpcodeId::LOG3 => Log::gen_associated_ops,
        OpcodeId::LOG4 => Log::gen_associated_ops,
        OpcodeId::CALL | OpcodeId::CALLCODE => CallOpcode::<7>::gen_associated_ops,
        OpcodeId::DELEGATECALL | OpcodeId::STATICCALL => CallOpcode::<6>::gen_associated_ops,
        OpcodeId::CREATE => Create::<false>::gen_associated_ops,
        OpcodeId::CREATE2 => Create::<true>::gen_associated_ops,
        OpcodeId::RETURN | OpcodeId::REVERT => ReturnRevert::gen_associated_ops,
        OpcodeId::SELFDESTRUCT => {
            evm_unimplemented!("Using dummy gen_selfdestruct_ops for opcode SELFDESTRUCT");
            DummySelfDestruct::gen_associated_ops
        }
        _ => {
            evm_unimplemented!("Using dummy gen_associated_ops for opcode {:?}", opcode_id);
            Dummy::gen_associated_ops
        }
    }
}

fn fn_gen_error_state_associated_ops(error: &ExecError) -> Option<FnGenAssociatedOps> {
    match error {
        ExecError::InvalidJump => Some(InvalidJump::gen_associated_ops),
        ExecError::InvalidOpcode => Some(ErrorSimple::gen_associated_ops),
        ExecError::OutOfGas(OogError::Call) => Some(OOGCall::gen_associated_ops),
        ExecError::OutOfGas(OogError::Constant) => Some(ErrorSimple::gen_associated_ops),
        ExecError::OutOfGas(OogError::Exp) => Some(OOGExp::gen_associated_ops),
        ExecError::OutOfGas(OogError::Log) => Some(ErrorOOGLog::gen_associated_ops),
        ExecError::OutOfGas(OogError::MemoryCopy) => Some(OOGMemoryCopy::gen_associated_ops),
        ExecError::OutOfGas(OogError::SloadSstore) => Some(OOGSloadSstore::gen_associated_ops),
        ExecError::OutOfGas(OogError::AccountAccess) => {
            Some(ErrorOOGAccountAccess::gen_associated_ops)
        }
        ExecError::StackOverflow => Some(ErrorSimple::gen_associated_ops),
        ExecError::StackUnderflow => Some(ErrorSimple::gen_associated_ops),
        // call & callcode can encounter InsufficientBalance error, Use pop-7 generic CallOpcode
        ExecError::InsufficientBalance(InsufficientBalanceError::Call) => {
            Some(CallOpcode::<7>::gen_associated_ops)
        }
        // create & create2 can encounter insufficient balance.
        ExecError::InsufficientBalance(InsufficientBalanceError::Create) => {
            Some(Create::<false>::gen_associated_ops)
        }
        ExecError::InsufficientBalance(InsufficientBalanceError::Create2) => {
            Some(Create::<true>::gen_associated_ops)
        }
        // only create2 may cause ContractAddressCollision error, so use Create::<true>.
        ExecError::ContractAddressCollision => Some(Create::<true>::gen_associated_ops),
        // create & create2 can encounter nonce uint overflow.
        ExecError::NonceUintOverflow(NonceUintOverflowError::Create) => {
            Some(Create::<false>::gen_associated_ops)
        }
        ExecError::NonceUintOverflow(NonceUintOverflowError::Create2) => {
            Some(Create::<true>::gen_associated_ops)
        }
        ExecError::WriteProtection => Some(ErrorWriteProtection::gen_associated_ops),
        ExecError::ReturnDataOutOfBounds => Some(ErrorReturnDataOutOfBound::gen_associated_ops),
        ExecError::InvalidCreationCode => Some(ErrorCreationCode::gen_associated_ops),
        // call, callcode, create & create2 can encounter DepthError error,
        ExecError::Depth(DepthError::Call) => Some(CallOpcode::<7>::gen_associated_ops),
        ExecError::Depth(DepthError::Create) => Some(Create::<false>::gen_associated_ops),
        ExecError::Depth(DepthError::Create2) => Some(Create::<true>::gen_associated_ops),
<<<<<<< HEAD
=======
        ExecError::CodeStoreOutOfGas | ExecError::MaxCodeSizeExceeded => {
            Some(ErrorCodeStore::gen_associated_ops)
        }

>>>>>>> 0ba4fc7b
        // more future errors place here
        _ => {
            evm_unimplemented!("TODO: error state {:?} not implemented", error);
            None
        }
    }
}
#[allow(clippy::collapsible_else_if)]
/// Generate the associated operations according to the particular
/// [`OpcodeId`].
pub fn gen_associated_ops(
    opcode_id: &OpcodeId,
    state: &mut CircuitInputStateRef,
    geth_steps: &[GethExecStep],
) -> Result<Vec<ExecStep>, Error> {
    let memory_enabled = !geth_steps.iter().all(|s| s.memory.is_empty());
    if memory_enabled {
        assert_eq!(
            &state.call_ctx()?.memory,
            &geth_steps[0].memory,
            "last step of {:?} goes wrong",
            opcode_id
        );
    }

    // check if have error
    let geth_step = &geth_steps[0];
    let mut exec_step = state.new_step(geth_step)?;
    let next_step = if geth_steps.len() > 1 {
        Some(&geth_steps[1])
    } else {
        None
    };
    if let Some(exec_error) = state.get_step_err(geth_step, next_step).unwrap() {
        log::warn!(
            "geth error {:?} occurred in  {:?} at pc {:?}",
            exec_error,
            geth_step.op,
            geth_step.pc,
        );

        exec_step.error = Some(exec_error.clone());
        // TODO: after more error state handled, refactor all error handling in
        // fn_gen_error_state_associated_ops method
        // For exceptions that have been implemented
        if let Some(fn_gen_error_ops) = fn_gen_error_state_associated_ops(&exec_error) {
            return fn_gen_error_ops(state, geth_steps);
        } else {
            // For exceptions that fail to enter next call context, we need
            // to restore call context of current caller
            let mut need_restore = true;

            // For exceptions that already enter next call context, but fail immediately
            // (e.g. Depth, InsufficientBalance), we still need to parse the call.
            if geth_step.op.is_call_or_create() {
                let call = state.parse_call(geth_step)?;
                state.push_call(call);
                need_restore = false;
            }

            state.handle_return(&mut exec_step, geth_steps, need_restore)?;
            return Ok(vec![exec_step]);
        }
    }
    // if no errors, continue as normal
    let fn_gen_associated_ops = fn_gen_associated_ops(opcode_id);
    fn_gen_associated_ops(state, geth_steps)
}

pub fn gen_associated_steps(
    state: &mut CircuitInputStateRef,
    execution_step: ExecState,
) -> Result<ExecStep, Error> {
    let fn_gen_associated_steps = match execution_step {
        ExecState::BeginTx | ExecState::EndTx => BeginEndTx::gen_associated_steps,
        _ => {
            unreachable!()
        }
    };

    fn_gen_associated_steps(state, execution_step)
}

#[derive(Debug, Copy, Clone)]
struct DummySelfDestruct;

impl Opcode for DummySelfDestruct {
    fn gen_associated_ops(
        state: &mut CircuitInputStateRef,
        geth_steps: &[GethExecStep],
    ) -> Result<Vec<ExecStep>, Error> {
        dummy_gen_selfdestruct_ops(state, geth_steps)
    }
}
fn dummy_gen_selfdestruct_ops(
    state: &mut CircuitInputStateRef,
    geth_steps: &[GethExecStep],
) -> Result<Vec<ExecStep>, Error> {
    let geth_step = &geth_steps[0];
    let mut exec_step = state.new_step(geth_step)?;
    let sender = state.call()?.address;
    let receiver = geth_step.stack.last()?.to_address();

    let is_warm = state.sdb.check_account_in_access_list(&receiver);
    state.push_op_reversible(
        &mut exec_step,
        TxAccessListAccountOp {
            tx_id: state.tx_ctx.id(),
            address: receiver,
            is_warm: true,
            is_warm_prev: is_warm,
        },
    )?;

    let (found, _) = state.sdb.get_account(&receiver);
    if !found {
        return Err(Error::AccountNotFound(receiver));
    }
    let (found, sender_account) = state.sdb.get_account(&sender);
    if !found {
        return Err(Error::AccountNotFound(sender));
    }
    let value = sender_account.balance;
    // NOTE: In this dummy implementation we assume that the receiver already
    // exists.
    state.transfer(&mut exec_step, sender, receiver, true, false, value)?;

    if state.call()?.is_persistent {
        state.sdb.destruct_account(sender);
    }

    state.handle_return(&mut exec_step, geth_steps, false)?;
    Ok(vec![exec_step])
}<|MERGE_RESOLUTION|>--- conflicted
+++ resolved
@@ -44,10 +44,7 @@
 mod stop;
 mod swap;
 
-<<<<<<< HEAD
-=======
 mod error_code_store;
->>>>>>> 0ba4fc7b
 mod error_invalid_creation_code;
 mod error_invalid_jump;
 mod error_oog_account_access;
@@ -77,10 +74,7 @@
 use codesize::Codesize;
 use create::Create;
 use dup::Dup;
-<<<<<<< HEAD
-=======
 use error_code_store::ErrorCodeStore;
->>>>>>> 0ba4fc7b
 use error_invalid_creation_code::ErrorCreationCode;
 use error_invalid_jump::InvalidJump;
 use error_oog_account_access::ErrorOOGAccountAccess;
@@ -317,13 +311,10 @@
         ExecError::Depth(DepthError::Call) => Some(CallOpcode::<7>::gen_associated_ops),
         ExecError::Depth(DepthError::Create) => Some(Create::<false>::gen_associated_ops),
         ExecError::Depth(DepthError::Create2) => Some(Create::<true>::gen_associated_ops),
-<<<<<<< HEAD
-=======
         ExecError::CodeStoreOutOfGas | ExecError::MaxCodeSizeExceeded => {
             Some(ErrorCodeStore::gen_associated_ops)
         }
 
->>>>>>> 0ba4fc7b
         // more future errors place here
         _ => {
             evm_unimplemented!("TODO: error state {:?} not implemented", error);
