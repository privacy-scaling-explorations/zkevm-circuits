//! Definition of each opcode of the EVM.
use crate::{
    circuit_input_builder::{CircuitInputStateRef, ExecState, ExecStep},
    error::{DepthError, ExecError, InsufficientBalanceError, NonceUintOverflowError, OogError},
    evm::OpcodeId,
    operation::TxAccessListAccountOp,
    Error,
};
use core::fmt::Debug;
use eth_types::{evm_unimplemented, GethExecStep, ToAddress};

pub use self::sha3::Sha3CodeGen;

mod address;
mod balance;
mod begin_end_tx;
mod calldatacopy;
mod calldataload;
mod calldatasize;
mod caller;
mod callop;
mod callvalue;
mod chainid;
mod codecopy;
mod codesize;
mod create;
mod dup;
mod exp;
mod extcodecopy;
mod extcodehash;
mod extcodesize;
mod gasprice;
mod logs;
mod mload;
mod mstore;
mod number;
mod origin;
mod return_revert;
mod returndatacopy;
mod returndatasize;
mod selfbalance;
mod sha3;
mod sload;
mod sstore;
mod stackonlyop;
mod stop;
mod swap;

mod error_invalid_creation_code;
mod error_invalid_jump;
mod error_oog_call;
mod error_oog_exp;
mod error_oog_log;
mod error_oog_memory_copy;
mod error_oog_sload_sstore;
mod error_return_data_outofbound;
mod error_simple;
mod error_write_protection;

#[cfg(test)]
mod memory_expansion_test;

use self::sha3::Sha3;
use address::Address;
use balance::Balance;
use begin_end_tx::BeginEndTx;
use calldatacopy::Calldatacopy;
use calldataload::Calldataload;
use calldatasize::Calldatasize;
use caller::Caller;
use callop::CallOpcode;
use callvalue::Callvalue;
use codecopy::Codecopy;
use codesize::Codesize;
use create::Create;
use dup::Dup;
use error_invalid_creation_code::ErrorCreationCode;
use error_invalid_jump::InvalidJump;
use error_oog_call::OOGCall;
use error_oog_exp::OOGExp;
use error_oog_log::ErrorOOGLog;
use error_oog_memory_copy::OOGMemoryCopy;
use error_oog_sload_sstore::OOGSloadSstore;
use error_return_data_outofbound::ErrorReturnDataOutOfBound;
use error_simple::ErrorSimple;
use error_write_protection::ErrorWriteProtection;

use exp::Exponentiation;
use extcodecopy::Extcodecopy;
use extcodehash::Extcodehash;
use extcodesize::Extcodesize;
use gasprice::GasPrice;
use logs::Log;
use mload::Mload;
use mstore::Mstore;
use origin::Origin;
use return_revert::ReturnRevert;
use returndatacopy::Returndatacopy;
use returndatasize::Returndatasize;
use selfbalance::Selfbalance;
use sload::Sload;
use sstore::Sstore;
use stackonlyop::StackOnlyOpcode;
use stop::Stop;
use swap::Swap;

/// Generic opcode trait which defines the logic of the
/// [`Operation`](crate::operation::Operation) that should be generated for one
/// or multiple [`ExecStep`](crate::circuit_input_builder::ExecStep) depending
/// of the [`OpcodeId`] it contains.
pub trait Opcode: Debug {
    /// Generate the associated [`MemoryOp`](crate::operation::MemoryOp)s,
    /// [`StackOp`](crate::operation::StackOp)s, and
    /// [`StorageOp`](crate::operation::StorageOp)s associated to the Opcode
    /// is implemented for.
    fn gen_associated_ops(
        state: &mut CircuitInputStateRef,
        geth_steps: &[GethExecStep],
    ) -> Result<Vec<ExecStep>, Error>;
}

/// Generic trait for tx execution steps
/// which only supports ExecState::BeginTx and ExecState:EndTx
pub trait TxExecSteps: Debug {
    fn gen_associated_steps(
        state: &mut CircuitInputStateRef,
        execution_step: ExecState,
    ) -> Result<ExecStep, Error>;
}

#[derive(Debug, Copy, Clone)]
struct Dummy;

impl Opcode for Dummy {
    fn gen_associated_ops(
        state: &mut CircuitInputStateRef,
        geth_steps: &[GethExecStep],
    ) -> Result<Vec<ExecStep>, Error> {
        Ok(vec![state.new_step(&geth_steps[0])?])
    }
}

type FnGenAssociatedOps = fn(
    state: &mut CircuitInputStateRef,
    geth_steps: &[GethExecStep],
) -> Result<Vec<ExecStep>, Error>;

fn fn_gen_associated_ops(opcode_id: &OpcodeId) -> FnGenAssociatedOps {
    if opcode_id.is_push() {
        return StackOnlyOpcode::<0, 1>::gen_associated_ops;
    }

    match opcode_id {
        OpcodeId::STOP => Stop::gen_associated_ops,
        OpcodeId::ADD => StackOnlyOpcode::<2, 1>::gen_associated_ops,
        OpcodeId::MUL => StackOnlyOpcode::<2, 1>::gen_associated_ops,
        OpcodeId::SUB => StackOnlyOpcode::<2, 1>::gen_associated_ops,
        OpcodeId::DIV => StackOnlyOpcode::<2, 1>::gen_associated_ops,
        OpcodeId::SDIV => StackOnlyOpcode::<2, 1>::gen_associated_ops,
        OpcodeId::MOD => StackOnlyOpcode::<2, 1>::gen_associated_ops,
        OpcodeId::SMOD => StackOnlyOpcode::<2, 1>::gen_associated_ops,
        OpcodeId::ADDMOD => StackOnlyOpcode::<3, 1>::gen_associated_ops,
        OpcodeId::MULMOD => StackOnlyOpcode::<3, 1>::gen_associated_ops,
        OpcodeId::SIGNEXTEND => StackOnlyOpcode::<2, 1>::gen_associated_ops,
        OpcodeId::LT => StackOnlyOpcode::<2, 1>::gen_associated_ops,
        OpcodeId::GT => StackOnlyOpcode::<2, 1>::gen_associated_ops,
        OpcodeId::SLT => StackOnlyOpcode::<2, 1>::gen_associated_ops,
        OpcodeId::SGT => StackOnlyOpcode::<2, 1>::gen_associated_ops,
        OpcodeId::EQ => StackOnlyOpcode::<2, 1>::gen_associated_ops,
        OpcodeId::ISZERO => StackOnlyOpcode::<1, 1>::gen_associated_ops,
        OpcodeId::AND => StackOnlyOpcode::<2, 1>::gen_associated_ops,
        OpcodeId::OR => StackOnlyOpcode::<2, 1>::gen_associated_ops,
        OpcodeId::XOR => StackOnlyOpcode::<2, 1>::gen_associated_ops,
        OpcodeId::NOT => StackOnlyOpcode::<1, 1>::gen_associated_ops,
        OpcodeId::BYTE => StackOnlyOpcode::<2, 1>::gen_associated_ops,
        OpcodeId::SHL => StackOnlyOpcode::<2, 1>::gen_associated_ops,
        OpcodeId::SHR => StackOnlyOpcode::<2, 1>::gen_associated_ops,
        OpcodeId::SAR => StackOnlyOpcode::<2, 1>::gen_associated_ops,
        OpcodeId::SHA3 => Sha3::gen_associated_ops,
        OpcodeId::ADDRESS => Address::gen_associated_ops,
        OpcodeId::BALANCE => Balance::gen_associated_ops,
        OpcodeId::ORIGIN => Origin::gen_associated_ops,
        OpcodeId::CALLER => Caller::gen_associated_ops,
        OpcodeId::CALLVALUE => Callvalue::gen_associated_ops,
        OpcodeId::CALLDATASIZE => Calldatasize::gen_associated_ops,
        OpcodeId::CALLDATALOAD => Calldataload::gen_associated_ops,
        OpcodeId::CALLDATACOPY => Calldatacopy::gen_associated_ops,
        OpcodeId::GASPRICE => GasPrice::gen_associated_ops,
        OpcodeId::CODECOPY => Codecopy::gen_associated_ops,
        OpcodeId::CODESIZE => Codesize::gen_associated_ops,
        OpcodeId::EXP => Exponentiation::gen_associated_ops,
        OpcodeId::EXTCODESIZE => Extcodesize::gen_associated_ops,
        OpcodeId::EXTCODECOPY => Extcodecopy::gen_associated_ops,
        OpcodeId::RETURNDATASIZE => Returndatasize::gen_associated_ops,
        OpcodeId::RETURNDATACOPY => Returndatacopy::gen_associated_ops,
        OpcodeId::EXTCODEHASH => Extcodehash::gen_associated_ops,
        OpcodeId::BLOCKHASH => StackOnlyOpcode::<1, 1>::gen_associated_ops,
        OpcodeId::COINBASE => StackOnlyOpcode::<0, 1>::gen_associated_ops,
        OpcodeId::TIMESTAMP => StackOnlyOpcode::<0, 1>::gen_associated_ops,
        OpcodeId::NUMBER => StackOnlyOpcode::<0, 1>::gen_associated_ops,
        OpcodeId::DIFFICULTY => StackOnlyOpcode::<0, 1>::gen_associated_ops,
        OpcodeId::GASLIMIT => StackOnlyOpcode::<0, 1>::gen_associated_ops,
        OpcodeId::CHAINID => StackOnlyOpcode::<0, 1>::gen_associated_ops,
        OpcodeId::SELFBALANCE => Selfbalance::gen_associated_ops,
        OpcodeId::BASEFEE => StackOnlyOpcode::<0, 1>::gen_associated_ops,
        OpcodeId::POP => StackOnlyOpcode::<1, 0>::gen_associated_ops,
        OpcodeId::MLOAD => Mload::gen_associated_ops,
        OpcodeId::MSTORE => Mstore::<false>::gen_associated_ops,
        OpcodeId::MSTORE8 => Mstore::<true>::gen_associated_ops,
        OpcodeId::SLOAD => Sload::gen_associated_ops,
        OpcodeId::SSTORE => Sstore::gen_associated_ops,
        OpcodeId::JUMP => StackOnlyOpcode::<1, 0>::gen_associated_ops,
        OpcodeId::JUMPI => StackOnlyOpcode::<2, 0>::gen_associated_ops,
        OpcodeId::PC => StackOnlyOpcode::<0, 1>::gen_associated_ops,
        OpcodeId::MSIZE => StackOnlyOpcode::<0, 1>::gen_associated_ops,
        OpcodeId::GAS => StackOnlyOpcode::<0, 1>::gen_associated_ops,
        OpcodeId::JUMPDEST => Dummy::gen_associated_ops,
        OpcodeId::DUP1 => Dup::<1>::gen_associated_ops,
        OpcodeId::DUP2 => Dup::<2>::gen_associated_ops,
        OpcodeId::DUP3 => Dup::<3>::gen_associated_ops,
        OpcodeId::DUP4 => Dup::<4>::gen_associated_ops,
        OpcodeId::DUP5 => Dup::<5>::gen_associated_ops,
        OpcodeId::DUP6 => Dup::<6>::gen_associated_ops,
        OpcodeId::DUP7 => Dup::<7>::gen_associated_ops,
        OpcodeId::DUP8 => Dup::<8>::gen_associated_ops,
        OpcodeId::DUP9 => Dup::<9>::gen_associated_ops,
        OpcodeId::DUP10 => Dup::<10>::gen_associated_ops,
        OpcodeId::DUP11 => Dup::<11>::gen_associated_ops,
        OpcodeId::DUP12 => Dup::<12>::gen_associated_ops,
        OpcodeId::DUP13 => Dup::<13>::gen_associated_ops,
        OpcodeId::DUP14 => Dup::<14>::gen_associated_ops,
        OpcodeId::DUP15 => Dup::<15>::gen_associated_ops,
        OpcodeId::DUP16 => Dup::<16>::gen_associated_ops,
        OpcodeId::SWAP1 => Swap::<1>::gen_associated_ops,
        OpcodeId::SWAP2 => Swap::<2>::gen_associated_ops,
        OpcodeId::SWAP3 => Swap::<3>::gen_associated_ops,
        OpcodeId::SWAP4 => Swap::<4>::gen_associated_ops,
        OpcodeId::SWAP5 => Swap::<5>::gen_associated_ops,
        OpcodeId::SWAP6 => Swap::<6>::gen_associated_ops,
        OpcodeId::SWAP7 => Swap::<7>::gen_associated_ops,
        OpcodeId::SWAP8 => Swap::<8>::gen_associated_ops,
        OpcodeId::SWAP9 => Swap::<9>::gen_associated_ops,
        OpcodeId::SWAP10 => Swap::<10>::gen_associated_ops,
        OpcodeId::SWAP11 => Swap::<11>::gen_associated_ops,
        OpcodeId::SWAP12 => Swap::<12>::gen_associated_ops,
        OpcodeId::SWAP13 => Swap::<13>::gen_associated_ops,
        OpcodeId::SWAP14 => Swap::<14>::gen_associated_ops,
        OpcodeId::SWAP15 => Swap::<15>::gen_associated_ops,
        OpcodeId::SWAP16 => Swap::<16>::gen_associated_ops,
        OpcodeId::LOG0 => Log::gen_associated_ops,
        OpcodeId::LOG1 => Log::gen_associated_ops,
        OpcodeId::LOG2 => Log::gen_associated_ops,
        OpcodeId::LOG3 => Log::gen_associated_ops,
        OpcodeId::LOG4 => Log::gen_associated_ops,
        OpcodeId::CALL | OpcodeId::CALLCODE => CallOpcode::<7>::gen_associated_ops,
        OpcodeId::DELEGATECALL | OpcodeId::STATICCALL => CallOpcode::<6>::gen_associated_ops,
        OpcodeId::CREATE => Create::<false>::gen_associated_ops,
        OpcodeId::CREATE2 => Create::<true>::gen_associated_ops,
        OpcodeId::RETURN | OpcodeId::REVERT => ReturnRevert::gen_associated_ops,
        OpcodeId::SELFDESTRUCT => {
            evm_unimplemented!("Using dummy gen_selfdestruct_ops for opcode SELFDESTRUCT");
            DummySelfDestruct::gen_associated_ops
        }
<<<<<<< HEAD
        OpcodeId::CREATE => {
            //evm_unimplemented!("Using dummy gen_create_ops for opcode {:?}", opcode_id);
            DummyCreate::<false>::gen_associated_ops
        }
        OpcodeId::CREATE2 => {
            evm_unimplemented!("Using dummy gen_create_ops for opcode {:?}", opcode_id);
            DummyCreate::<true>::gen_associated_ops
        }
=======
>>>>>>> b06f44f4
        _ => {
            evm_unimplemented!("Using dummy gen_associated_ops for opcode {:?}", opcode_id);
            Dummy::gen_associated_ops
        }
    }
}

fn fn_gen_error_state_associated_ops(error: &ExecError) -> Option<FnGenAssociatedOps> {
    match error {
        ExecError::InvalidJump => Some(InvalidJump::gen_associated_ops),
        ExecError::InvalidOpcode => Some(ErrorSimple::gen_associated_ops),
        ExecError::OutOfGas(OogError::Call) => Some(OOGCall::gen_associated_ops),
        ExecError::OutOfGas(OogError::Constant) => Some(ErrorSimple::gen_associated_ops),
        ExecError::OutOfGas(OogError::Exp) => Some(OOGExp::gen_associated_ops),
        ExecError::OutOfGas(OogError::Log) => Some(ErrorOOGLog::gen_associated_ops),
        ExecError::OutOfGas(OogError::MemoryCopy) => Some(OOGMemoryCopy::gen_associated_ops),
        ExecError::OutOfGas(OogError::SloadSstore) => Some(OOGSloadSstore::gen_associated_ops),
        ExecError::StackOverflow => Some(ErrorSimple::gen_associated_ops),
        ExecError::StackUnderflow => Some(ErrorSimple::gen_associated_ops),
        // call & callcode can encounter InsufficientBalance error, Use pop-7 generic CallOpcode
        ExecError::InsufficientBalance(InsufficientBalanceError::Call) => {
            Some(CallOpcode::<7>::gen_associated_ops)
        }
        // create & create2 can encounter insufficient balance.
        ExecError::InsufficientBalance(InsufficientBalanceError::Create) => {
            Some(Create::<false>::gen_associated_ops)
        }
        ExecError::InsufficientBalance(InsufficientBalanceError::Create2) => {
            Some(Create::<true>::gen_associated_ops)
        }
        // only create2 may cause ContractAddressCollision error, so use Create::<true>.
        ExecError::ContractAddressCollision => Some(Create::<true>::gen_associated_ops),
        // create & create2 can encounter nonce uint overflow.
        ExecError::NonceUintOverflow(NonceUintOverflowError::Create) => {
            Some(Create::<false>::gen_associated_ops)
        }
        ExecError::NonceUintOverflow(NonceUintOverflowError::Create2) => {
            Some(Create::<true>::gen_associated_ops)
        }
        ExecError::WriteProtection => Some(ErrorWriteProtection::gen_associated_ops),
        ExecError::ReturnDataOutOfBounds => Some(ErrorReturnDataOutOfBound::gen_associated_ops),
<<<<<<< HEAD
        ExecError::InvalidCreationCode => Some(ErrorCreationCode::gen_associated_ops),

=======
        // call, callcode, create & create2 can encounter DepthError error,
        ExecError::Depth(DepthError::Call) => Some(CallOpcode::<7>::gen_associated_ops),
        ExecError::Depth(DepthError::Create) => Some(Create::<false>::gen_associated_ops),
        ExecError::Depth(DepthError::Create2) => Some(Create::<true>::gen_associated_ops),
>>>>>>> b06f44f4
        // more future errors place here
        _ => {
            evm_unimplemented!("TODO: error state {:?} not implemented", error);
            None
        }
    }
}
#[allow(clippy::collapsible_else_if)]
/// Generate the associated operations according to the particular
/// [`OpcodeId`].
pub fn gen_associated_ops(
    opcode_id: &OpcodeId,
    state: &mut CircuitInputStateRef,
    geth_steps: &[GethExecStep],
) -> Result<Vec<ExecStep>, Error> {
    let memory_enabled = !geth_steps.iter().all(|s| s.memory.is_empty());
    if memory_enabled {
        assert_eq!(
            &state.call_ctx()?.memory,
            &geth_steps[0].memory,
            "last step of {:?} goes wrong",
            opcode_id
        );
    }

    // check if have error
    let geth_step = &geth_steps[0];
    let mut exec_step = state.new_step(geth_step)?;
    let next_step = if geth_steps.len() > 1 {
        Some(&geth_steps[1])
    } else {
        None
    };
    if let Some(exec_error) = state.get_step_err(geth_step, next_step).unwrap() {
        log::warn!(
            "geth error {:?} occurred in  {:?} at pc {:?}",
            exec_error,
            geth_step.op,
            geth_step.pc,
        );

        exec_step.error = Some(exec_error.clone());
        // TODO: after more error state handled, refactor all error handling in
        // fn_gen_error_state_associated_ops method
        // For exceptions that have been implemented
        if let Some(fn_gen_error_ops) = fn_gen_error_state_associated_ops(&exec_error) {
            return fn_gen_error_ops(state, geth_steps);
        } else {
            // For exceptions that fail to enter next call context, we need
            // to restore call context of current caller
            let mut need_restore = true;

            // For exceptions that already enter next call context, but fail immediately
            // (e.g. Depth, InsufficientBalance), we still need to parse the call.
            if geth_step.op.is_call_or_create() {
                let call = state.parse_call(geth_step)?;
                state.push_call(call);
                need_restore = false;
            }

            state.handle_return(&mut exec_step, geth_steps, need_restore)?;
            return Ok(vec![exec_step]);
        }
    }
    // if no errors, continue as normal
    let fn_gen_associated_ops = fn_gen_associated_ops(opcode_id);
    fn_gen_associated_ops(state, geth_steps)
}

pub fn gen_associated_steps(
    state: &mut CircuitInputStateRef,
    execution_step: ExecState,
) -> Result<ExecStep, Error> {
    let fn_gen_associated_steps = match execution_step {
        ExecState::BeginTx | ExecState::EndTx => BeginEndTx::gen_associated_steps,
        _ => {
            unreachable!()
        }
    };

    fn_gen_associated_steps(state, execution_step)
}

#[derive(Debug, Copy, Clone)]
struct DummySelfDestruct;

impl Opcode for DummySelfDestruct {
    fn gen_associated_ops(
        state: &mut CircuitInputStateRef,
        geth_steps: &[GethExecStep],
    ) -> Result<Vec<ExecStep>, Error> {
        dummy_gen_selfdestruct_ops(state, geth_steps)
    }
}
fn dummy_gen_selfdestruct_ops(
    state: &mut CircuitInputStateRef,
    geth_steps: &[GethExecStep],
) -> Result<Vec<ExecStep>, Error> {
    let geth_step = &geth_steps[0];
    let mut exec_step = state.new_step(geth_step)?;
    let sender = state.call()?.address;
    let receiver = geth_step.stack.last()?.to_address();

    let is_warm = state.sdb.check_account_in_access_list(&receiver);
    state.push_op_reversible(
        &mut exec_step,
        TxAccessListAccountOp {
            tx_id: state.tx_ctx.id(),
            address: receiver,
            is_warm: true,
            is_warm_prev: is_warm,
        },
    )?;

    let (found, _) = state.sdb.get_account(&receiver);
    if !found {
        return Err(Error::AccountNotFound(receiver));
    }
    let (found, sender_account) = state.sdb.get_account(&sender);
    if !found {
        return Err(Error::AccountNotFound(sender));
    }
    let value = sender_account.balance;
    // NOTE: In this dummy implementation we assume that the receiver already
    // exists.
    state.transfer(&mut exec_step, sender, receiver, true, false, value)?;

    if state.call()?.is_persistent {
        state.sdb.destruct_account(sender);
    }

    state.handle_return(&mut exec_step, geth_steps, false)?;
    Ok(vec![exec_step])
}<|MERGE_RESOLUTION|>--- conflicted
+++ resolved
@@ -84,7 +84,6 @@
 use error_return_data_outofbound::ErrorReturnDataOutOfBound;
 use error_simple::ErrorSimple;
 use error_write_protection::ErrorWriteProtection;
-
 use exp::Exponentiation;
 use extcodecopy::Extcodecopy;
 use extcodehash::Extcodehash;
@@ -261,17 +260,6 @@
             evm_unimplemented!("Using dummy gen_selfdestruct_ops for opcode SELFDESTRUCT");
             DummySelfDestruct::gen_associated_ops
         }
-<<<<<<< HEAD
-        OpcodeId::CREATE => {
-            //evm_unimplemented!("Using dummy gen_create_ops for opcode {:?}", opcode_id);
-            DummyCreate::<false>::gen_associated_ops
-        }
-        OpcodeId::CREATE2 => {
-            evm_unimplemented!("Using dummy gen_create_ops for opcode {:?}", opcode_id);
-            DummyCreate::<true>::gen_associated_ops
-        }
-=======
->>>>>>> b06f44f4
         _ => {
             evm_unimplemented!("Using dummy gen_associated_ops for opcode {:?}", opcode_id);
             Dummy::gen_associated_ops
@@ -313,15 +301,11 @@
         }
         ExecError::WriteProtection => Some(ErrorWriteProtection::gen_associated_ops),
         ExecError::ReturnDataOutOfBounds => Some(ErrorReturnDataOutOfBound::gen_associated_ops),
-<<<<<<< HEAD
         ExecError::InvalidCreationCode => Some(ErrorCreationCode::gen_associated_ops),
-
-=======
         // call, callcode, create & create2 can encounter DepthError error,
         ExecError::Depth(DepthError::Call) => Some(CallOpcode::<7>::gen_associated_ops),
         ExecError::Depth(DepthError::Create) => Some(Create::<false>::gen_associated_ops),
         ExecError::Depth(DepthError::Create2) => Some(Create::<true>::gen_associated_ops),
->>>>>>> b06f44f4
         // more future errors place here
         _ => {
             evm_unimplemented!("TODO: error state {:?} not implemented", error);
