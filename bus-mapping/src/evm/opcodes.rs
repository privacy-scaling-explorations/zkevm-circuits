--- conflicted
+++ resolved
@@ -16,13 +16,10 @@
 use keccak256::EMPTY_HASH;
 use log::warn;
 
-<<<<<<< HEAD
 #[cfg(test)]
 mod test_util;
 
-=======
 mod call;
->>>>>>> 706aa592
 mod calldatacopy;
 mod calldatasize;
 mod caller;
