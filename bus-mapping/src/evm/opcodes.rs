//! Definition of each opcode of the EVM.
use crate::{
    circuit_input_builder::{CircuitInputStateRef, ExecStep},
    evm::OpcodeId,
    operation::{
        AccountField, CallContextField, TxAccessListAccountOp, TxReceiptField, TxRefundOp, RW,
    },
    Error,
};
use core::fmt::Debug;
use eth_types::{
    evm_types::{GasCost, MAX_REFUND_QUOTIENT_OF_GAS_USED},
    GethExecStep, ToAddress, ToWord, Word,
};
use keccak256::EMPTY_HASH;
use log::warn;

<<<<<<< HEAD
mod balance;
=======
#[cfg(any(feature = "test", test))]
pub use sha3::sha3_tests::{gen_sha3_code, MemoryKind};

>>>>>>> 0ba62dca
mod call;
mod calldatacopy;
mod calldataload;
mod calldatasize;
mod caller;
mod callvalue;
mod chainid;
mod codecopy;
mod codesize;
mod create;
mod dup;
mod extcodecopy;
mod extcodehash;
mod extcodesize;
mod gasprice;
mod logs;
mod mload;
mod mstore;
mod number;
mod origin;
mod r#return;
mod returndatacopy;
mod selfbalance;
mod sha3;
mod sload;
mod sstore;
mod stackonlyop;
mod stop;
mod swap;

#[cfg(test)]
mod memory_expansion_test;

use balance::Balance;
use call::Call;
use calldatacopy::Calldatacopy;
use calldataload::Calldataload;
use calldatasize::Calldatasize;
use caller::Caller;
use callvalue::Callvalue;
use codecopy::Codecopy;
use codesize::Codesize;
use create::DummyCreate;
use dup::Dup;
use extcodecopy::Extcodecopy;
use extcodehash::Extcodehash;
use extcodesize::Extcodesize;
use gasprice::GasPrice;
use logs::Log;
use mload::Mload;
use mstore::Mstore;
use origin::Origin;
use r#return::Return;
use returndatacopy::Returndatacopy;
use selfbalance::Selfbalance;
use sha3::Sha3;
use sload::Sload;
use sstore::Sstore;
use stackonlyop::StackOnlyOpcode;
use stop::Stop;
use swap::Swap;

/// Generic opcode trait which defines the logic of the
/// [`Operation`](crate::operation::Operation) that should be generated for one
/// or multiple [`ExecStep`](crate::circuit_input_builder::ExecStep) depending
/// of the [`OpcodeId`] it contains.
pub trait Opcode: Debug {
    /// Generate the associated [`MemoryOp`](crate::operation::MemoryOp)s,
    /// [`StackOp`](crate::operation::StackOp)s, and
    /// [`StorageOp`](crate::operation::StorageOp)s associated to the Opcode
    /// is implemented for.
    fn gen_associated_ops(
        state: &mut CircuitInputStateRef,
        geth_steps: &[GethExecStep],
    ) -> Result<Vec<ExecStep>, Error>;
}

#[derive(Debug, Copy, Clone)]
struct Dummy;

impl Opcode for Dummy {
    fn gen_associated_ops(
        state: &mut CircuitInputStateRef,
        geth_steps: &[GethExecStep],
    ) -> Result<Vec<ExecStep>, Error> {
        Ok(vec![state.new_step(&geth_steps[0])?])
    }
}

type FnGenAssociatedOps = fn(
    state: &mut CircuitInputStateRef,
    geth_steps: &[GethExecStep],
) -> Result<Vec<ExecStep>, Error>;

fn fn_gen_associated_ops(opcode_id: &OpcodeId) -> FnGenAssociatedOps {
    if opcode_id.is_push() {
        return StackOnlyOpcode::<0, 1>::gen_associated_ops;
    }

    match opcode_id {
        OpcodeId::STOP => Stop::gen_associated_ops,
        OpcodeId::ADD => StackOnlyOpcode::<2, 1>::gen_associated_ops,
        OpcodeId::MUL => StackOnlyOpcode::<2, 1>::gen_associated_ops,
        OpcodeId::SUB => StackOnlyOpcode::<2, 1>::gen_associated_ops,
        OpcodeId::DIV => StackOnlyOpcode::<2, 1>::gen_associated_ops,
        OpcodeId::SDIV => StackOnlyOpcode::<2, 1>::gen_associated_ops,
        OpcodeId::MOD => StackOnlyOpcode::<2, 1>::gen_associated_ops,
        OpcodeId::SMOD => StackOnlyOpcode::<2, 1>::gen_associated_ops,
        OpcodeId::ADDMOD => StackOnlyOpcode::<3, 1>::gen_associated_ops,
        OpcodeId::MULMOD => StackOnlyOpcode::<3, 1>::gen_associated_ops,
        OpcodeId::EXP => StackOnlyOpcode::<2, 1>::gen_associated_ops,
        OpcodeId::SIGNEXTEND => StackOnlyOpcode::<2, 1>::gen_associated_ops,
        OpcodeId::LT => StackOnlyOpcode::<2, 1>::gen_associated_ops,
        OpcodeId::GT => StackOnlyOpcode::<2, 1>::gen_associated_ops,
        OpcodeId::SLT => StackOnlyOpcode::<2, 1>::gen_associated_ops,
        OpcodeId::SGT => StackOnlyOpcode::<2, 1>::gen_associated_ops,
        OpcodeId::EQ => StackOnlyOpcode::<2, 1>::gen_associated_ops,
        OpcodeId::ISZERO => StackOnlyOpcode::<1, 1>::gen_associated_ops,
        OpcodeId::AND => StackOnlyOpcode::<2, 1>::gen_associated_ops,
        OpcodeId::OR => StackOnlyOpcode::<2, 1>::gen_associated_ops,
        OpcodeId::XOR => StackOnlyOpcode::<2, 1>::gen_associated_ops,
        OpcodeId::NOT => StackOnlyOpcode::<1, 1>::gen_associated_ops,
        OpcodeId::BYTE => StackOnlyOpcode::<2, 1>::gen_associated_ops,
        OpcodeId::SHL => StackOnlyOpcode::<2, 1>::gen_associated_ops,
        OpcodeId::SHR => StackOnlyOpcode::<2, 1>::gen_associated_ops,
        OpcodeId::SAR => StackOnlyOpcode::<2, 1>::gen_associated_ops,
        OpcodeId::SHA3 => Sha3::gen_associated_ops,
        OpcodeId::ADDRESS => StackOnlyOpcode::<0, 1>::gen_associated_ops,
        OpcodeId::BALANCE => Balance::gen_associated_ops,
        OpcodeId::ORIGIN => Origin::gen_associated_ops,
        OpcodeId::CALLER => Caller::gen_associated_ops,
        OpcodeId::CALLVALUE => Callvalue::gen_associated_ops,
        OpcodeId::CALLDATASIZE => Calldatasize::gen_associated_ops,
        OpcodeId::CALLDATALOAD => Calldataload::gen_associated_ops,
        OpcodeId::CALLDATACOPY => Calldatacopy::gen_associated_ops,
        OpcodeId::GASPRICE => GasPrice::gen_associated_ops,
        OpcodeId::CODECOPY => Codecopy::gen_associated_ops,
        OpcodeId::CODESIZE => Codesize::gen_associated_ops,
        OpcodeId::EXTCODESIZE => Extcodesize::gen_associated_ops,
        OpcodeId::EXTCODECOPY => Extcodecopy::gen_associated_ops,
        OpcodeId::RETURNDATASIZE => StackOnlyOpcode::<0, 1>::gen_associated_ops,
        OpcodeId::RETURNDATACOPY => Returndatacopy::gen_associated_ops,
        OpcodeId::EXTCODEHASH => Extcodehash::gen_associated_ops,
        OpcodeId::BLOCKHASH => StackOnlyOpcode::<1, 1>::gen_associated_ops,
        OpcodeId::COINBASE => StackOnlyOpcode::<0, 1>::gen_associated_ops,
        OpcodeId::TIMESTAMP => StackOnlyOpcode::<0, 1>::gen_associated_ops,
        OpcodeId::NUMBER => StackOnlyOpcode::<0, 1>::gen_associated_ops,
        OpcodeId::DIFFICULTY => StackOnlyOpcode::<0, 1>::gen_associated_ops,
        OpcodeId::GASLIMIT => StackOnlyOpcode::<0, 1>::gen_associated_ops,
        OpcodeId::CHAINID => StackOnlyOpcode::<0, 1>::gen_associated_ops,
        OpcodeId::SELFBALANCE => Selfbalance::gen_associated_ops,
        OpcodeId::BASEFEE => StackOnlyOpcode::<0, 1>::gen_associated_ops,
        OpcodeId::POP => StackOnlyOpcode::<1, 0>::gen_associated_ops,
        OpcodeId::MLOAD => Mload::gen_associated_ops,
        OpcodeId::MSTORE => Mstore::<false>::gen_associated_ops,
        OpcodeId::MSTORE8 => Mstore::<true>::gen_associated_ops,
        OpcodeId::SLOAD => Sload::gen_associated_ops,
        OpcodeId::SSTORE => Sstore::gen_associated_ops,
        OpcodeId::JUMP => StackOnlyOpcode::<1, 0>::gen_associated_ops,
        OpcodeId::JUMPI => StackOnlyOpcode::<2, 0>::gen_associated_ops,
        OpcodeId::PC => StackOnlyOpcode::<0, 1>::gen_associated_ops,
        OpcodeId::MSIZE => StackOnlyOpcode::<0, 1>::gen_associated_ops,
        OpcodeId::GAS => StackOnlyOpcode::<0, 1>::gen_associated_ops,
        OpcodeId::JUMPDEST => Dummy::gen_associated_ops,
        OpcodeId::DUP1 => Dup::<1>::gen_associated_ops,
        OpcodeId::DUP2 => Dup::<2>::gen_associated_ops,
        OpcodeId::DUP3 => Dup::<3>::gen_associated_ops,
        OpcodeId::DUP4 => Dup::<4>::gen_associated_ops,
        OpcodeId::DUP5 => Dup::<5>::gen_associated_ops,
        OpcodeId::DUP6 => Dup::<6>::gen_associated_ops,
        OpcodeId::DUP7 => Dup::<7>::gen_associated_ops,
        OpcodeId::DUP8 => Dup::<8>::gen_associated_ops,
        OpcodeId::DUP9 => Dup::<9>::gen_associated_ops,
        OpcodeId::DUP10 => Dup::<10>::gen_associated_ops,
        OpcodeId::DUP11 => Dup::<11>::gen_associated_ops,
        OpcodeId::DUP12 => Dup::<12>::gen_associated_ops,
        OpcodeId::DUP13 => Dup::<13>::gen_associated_ops,
        OpcodeId::DUP14 => Dup::<14>::gen_associated_ops,
        OpcodeId::DUP15 => Dup::<15>::gen_associated_ops,
        OpcodeId::DUP16 => Dup::<16>::gen_associated_ops,
        OpcodeId::SWAP1 => Swap::<1>::gen_associated_ops,
        OpcodeId::SWAP2 => Swap::<2>::gen_associated_ops,
        OpcodeId::SWAP3 => Swap::<3>::gen_associated_ops,
        OpcodeId::SWAP4 => Swap::<4>::gen_associated_ops,
        OpcodeId::SWAP5 => Swap::<5>::gen_associated_ops,
        OpcodeId::SWAP6 => Swap::<6>::gen_associated_ops,
        OpcodeId::SWAP7 => Swap::<7>::gen_associated_ops,
        OpcodeId::SWAP8 => Swap::<8>::gen_associated_ops,
        OpcodeId::SWAP9 => Swap::<9>::gen_associated_ops,
        OpcodeId::SWAP10 => Swap::<10>::gen_associated_ops,
        OpcodeId::SWAP11 => Swap::<11>::gen_associated_ops,
        OpcodeId::SWAP12 => Swap::<12>::gen_associated_ops,
        OpcodeId::SWAP13 => Swap::<13>::gen_associated_ops,
        OpcodeId::SWAP14 => Swap::<14>::gen_associated_ops,
        OpcodeId::SWAP15 => Swap::<15>::gen_associated_ops,
        OpcodeId::SWAP16 => Swap::<16>::gen_associated_ops,
        OpcodeId::LOG0 => Log::gen_associated_ops,
        OpcodeId::LOG1 => Log::gen_associated_ops,
        OpcodeId::LOG2 => Log::gen_associated_ops,
        OpcodeId::LOG3 => Log::gen_associated_ops,
        OpcodeId::LOG4 => Log::gen_associated_ops,
        OpcodeId::CALL => Call::gen_associated_ops,
        OpcodeId::RETURN => Return::gen_associated_ops,
        // REVERT is almost the same as RETURN
        OpcodeId::REVERT => Return::gen_associated_ops,
        OpcodeId::SELFDESTRUCT => {
            warn!("Using dummy gen_selfdestruct_ops for opcode SELFDESTRUCT");
            DummySelfDestruct::gen_associated_ops
        }
        OpcodeId::CALLCODE | OpcodeId::DELEGATECALL | OpcodeId::STATICCALL => {
            warn!("Using dummy gen_call_ops for opcode {:?}", opcode_id);
            DummyCall::gen_associated_ops
        }
        OpcodeId::CREATE => {
            warn!("Using dummy gen_create_ops for opcode {:?}", opcode_id);
            DummyCreate::<false>::gen_associated_ops
        }
        OpcodeId::CREATE2 => {
            warn!("Using dummy gen_create_ops for opcode {:?}", opcode_id);
            DummyCreate::<true>::gen_associated_ops
        }
        _ => {
            warn!("Using dummy gen_associated_ops for opcode {:?}", opcode_id);
            Dummy::gen_associated_ops
        }
    }
}

#[allow(clippy::collapsible_else_if)]
/// Generate the associated operations according to the particular
/// [`OpcodeId`].
pub fn gen_associated_ops(
    opcode_id: &OpcodeId,
    state: &mut CircuitInputStateRef,
    geth_steps: &[GethExecStep],
) -> Result<Vec<ExecStep>, Error> {
    let fn_gen_associated_ops = fn_gen_associated_ops(opcode_id);

    let memory_enabled = !geth_steps.iter().all(|s| s.memory.is_empty());
    if memory_enabled {
        assert_eq!(
            &state.call_ctx()?.memory,
            &geth_steps[0].memory,
            "last step of {:?} goes wrong",
            opcode_id
        );
    }

    let steps = fn_gen_associated_ops(state, geth_steps)?;

    Ok(steps)
}

pub fn gen_begin_tx_ops(state: &mut CircuitInputStateRef) -> Result<ExecStep, Error> {
    let mut exec_step = state.new_begin_tx_step();
    let call = state.call()?.clone();

    for (field, value) in [
        (CallContextField::TxId, state.tx_ctx.id().into()),
        (
            CallContextField::RwCounterEndOfReversion,
            call.rw_counter_end_of_reversion.into(),
        ),
        (
            CallContextField::IsPersistent,
            (call.is_persistent as usize).into(),
        ),
    ] {
        state.call_context_read(&mut exec_step, call.call_id, field, value);
    }

    // Increase caller's nonce
    let caller_address = call.caller_address;
    let nonce_prev = state.sdb.increase_nonce(&caller_address);
    state.account_write(
        &mut exec_step,
        caller_address,
        AccountField::Nonce,
        (nonce_prev + 1).into(),
        nonce_prev.into(),
    )?;

    // Add caller and callee into access list
    for address in [call.caller_address, call.address] {
        state.sdb.add_account_to_access_list(address);
        state.tx_accesslist_account_write(
            &mut exec_step,
            state.tx_ctx.id(),
            address,
            true,
            false,
        )?;
    }

    // Calculate intrinsic gas cost
    let call_data_gas_cost = state
        .tx
        .input
        .iter()
        .fold(0, |acc, byte| acc + if *byte == 0 { 4 } else { 16 });
    let intrinsic_gas_cost = if state.tx.is_create() {
        GasCost::CREATION_TX.as_u64()
    } else {
        GasCost::TX.as_u64()
    } + call_data_gas_cost;
    exec_step.gas_cost = GasCost(intrinsic_gas_cost);

    // Transfer with fee
    state.transfer_with_fee(
        &mut exec_step,
        call.caller_address,
        call.address,
        call.value,
        state.tx.gas_price * state.tx.gas,
    )?;

    // Get code_hash of callee
    let (_, callee_account) = state.sdb.get_account(&call.address);
    let code_hash = callee_account.code_hash;

    // There are 4 branches from here.
    match (
        call.is_create(),
        state.is_precompiled(&call.address),
        code_hash.to_fixed_bytes() == *EMPTY_HASH,
    ) {
        // 1. Creation transaction.
        (true, _, _) => {
            warn!("Creation transaction is left unimplemented");
            Ok(exec_step)
        }
        // 2. Call to precompiled.
        (_, true, _) => {
            warn!("Call to precompiled is left unimplemented");
            Ok(exec_step)
        }
        (_, _, is_empty_code_hash) => {
            state.account_read(
                &mut exec_step,
                call.address,
                AccountField::CodeHash,
                code_hash.to_word(),
                code_hash.to_word(),
            )?;

            // 3. Call to account with empty code.
            if is_empty_code_hash {
                warn!("Call to account with empty code is left unimplemented");
                return Ok(exec_step);
            }

            // 4. Call to account with non-empty code.
            for (field, value) in [
                (CallContextField::Depth, call.depth.into()),
                (
                    CallContextField::CallerAddress,
                    call.caller_address.to_word(),
                ),
                (CallContextField::CalleeAddress, call.address.to_word()),
                (
                    CallContextField::CallDataOffset,
                    call.call_data_offset.into(),
                ),
                (
                    CallContextField::CallDataLength,
                    call.call_data_length.into(),
                ),
                (CallContextField::Value, call.value),
                (CallContextField::IsStatic, (call.is_static as usize).into()),
                (CallContextField::LastCalleeId, 0.into()),
                (CallContextField::LastCalleeReturnDataOffset, 0.into()),
                (CallContextField::LastCalleeReturnDataLength, 0.into()),
                (CallContextField::IsRoot, 1.into()),
                (CallContextField::IsCreate, 0.into()),
                (CallContextField::CodeHash, code_hash.to_word()),
            ] {
                state.call_context_read(&mut exec_step, call.call_id, field, value);
            }

            Ok(exec_step)
        }
    }
}

pub fn gen_end_tx_ops(state: &mut CircuitInputStateRef) -> Result<ExecStep, Error> {
    let mut exec_step = state.new_end_tx_step();
    let call = state.tx.calls()[0].clone();

    state.call_context_read(
        &mut exec_step,
        call.call_id,
        CallContextField::TxId,
        state.tx_ctx.id().into(),
    );
    state.call_context_read(
        &mut exec_step,
        call.call_id,
        CallContextField::IsPersistent,
        Word::from(call.is_persistent as u8),
    );

    let refund = state.sdb.refund();
    state.push_op(
        &mut exec_step,
        RW::READ,
        TxRefundOp {
            tx_id: state.tx_ctx.id(),
            value: refund,
            value_prev: refund,
        },
    );

    let effective_refund =
        refund.min((state.tx.gas - exec_step.gas_left.0) / MAX_REFUND_QUOTIENT_OF_GAS_USED as u64);
    let (found, caller_account) = state.sdb.get_account_mut(&call.caller_address);
    if !found {
        return Err(Error::AccountNotFound(call.caller_address));
    }
    let caller_balance_prev = caller_account.balance;
    let caller_balance =
        caller_account.balance + state.tx.gas_price * (exec_step.gas_left.0 + effective_refund);

    state.account_write(
        &mut exec_step,
        call.caller_address,
        AccountField::Balance,
        caller_balance,
        caller_balance_prev,
    )?;

    let effective_tip = state.tx.gas_price - state.block.base_fee;
    let (found, coinbase_account) = state.sdb.get_account_mut(&state.block.coinbase);
    if !found {
        return Err(Error::AccountNotFound(state.block.coinbase));
    }
    let coinbase_balance_prev = coinbase_account.balance;
    let coinbase_balance =
        coinbase_account.balance + effective_tip * (state.tx.gas - exec_step.gas_left.0);
    state.account_write(
        &mut exec_step,
        state.block.coinbase,
        AccountField::Balance,
        coinbase_balance,
        coinbase_balance_prev,
    )?;

    // handle tx receipt tag
    state.tx_receipt_write(
        &mut exec_step,
        state.tx_ctx.id(),
        TxReceiptField::PostStateOrStatus,
        call.is_persistent as u64,
    )?;

    let log_id = exec_step.log_id;
    state.tx_receipt_write(
        &mut exec_step,
        state.tx_ctx.id(),
        TxReceiptField::LogLength,
        log_id as u64,
    )?;

    if state.tx_ctx.id() > 1 {
        // query pre tx cumulative gas
        state.tx_receipt_read(
            &mut exec_step,
            state.tx_ctx.id() - 1,
            TxReceiptField::CumulativeGasUsed,
            state.block_ctx.cumulative_gas_used,
        )?;
    }

    state.block_ctx.cumulative_gas_used += state.tx.gas - exec_step.gas_left.0;
    state.tx_receipt_write(
        &mut exec_step,
        state.tx_ctx.id(),
        TxReceiptField::CumulativeGasUsed,
        state.block_ctx.cumulative_gas_used,
    )?;

    if !state.tx_ctx.is_last_tx() {
        state.call_context_read(
            &mut exec_step,
            state.block_ctx.rwc.0 + 1,
            CallContextField::TxId,
            (state.tx_ctx.id() + 1).into(),
        );
    }

    Ok(exec_step)
}

#[derive(Debug, Copy, Clone)]
struct DummyCall;

impl Opcode for DummyCall {
    fn gen_associated_ops(
        state: &mut CircuitInputStateRef,
        geth_steps: &[GethExecStep],
    ) -> Result<Vec<ExecStep>, Error> {
        dummy_gen_call_ops(state, geth_steps)
    }
}

fn dummy_gen_call_ops(
    state: &mut CircuitInputStateRef,
    geth_steps: &[GethExecStep],
) -> Result<Vec<ExecStep>, Error> {
    let geth_step = &geth_steps[0];
    let mut exec_step = state.new_step(geth_step)?;

    let tx_id = state.tx_ctx.id();
    let call = state.parse_call(geth_step)?;

    let (_, account) = state.sdb.get_account(&call.address);
    let callee_code_hash = account.code_hash;

    let is_warm = state.sdb.check_account_in_access_list(&call.address);
    state.push_op_reversible(
        &mut exec_step,
        RW::WRITE,
        TxAccessListAccountOp {
            tx_id,
            address: call.address,
            is_warm: true,
            is_warm_prev: is_warm,
        },
    )?;

    state.push_call(call.clone());

    match (
        state.is_precompiled(&call.address),
        callee_code_hash.to_fixed_bytes() == *EMPTY_HASH,
    ) {
        // 1. Call to precompiled.
        (true, _) => Ok(vec![exec_step]),
        // 2. Call to account with empty code.
        (_, true) => {
            state.handle_return(geth_step)?;
            Ok(vec![exec_step])
        }
        // 3. Call to account with non-empty code.
        (_, false) => Ok(vec![exec_step]),
    }
}

#[derive(Debug, Copy, Clone)]
struct DummySelfDestruct;

impl Opcode for DummySelfDestruct {
    fn gen_associated_ops(
        state: &mut CircuitInputStateRef,
        geth_steps: &[GethExecStep],
    ) -> Result<Vec<ExecStep>, Error> {
        dummy_gen_selfdestruct_ops(state, geth_steps)
    }
}
fn dummy_gen_selfdestruct_ops(
    state: &mut CircuitInputStateRef,
    geth_steps: &[GethExecStep],
) -> Result<Vec<ExecStep>, Error> {
    let geth_step = &geth_steps[0];
    let mut exec_step = state.new_step(geth_step)?;
    let sender = state.call()?.address;
    let receiver = geth_step.stack.last()?.to_address();

    let is_warm = state.sdb.check_account_in_access_list(&receiver);
    state.push_op_reversible(
        &mut exec_step,
        RW::WRITE,
        TxAccessListAccountOp {
            tx_id: state.tx_ctx.id(),
            address: receiver,
            is_warm: true,
            is_warm_prev: is_warm,
        },
    )?;

    let (found, receiver_account) = state.sdb.get_account(&receiver);
    if !found {
        return Err(Error::AccountNotFound(receiver));
    }
    let value = receiver_account.balance;
    state.transfer(&mut exec_step, sender, receiver, value)?;

    if state.call()?.is_persistent {
        state.sdb.destruct_account(sender);
    }

    Ok(vec![exec_step])
}<|MERGE_RESOLUTION|>--- conflicted
+++ resolved
@@ -15,13 +15,10 @@
 use keccak256::EMPTY_HASH;
 use log::warn;
 
-<<<<<<< HEAD
-mod balance;
-=======
 #[cfg(any(feature = "test", test))]
 pub use sha3::sha3_tests::{gen_sha3_code, MemoryKind};
 
->>>>>>> 0ba62dca
+mod balance;
 mod call;
 mod calldatacopy;
 mod calldataload;
