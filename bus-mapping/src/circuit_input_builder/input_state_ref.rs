//! CircuitInput builder tooling module.

use super::{
    get_call_memory_offset_length, get_create_init_code, Block, BlockContext, Call, CallContext,
    CallKind, CodeSource, CopyEvent, ExecState, ExecStep, Transaction, TransactionContext,
};
use crate::{
    error::{get_step_reported_error, ExecError},
    exec_trace::OperationRef,
    operation::{
        AccountField, AccountOp, CallContextField, CallContextOp, MemoryOp, Op, OpEnum, Operation,
        StackOp, Target, TxAccessListAccountOp, TxLogField, TxLogOp, TxReceiptField, TxReceiptOp,
        RW,
    },
    state_db::{CodeDB, StateDB},
    Error,
};
use eth_types::{
<<<<<<< HEAD
    evm_types::{Gas, MemoryAddress, OpcodeId, StackAddress},
=======
    evm_types::{gas_utils::memory_expansion_gas_cost, Gas, MemoryAddress, OpcodeId, StackAddress},
>>>>>>> 6ff20eeb
    Address, GethExecStep, ToAddress, ToBigEndian, ToWord, Word, H256,
};
use ethers_core::utils::{get_contract_address, get_create2_address};
use std::cmp::max;

/// Reference to the internal state of the CircuitInputBuilder in a particular
/// [`ExecStep`].
pub struct CircuitInputStateRef<'a> {
    /// StateDB
    pub sdb: &'a mut StateDB,
    /// CodeDB
    pub code_db: &'a mut CodeDB,
    /// Block
    pub block: &'a mut Block,
    /// Block Context
    pub block_ctx: &'a mut BlockContext,
    /// Transaction
    pub tx: &'a mut Transaction,
    /// Transaction Context
    pub tx_ctx: &'a mut TransactionContext,
}

impl<'a> CircuitInputStateRef<'a> {
    /// Create a new step from a `GethExecStep`
    pub fn new_step(&self, geth_step: &GethExecStep) -> Result<ExecStep, Error> {
        let call_ctx = self.tx_ctx.call_ctx()?;

        Ok(ExecStep::new(
            geth_step,
            call_ctx,
            self.block_ctx.rwc,
            call_ctx.reversible_write_counter,
            self.tx_ctx.log_id,
        ))
    }

    /// Create a new BeginTx step
    pub fn new_begin_tx_step(&self) -> ExecStep {
        ExecStep {
            exec_state: ExecState::BeginTx,
            gas_left: Gas(self.tx.gas),
            rwc: self.block_ctx.rwc,
            ..Default::default()
        }
    }

    /// Create a new EndTx step
    pub fn new_end_tx_step(&self) -> ExecStep {
        let prev_step = self
            .tx
            .steps()
            .last()
            .expect("steps should have at least one BeginTx step");
        ExecStep {
            exec_state: ExecState::EndTx,
            gas_left: if prev_step.error.is_none() {
                Gas(prev_step.gas_left.0 - prev_step.gas_cost.0)
            } else {
                // consume all remaining gas when non revert err happens
                Gas(0)
            },
            rwc: self.block_ctx.rwc,
            // For tx without code execution
            reversible_write_counter: if let Some(call_ctx) = self.tx_ctx.calls().last() {
                call_ctx.reversible_write_counter
            } else {
                0
            },
            log_id: self.tx_ctx.log_id,
            ..Default::default()
        }
    }

    /// Push an [`Operation`](crate::operation::Operation) into the
    /// [`OperationContainer`](crate::operation::OperationContainer) with the
    /// next [`RWCounter`](crate::operation::RWCounter) and then adds a
    /// reference to the stored operation ([`OperationRef`]) inside the
    /// bus-mapping instance of the current [`ExecStep`].  Then increase the
    /// block_ctx [`RWCounter`](crate::operation::RWCounter) by one.
    pub fn push_op<T: Op>(&mut self, step: &mut ExecStep, rw: RW, op: T) {
        let op_ref =
            self.block
                .container
                .insert(Operation::new(self.block_ctx.rwc.inc_pre(), rw, op));
        step.bus_mapping_instance.push(op_ref);
    }

    /// Push a read type [`CallContextOp`] into the
    /// [`OperationContainer`](crate::operation::OperationContainer) with
    /// the next [`RWCounter`](crate::operation::RWCounter)  and then adds a
    /// reference to the stored operation ([`OperationRef`]) inside the
    /// bus-mapping instance of the current [`ExecStep`].  Then increase the
    /// block_ctx [`RWCounter`](crate::operation::RWCounter)  by one.
    pub fn call_context_read(
        &mut self,
        step: &mut ExecStep,
        call_id: usize,
        field: CallContextField,
        value: Word,
    ) {
        let op = CallContextOp {
            call_id,
            field,
            value,
        };

        self.push_op(step, RW::READ, op);
    }

    /// Push a write type [`CallContextOp`] into the
    /// [`OperationContainer`](crate::operation::OperationContainer) with
    /// the next [`RWCounter`](crate::operation::RWCounter)  and then adds a
    /// reference to the stored operation ([`OperationRef`]) inside the
    /// bus-mapping instance of the current [`ExecStep`].  Then increase the
    /// block_ctx [`RWCounter`](crate::operation::RWCounter)  by one.
    pub fn call_context_write(
        &mut self,
        step: &mut ExecStep,
        call_id: usize,
        field: CallContextField,
        value: Word,
    ) {
        let op = CallContextOp {
            call_id,
            field,
            value,
        };

        self.push_op(step, RW::WRITE, op);
    }

    /// Push an [`Operation`](crate::operation::Operation) with reversible to be
    /// true into the
    /// [`OperationContainer`](crate::operation::OperationContainer) with the
    /// next [`RWCounter`](crate::operation::RWCounter) and then adds a
    /// reference to the stored operation
    /// ([`OperationRef`]) inside the
    /// bus-mapping instance of the current [`ExecStep`]. Then increase the
    /// block_ctx [`RWCounter`](crate::operation::RWCounter) by one.
    /// This method should be used in `Opcode::gen_associated_ops` instead of
    /// `push_op` when the operation is `RW::WRITE` and it can be reverted (for
    /// example, a write [`StorageOp`](crate::operation::StorageOp)).
    pub fn push_op_reversible<T: Op>(
        &mut self,
        step: &mut ExecStep,
        rw: RW,
        op: T,
    ) -> Result<(), Error> {
        if matches!(rw, RW::WRITE) {
            self.apply_op(&op.clone().into_enum());
        }
        let op_ref = self.block.container.insert(Operation::new_reversible(
            self.block_ctx.rwc.inc_pre(),
            rw,
            op,
        ));
        step.bus_mapping_instance.push(op_ref);

        // Increase reversible_write_counter
        self.call_ctx_mut()?.reversible_write_counter += 1;

        // Add the operation into reversible_ops if this call is not persistent
        if !self.call()?.is_persistent {
            self.tx_ctx
                .reversion_groups
                .last_mut()
                .expect("reversion_groups should not be empty for non-persistent call")
                .op_refs
                .push((self.tx.steps().len(), op_ref));
        }

        Ok(())
    }

    /// Push a read type [`MemoryOp`] into the
    /// [`OperationContainer`](crate::operation::OperationContainer) with the
    /// next [`RWCounter`](crate::operation::RWCounter) and `call_id`, and then
    /// adds a reference to the stored operation ([`OperationRef`]) inside
    /// the bus-mapping instance of the current [`ExecStep`].  Then increase
    /// the `block_ctx` [`RWCounter`](crate::operation::RWCounter) by one.
    pub fn memory_read(
        &mut self,
        step: &mut ExecStep,
        address: MemoryAddress,
        value: u8,
    ) -> Result<(), Error> {
        let call_id = self.call()?.call_id;
        self.push_op(step, RW::READ, MemoryOp::new(call_id, address, value));
        Ok(())
    }

    /// Push a write type [`MemoryOp`] into the
    /// [`OperationContainer`](crate::operation::OperationContainer) with the
    /// next [`RWCounter`](crate::operation::RWCounter) and `call_id`, and then
    /// adds a reference to the stored operation ([`OperationRef`]) inside
    /// the bus-mapping instance of the current [`ExecStep`].  Then increase
    /// the `block_ctx` [`RWCounter`](crate::operation::RWCounter)  by one.
    pub fn memory_write(
        &mut self,
        step: &mut ExecStep,
        address: MemoryAddress,
        value: u8,
    ) -> Result<(), Error> {
        let call_id = self.call()?.call_id;
        self.push_op(step, RW::WRITE, MemoryOp::new(call_id, address, value));
        Ok(())
    }

    /// Push a write type [`StackOp`] into the
    /// [`OperationContainer`](crate::operation::OperationContainer) with the
    /// next [`RWCounter`](crate::operation::RWCounter)  and `call_id`, and then
    /// adds a reference to the stored operation ([`OperationRef`]) inside
    /// the bus-mapping instance of the current [`ExecStep`].  Then increase
    /// the `block_ctx` [`RWCounter`](crate::operation::RWCounter) by one.
    pub fn stack_write(
        &mut self,
        step: &mut ExecStep,
        address: StackAddress,
        value: Word,
    ) -> Result<(), Error> {
        let call_id = self.call()?.call_id;
        self.push_op(step, RW::WRITE, StackOp::new(call_id, address, value));
        Ok(())
    }

    /// Push a read type [`StackOp`] into the
    /// [`OperationContainer`](crate::operation::OperationContainer) with the
    /// next [`RWCounter`](crate::operation::RWCounter)  and `call_id`, and then
    /// adds a reference to the stored operation ([`OperationRef`]) inside
    /// the bus-mapping instance of the current [`ExecStep`].  Then increase
    /// the `block_ctx` [`RWCounter`](crate::operation::RWCounter)  by one.
    pub fn stack_read(
        &mut self,
        step: &mut ExecStep,
        address: StackAddress,
        value: Word,
    ) -> Result<(), Error> {
        let call_id = self.call()?.call_id;
        self.push_op(step, RW::READ, StackOp::new(call_id, address, value));
        Ok(())
    }

    /// Push a read type [`AccountOp`] into the
    /// [`OperationContainer`](crate::operation::OperationContainer) with the
    /// next [`RWCounter`](crate::operation::RWCounter), and then
    /// adds a reference to the stored operation ([`OperationRef`]) inside
    /// the bus-mapping instance of the current [`ExecStep`].  Then increase
    /// the `block_ctx` [`RWCounter`](crate::operation::RWCounter)  by one.
    pub fn account_read(
        &mut self,
        step: &mut ExecStep,
        address: Address,
        field: AccountField,
        value: Word,
        value_prev: Word,
    ) -> Result<(), Error> {
        self.push_op(
            step,
            RW::READ,
            AccountOp::new(address, field, value, value_prev),
        );
        Ok(())
    }

    /// Push a write type [`AccountOp`] into the
    /// [`OperationContainer`](crate::operation::OperationContainer) with the
    /// next [`RWCounter`](crate::operation::RWCounter), and then
    /// adds a reference to the stored operation ([`OperationRef`]) inside
    /// the bus-mapping instance of the current [`ExecStep`].  Then increase
    /// the `block_ctx` [`RWCounter`](crate::operation::RWCounter)  by one.
    pub fn account_write(
        &mut self,
        step: &mut ExecStep,
        address: Address,
        field: AccountField,
        value: Word,
        value_prev: Word,
    ) -> Result<(), Error> {
        self.push_op(
            step,
            RW::WRITE,
            AccountOp::new(address, field, value, value_prev),
        );
        Ok(())
    }

    /// Push a write type [`TxLogOp`] into the
    /// [`OperationContainer`](crate::operation::OperationContainer) with the
    /// next [`RWCounter`](crate::operation::RWCounter), and then
    /// adds a reference to the stored operation ([`OperationRef`]) inside
    /// the bus-mapping instance of the current [`ExecStep`].  Then increase
    /// the `block_ctx` [`RWCounter`](crate::operation::RWCounter)  by one.
    pub fn tx_log_write(
        &mut self,
        step: &mut ExecStep,
        tx_id: usize,
        log_id: usize,
        field: TxLogField,
        index: usize,
        value: Word,
    ) -> Result<(), Error> {
        self.push_op(
            step,
            RW::WRITE,
            TxLogOp::new(tx_id, log_id, field, index, value),
        );
        Ok(())
    }

    /// Push a read type [`TxReceiptOp`] into the
    /// [`OperationContainer`](crate::operation::OperationContainer) with the
    /// next [`RWCounter`](crate::operation::RWCounter), and then
    /// adds a reference to the stored operation ([`OperationRef`]) inside
    /// the bus-mapping instance of the current [`ExecStep`].  Then increase
    /// the `block_ctx` [`RWCounter`](crate::operation::RWCounter)  by one.
    pub fn tx_receipt_read(
        &mut self,
        step: &mut ExecStep,
        tx_id: usize,
        field: TxReceiptField,
        value: u64,
    ) -> Result<(), Error> {
        self.push_op(
            step,
            RW::READ,
            TxReceiptOp {
                tx_id,
                field,
                value,
            },
        );
        Ok(())
    }

    /// Push a write type [`TxReceiptOp`] into the
    /// [`OperationContainer`](crate::operation::OperationContainer) with the
    /// next [`RWCounter`](crate::operation::RWCounter), and then
    /// adds a reference to the stored operation ([`OperationRef`]) inside
    /// the bus-mapping instance of the current [`ExecStep`].  Then increase
    /// the `block_ctx` [`RWCounter`](crate::operation::RWCounter)  by one.
    pub fn tx_receipt_write(
        &mut self,
        step: &mut ExecStep,
        tx_id: usize,
        field: TxReceiptField,
        value: u64,
    ) -> Result<(), Error> {
        self.push_op(
            step,
            RW::WRITE,
            TxReceiptOp {
                tx_id,
                field,
                value,
            },
        );
        Ok(())
    }

    /// Push a write type [`TxAccessListAccountOp`] into the
    /// [`OperationContainer`](crate::operation::OperationContainer) with the
    /// next [`RWCounter`](crate::operation::RWCounter), and then
    /// adds a reference to the stored operation ([`OperationRef`]) inside
    /// the bus-mapping instance of the current [`ExecStep`].  Then increase
    /// the `block_ctx` [`RWCounter`](crate::operation::RWCounter)  by one.
    pub fn tx_accesslist_account_write(
        &mut self,
        step: &mut ExecStep,
        tx_id: usize,
        address: Address,
        is_warm: bool,
        is_warm_prev: bool,
    ) -> Result<(), Error> {
        self.push_op(
            step,
            RW::WRITE,
            TxAccessListAccountOp {
                tx_id,
                address,
                is_warm,
                is_warm_prev,
            },
        );
        Ok(())
    }

    /// Push 2 reversible [`AccountOp`] to update `sender` and `receiver`'s
    /// balance by `value`, with `sender` being extraly charged with `fee`.
    pub fn transfer_with_fee(
        &mut self,
        step: &mut ExecStep,
        sender: Address,
        receiver: Address,
        value: Word,
        fee: Word,
    ) -> Result<(), Error> {
        let (found, sender_account) = self.sdb.get_account(&sender);
        if !found {
            return Err(Error::AccountNotFound(sender));
        }
        let sender_balance_prev = sender_account.balance;
        let sender_balance = sender_account.balance - value - fee;
        self.push_op_reversible(
            step,
            RW::WRITE,
            AccountOp {
                address: sender,
                field: AccountField::Balance,
                value: sender_balance,
                value_prev: sender_balance_prev,
            },
        )?;

        let (found, receiver_account) = self.sdb.get_account(&receiver);
        if !found {
            return Err(Error::AccountNotFound(receiver));
        }
        let receiver_balance_prev = receiver_account.balance;
        let receiver_balance = receiver_account.balance + value;
        self.push_op_reversible(
            step,
            RW::WRITE,
            AccountOp {
                address: receiver,
                field: AccountField::Balance,
                value: receiver_balance,
                value_prev: receiver_balance_prev,
            },
        )?;

        Ok(())
    }

    /// Same functionality with `transfer_with_fee` but with `fee` set zero.
    pub fn transfer(
        &mut self,
        step: &mut ExecStep,
        sender: Address,
        receiver: Address,
        value: Word,
    ) -> Result<(), Error> {
        self.transfer_with_fee(step, sender, receiver, value, Word::zero())
    }

    /// Fetch and return code for the given code hash from the code DB.
    pub fn code(&self, code_hash: H256) -> Result<Vec<u8>, Error> {
        self.code_db
            .0
            .get(&code_hash)
            .cloned()
            .ok_or(Error::CodeNotFound(code_hash))
    }

    /// Reference to the caller's Call
    pub fn caller(&self) -> Result<&Call, Error> {
        self.tx_ctx
            .caller_index()
            .map(|caller_idx| &self.tx.calls()[caller_idx])
    }

    /// Reference to the current Call
    pub fn call(&self) -> Result<&Call, Error> {
        self.tx_ctx
            .call_index()
            .map(|call_idx| &self.tx.calls()[call_idx])
    }

    /// Mutable reference to the current Call
    pub fn call_mut(&mut self) -> Result<&mut Call, Error> {
        self.tx_ctx
            .call_index()
            .map(|call_idx| &mut self.tx.calls_mut()[call_idx])
    }

    /// Reference to the current CallContext
    pub fn caller_ctx(&self) -> Result<&CallContext, Error> {
        self.tx_ctx.caller_ctx()
    }

    /// Reference to the current CallContext
    pub fn call_ctx(&self) -> Result<&CallContext, Error> {
        self.tx_ctx.call_ctx()
    }

    /// Mutable reference to the call CallContext
    pub fn call_ctx_mut(&mut self) -> Result<&mut CallContext, Error> {
        self.tx_ctx.call_ctx_mut()
    }

    /// Mutable reference to the caller CallContext
    pub fn caller_ctx_mut(&mut self) -> Result<&mut CallContext, Error> {
        self.tx_ctx
            .calls
            .iter_mut()
            .rev()
            .nth(1)
            .ok_or(Error::InternalError("caller id not found in call map"))
    }

    /// Push a new [`Call`] into the [`Transaction`], and add its index and
    /// [`CallContext`] in the `call_stack` of the [`TransactionContext`]
    pub fn push_call(&mut self, call: Call) {
        let current_call = self.call_ctx().expect("current call not found");
        let call_data = match call.kind {
            CallKind::Call | CallKind::CallCode | CallKind::DelegateCall | CallKind::StaticCall => {
                current_call
                    .memory
                    .read_chunk(call.call_data_offset.into(), call.call_data_length.into())
            }
            CallKind::Create | CallKind::Create2 => Vec::new(),
        };

        let call_id = call.call_id;
        let call_idx = self.tx.calls().len();

        self.tx_ctx.push_call_ctx(call_idx, call_data);
        self.tx.push_call(call);

        self.block_ctx
            .call_map
            .insert(call_id, (self.block.txs.len(), call_idx));
    }

    /// Return the contract address of a CREATE step.  This is calculated by
    /// inspecting the current address and its nonce from the StateDB.
    pub(crate) fn create_address(&self) -> Result<Address, Error> {
        let sender = self.call()?.address;
        let (found, account) = self.sdb.get_account(&sender);
        if !found {
            return Err(Error::AccountNotFound(sender));
        }
        Ok(get_contract_address(sender, account.nonce))
    }

    /// Return the contract address of a CREATE2 step.  This is calculated
    /// deterministically from the arguments in the stack.
    pub(crate) fn create2_address(&self, step: &GethExecStep) -> Result<Address, Error> {
        let salt = step.stack.nth_last(3)?;
        let call_ctx = self.call_ctx()?;
        let init_code = get_create_init_code(call_ctx, step)?.to_vec();
        Ok(get_create2_address(
            self.call()?.address,
            salt.to_be_bytes().to_vec(),
            init_code,
        ))
    }

    /// Check if address is a precompiled or not.
    pub fn is_precompiled(&self, address: &Address) -> bool {
        address.0[0..19] == [0u8; 19] && (1..=9).contains(&address.0[19])
    }

    // TODO: Remove unwrap() and add err handling.
    /// Parse [`Call`] from a *CALL*/CREATE* step.
    pub fn parse_call(&mut self, step: &GethExecStep) -> Result<Call, Error> {
        let is_success = *self
            .tx_ctx
            .call_is_success
            .get(self.tx.calls().len())
            .unwrap();
        let kind = CallKind::try_from(step.op)?;
        let caller = self.call()?;
        let caller_ctx = self.call_ctx()?;

        let (caller_address, address, value) = match kind {
            CallKind::Call => (
                caller.address,
                step.stack.nth_last(1)?.to_address(),
                step.stack.nth_last(2)?,
            ),
            CallKind::CallCode => (caller.address, caller.address, step.stack.nth_last(2)?),
            CallKind::DelegateCall => (caller.caller_address, caller.address, Word::zero()),
            CallKind::StaticCall => (
                caller.address,
                step.stack.nth_last(1)?.to_address(),
                Word::zero(),
            ),
            CallKind::Create => (caller.address, self.create_address()?, step.stack.last()?),
            CallKind::Create2 => (
                caller.address,
                self.create2_address(step)?,
                step.stack.last()?,
            ),
        };

        let (code_source, code_hash) = match kind {
            CallKind::Create | CallKind::Create2 => {
                let init_code = get_create_init_code(caller_ctx, step)?.to_vec();
                let code_hash = self.code_db.insert(init_code);
                (CodeSource::Memory, code_hash)
            }
            _ => {
                let code_address = match kind {
                    CallKind::CallCode | CallKind::DelegateCall => {
                        step.stack.nth_last(1)?.to_address()
                    }
                    _ => address,
                };
                let (found, account) = self.sdb.get_account(&code_address);
                if !found {
                    return Err(Error::AccountNotFound(code_address));
                }
                (CodeSource::Address(code_address), account.code_hash)
            }
        };

        let (call_data_offset, call_data_length, return_data_offset, return_data_length) =
            match kind {
                CallKind::Call | CallKind::CallCode => {
                    let call_data = get_call_memory_offset_length(step, 3)?;
                    let return_data = get_call_memory_offset_length(step, 5)?;
                    (call_data.0, call_data.1, return_data.0, return_data.1)
                }
                CallKind::DelegateCall | CallKind::StaticCall => {
                    let call_data = get_call_memory_offset_length(step, 2)?;
                    let return_data = get_call_memory_offset_length(step, 4)?;
                    (call_data.0, call_data.1, return_data.0, return_data.1)
                }
                CallKind::Create | CallKind::Create2 => (0, 0, 0, 0),
            };

        let caller = self.call()?;
        let call = Call {
            call_id: self.block_ctx.rwc.0,
            caller_id: caller.call_id,
            kind,
            is_static: kind == CallKind::StaticCall || caller.is_static,
            is_root: false,
            is_persistent: caller.is_persistent && is_success,
            is_success,
            rw_counter_end_of_reversion: 0,
            caller_address,
            address,
            code_source,
            code_hash,
            depth: caller.depth + 1,
            value,
            call_data_offset,
            call_data_length,
            return_data_offset,
            return_data_length,
        };

        Ok(call)
    }

    /// Return the reverted version of an op by op_ref only if the original op
    /// was reversible.
    fn get_rev_op_by_ref(&self, op_ref: &OperationRef) -> Option<OpEnum> {
        match op_ref {
            OperationRef(Target::Storage, idx) => {
                let operation = &self.block.container.storage[*idx];
                if operation.rw().is_write() && operation.reversible() {
                    Some(OpEnum::Storage(operation.op().reverse()))
                } else {
                    None
                }
            }
            OperationRef(Target::TxAccessListAccount, idx) => {
                let operation = &self.block.container.tx_access_list_account[*idx];
                if operation.rw().is_write() && operation.reversible() {
                    Some(OpEnum::TxAccessListAccount(operation.op().reverse()))
                } else {
                    None
                }
            }
            OperationRef(Target::TxAccessListAccountStorage, idx) => {
                let operation = &self.block.container.tx_access_list_account_storage[*idx];
                if operation.rw().is_write() && operation.reversible() {
                    Some(OpEnum::TxAccessListAccountStorage(operation.op().reverse()))
                } else {
                    None
                }
            }
            OperationRef(Target::TxRefund, idx) => {
                let operation = &self.block.container.tx_refund[*idx];
                if operation.rw().is_write() && operation.reversible() {
                    Some(OpEnum::TxRefund(operation.op().reverse()))
                } else {
                    None
                }
            }
            OperationRef(Target::Account, idx) => {
                let operation = &self.block.container.account[*idx];
                if operation.rw().is_write() && operation.reversible() {
                    Some(OpEnum::Account(operation.op().reverse()))
                } else {
                    None
                }
            }
            OperationRef(Target::AccountDestructed, idx) => {
                let operation = &self.block.container.account_destructed[*idx];
                if operation.rw().is_write() && operation.reversible() {
                    Some(OpEnum::AccountDestructed(operation.op().reverse()))
                } else {
                    None
                }
            }
            _ => None,
        }
    }

    /// Apply op to state.
    fn apply_op(&mut self, op: &OpEnum) {
        match &op {
            OpEnum::Storage(op) => {
                self.sdb.set_storage(&op.address, &op.key, &op.value);
            }
            OpEnum::TxAccessListAccount(op) => {
                if !op.is_warm_prev && op.is_warm {
                    self.sdb.add_account_to_access_list(op.address);
                }
                if op.is_warm_prev && !op.is_warm {
                    self.sdb.remove_account_from_access_list(&op.address);
                }
            }
            OpEnum::TxAccessListAccountStorage(op) => {
                if !op.is_warm_prev && op.is_warm {
                    self.sdb
                        .add_account_storage_to_access_list((op.address, op.key));
                }
                if op.is_warm_prev && !op.is_warm {
                    self.sdb
                        .remove_account_storage_from_access_list(&(op.address, op.key));
                }
            }
            OpEnum::Account(op) => {
                let (_, account) = self.sdb.get_account_mut(&op.address);
                match op.field {
                    AccountField::Nonce => account.nonce = op.value,
                    AccountField::Balance => account.balance = op.value,
                    AccountField::CodeHash => {
                        account.code_hash = op.value.to_be_bytes().into();
                    }
                }
            }
            OpEnum::TxRefund(op) => {
                self.sdb.set_refund(op.value);
            }
            OpEnum::AccountDestructed(_) => unimplemented!(),
            _ => unreachable!(),
        };
    }

    /// Handle a reversion group
    fn handle_reversion(&mut self) {
        let reversion_group = self
            .tx_ctx
            .reversion_groups
            .pop()
            .expect("reversion_groups should not be empty for non-persistent call");

        // Apply reversions
        for (step_index, op_ref) in reversion_group.op_refs.iter().rev().copied() {
            if let Some(op) = self.get_rev_op_by_ref(&op_ref) {
                self.apply_op(&op);
                let rev_op_ref = self.block.container.insert_op_enum(
                    self.block_ctx.rwc.inc_pre(),
                    RW::WRITE,
                    false,
                    op,
                );
                self.tx.steps_mut()[step_index]
                    .bus_mapping_instance
                    .push(rev_op_ref);
            }
        }

        // Set calls' `rw_counter_end_of_reversion`
        let rwc = self.block_ctx.rwc.0 - 1;
        for (call_idx, reversible_write_counter_offset) in reversion_group.calls {
            self.tx.calls_mut()[call_idx].rw_counter_end_of_reversion =
                rwc - reversible_write_counter_offset;
        }
    }

    /// Handle a return step caused by any opcode that causes a return to the
    /// previous call context.
    pub fn handle_return(&mut self, step: &GethExecStep) -> Result<(), Error> {
        let call = self.call()?.clone();
        let call_ctx = self.call_ctx()?;

        // Store deployed code if it's a successful create
        if call.is_create() && call.is_success && step.op == OpcodeId::RETURN {
            let offset = step.stack.nth_last(0)?;
            let length = step.stack.nth_last(1)?;
            let code = call_ctx
                .memory
                .read_chunk(offset.low_u64().into(), length.low_u64().into());
            let code_hash = self.code_db.insert(code);
            let (found, callee_account) = self.sdb.get_account_mut(&call.address);
            if !found {
                return Err(Error::AccountNotFound(call.address));
            }
            callee_account.code_hash = code_hash;
        }

        // Handle reversion if this call doesn't end successfully
        if !call.is_success {
            self.handle_reversion();
        }

        self.tx_ctx.pop_call_ctx();

        Ok(())
    }

    /// Bus mapping for the RestoreContextGadget as used in RETURN.
    // TODO: unify this with restore context bus mapping for STOP.
    // TODO: unify this with the `handle return function above.`
    pub fn handle_restore_context(
        &mut self,
        steps: &[GethExecStep],
        exec_step: &mut ExecStep,
    ) -> Result<(), Error> {
        let call = self.call()?.clone();
        let caller = self.caller()?.clone();
        self.call_context_read(
            exec_step,
            call.call_id,
            CallContextField::CallerId,
            caller.call_id.into(),
        );

        let geth_step = &steps[0];
        let geth_step_next = &steps[1];

        let [last_callee_return_data_offset, last_callee_return_data_length] = match geth_step.op {
            OpcodeId::STOP => [Word::zero(); 2],
            OpcodeId::REVERT | OpcodeId::RETURN => {
                let offset = geth_step.stack.nth_last(0)?;
                let length = geth_step.stack.nth_last(1)?;
                // This is the convention we are using for memory addresses so that there is no
                // memory expansion cost when the length is 0.
                if length.is_zero() {
                    [Word::zero(); 2]
                } else {
                    [offset, length]
                }
            }
            _ => unreachable!(),
        };

        let curr_memory_word_size = (exec_step.memory_size as u64) / 32;
        let next_memory_word_size = if !last_callee_return_data_length.is_zero() {
            std::cmp::max(
                (last_callee_return_data_offset + last_callee_return_data_length + 31).as_u64()
                    / 32,
                curr_memory_word_size,
            )
        } else {
            curr_memory_word_size
        };

        let memory_expansion_gas_cost =
            memory_expansion_gas_cost(curr_memory_word_size, next_memory_word_size);
        let gas_refund = geth_step.gas.0 - memory_expansion_gas_cost;
        let caller_gas_left = geth_step_next.gas.0 - gas_refund;

        for (field, value) in [
            (CallContextField::IsRoot, (caller.is_root as u64).into()),
            (
                CallContextField::IsCreate,
                (caller.is_create() as u64).into(),
            ),
            (CallContextField::CodeHash, caller.code_hash.to_word()),
            (CallContextField::ProgramCounter, geth_step_next.pc.0.into()),
            (
                CallContextField::StackPointer,
                geth_step_next.stack.stack_pointer().0.into(),
            ),
            (CallContextField::GasLeft, caller_gas_left.into()),
            (
                CallContextField::MemorySize,
                self.caller_ctx()?.memory.word_size().into(),
            ),
            (
                CallContextField::ReversibleWriteCounter,
                self.caller_ctx()?.reversible_write_counter.into(),
            ),
        ] {
            self.call_context_read(exec_step, caller.call_id, field, value);
        }

        for (field, value) in [
            (CallContextField::LastCalleeId, call.call_id.into()),
            (
                CallContextField::LastCalleeReturnDataOffset,
                last_callee_return_data_offset,
            ),
            (
                CallContextField::LastCalleeReturnDataLength,
                last_callee_return_data_length,
            ),
        ] {
            self.call_context_write(exec_step, caller.call_id, field, value);
        }

        Ok(())
    }

    /// Push a copy event to the state.
    pub fn push_copy(&mut self, copy: CopyEvent) {
        self.block.add_copy_event(copy);
    }

    pub(crate) fn get_step_err(
        &self,
        step: &GethExecStep,
        next_step: Option<&GethExecStep>,
    ) -> Result<Option<ExecError>, Error> {
        if let Some(error) = &step.error {
            return Ok(Some(get_step_reported_error(&step.op, error)));
        }

        if matches!(step.op, OpcodeId::INVALID(_)) {
            return Ok(Some(ExecError::InvalidOpcode));
        }

        // When last step has opcodes that halt, there's no error.
        if matches!(next_step, None)
            && matches!(
                step.op,
                OpcodeId::STOP | OpcodeId::RETURN | OpcodeId::REVERT | OpcodeId::SELFDESTRUCT
            )
        {
            return Ok(None);
        }

        let next_depth = next_step.map(|s| s.depth).unwrap_or(0);
        let next_result = next_step
            .map(|s| s.stack.last().unwrap_or_else(|_| Word::zero()))
            .unwrap_or_else(Word::zero);

        let call = self.call()?;
        let call_ctx = self.call_ctx()?;

        // Return from a call with a failure
        if step.depth == next_depth + 1 && next_result.is_zero() {
            if !matches!(step.op, OpcodeId::RETURN) {
                // Without calling RETURN
                return Ok(match step.op {
                    OpcodeId::JUMP | OpcodeId::JUMPI => Some(ExecError::InvalidJump),
                    OpcodeId::RETURNDATACOPY => Some(ExecError::ReturnDataOutOfBounds),
                    // Break write protection (CALL with value will be handled below)
                    OpcodeId::SSTORE
                    | OpcodeId::CREATE
                    | OpcodeId::CREATE2
                    | OpcodeId::SELFDESTRUCT
                    | OpcodeId::LOG0
                    | OpcodeId::LOG1
                    | OpcodeId::LOG2
                    | OpcodeId::LOG3
                    | OpcodeId::LOG4
                        if call.is_static =>
                    {
                        Some(ExecError::WriteProtection)
                    }
                    OpcodeId::REVERT => None,
                    _ => {
                        return Err(Error::UnexpectedExecStepError(
                            "call failure without return",
                            step.clone(),
                        ));
                    }
                });
            } else {
                // Return from a {CREATE, CREATE2} with a failure, via RETURN
                if !call.is_root && call.is_create() {
                    let offset = step.stack.nth_last(0)?;
                    let length = step.stack.nth_last(1)?;
                    if length > Word::from(0x6000u64) {
                        return Ok(Some(ExecError::MaxCodeSizeExceeded));
                    } else if length > Word::zero()
                        && !call_ctx.memory.is_empty()
                        && call_ctx.memory.0.get(offset.low_u64() as usize) == Some(&0xef)
                    {
                        return Ok(Some(ExecError::InvalidCreationCode));
                    } else if Word::from(200u64) * length > Word::from(step.gas.0) {
                        return Ok(Some(ExecError::CodeStoreOutOfGas));
                    } else {
                        return Err(Error::UnexpectedExecStepError(
                            "failure in RETURN from {CREATE, CREATE2}",
                            step.clone(),
                        ));
                    }
                } else {
                    return Err(Error::UnexpectedExecStepError(
                        "failure in RETURN",
                        step.clone(),
                    ));
                }
            }
        }

        // Return from a call via RETURN or STOP and having a success result is
        // OK.

        // Return from a call without calling RETURN or STOP and having success
        // is unexpected.
        if step.depth == next_depth + 1
            && next_result != Word::zero()
            && !matches!(
                step.op,
                OpcodeId::RETURN | OpcodeId::STOP | OpcodeId::SELFDESTRUCT
            )
        {
            return Err(Error::UnexpectedExecStepError(
                "success result without {RETURN, STOP, SELFDESTRUCT}",
                step.clone(),
            ));
        }

        // The *CALL*/CREATE* code was not executed
        let next_pc = next_step.map(|s| s.pc.0).unwrap_or(1);
        if matches!(
            step.op,
            OpcodeId::CALL
                | OpcodeId::CALLCODE
                | OpcodeId::DELEGATECALL
                | OpcodeId::STATICCALL
                | OpcodeId::CREATE
                | OpcodeId::CREATE2
        ) && next_result.is_zero()
            && next_pc != 0
        {
            if step.depth == 1025 {
                return Ok(Some(ExecError::Depth));
            }

            // Insufficient_balance
            let value = match step.op {
                OpcodeId::CALL | OpcodeId::CALLCODE => step.stack.nth_last(2)?,
                OpcodeId::CREATE | OpcodeId::CREATE2 => step.stack.nth_last(0)?,
                _ => Word::zero(),
            };

            // CALL with value
            if matches!(step.op, OpcodeId::CALL) && !value.is_zero() && self.call()?.is_static {
                return Ok(Some(ExecError::WriteProtection));
            }

            let sender = self.call()?.address;
            let (found, account) = self.sdb.get_account(&sender);
            if !found {
                return Err(Error::AccountNotFound(sender));
            }
            if account.balance < value {
                return Ok(Some(ExecError::InsufficientBalance));
            }

            // Address collision
            if matches!(step.op, OpcodeId::CREATE | OpcodeId::CREATE2) {
                let address = match step.op {
                    OpcodeId::CREATE => self.create_address()?,
                    OpcodeId::CREATE2 => self.create2_address(step)?,
                    _ => unreachable!(),
                };
                let (found, _) = self.sdb.get_account(&address);
                if found {
                    return Ok(Some(ExecError::ContractAddressCollision));
                }
            }

            return Err(Error::UnexpectedExecStepError(
                "*CALL*/CREATE* code not executed",
                step.clone(),
            ));
        }

        Ok(None)
    }

    /// Expand memory of the call context when entering a new call context in
    /// case the call arguments or return arguments go beyond the call
    /// context current memory.
    pub(crate) fn call_expand_memory(
        &mut self,
        args_offset: usize,
        args_length: usize,
        ret_offset: usize,
        ret_length: usize,
    ) -> Result<(), Error> {
        let call_ctx = self.call_ctx_mut()?;
        let args_minimal = if args_length != 0 {
            args_offset + args_length
        } else {
            0
        };
        let ret_minimal = if ret_length != 0 {
            ret_offset + ret_length
        } else {
            0
        };
        if args_minimal != 0 || ret_minimal != 0 {
            let minimal_length = max(args_minimal, ret_minimal);
            call_ctx.memory.extend_at_least(minimal_length);
        }
        Ok(())
    }

    pub(crate) fn gen_restore_context_ops(
        &mut self,
        exec_step: &mut ExecStep,
        geth_steps: &[GethExecStep],
    ) -> Result<(), Error> {
        let geth_step = &geth_steps[0];
        let call = self.call()?.clone();
        if !call.is_success {
            // add call failure ops for exception cases
            self.call_context_read(
                exec_step,
                call.call_id,
                CallContextField::IsSuccess,
                0u64.into(),
            );
            self.call_context_read(
                exec_step,
                call.call_id,
                CallContextField::IsPersistent,
                0u64.into(),
            );
            if call.is_root {
                return Ok(());
            }
        }

        let caller = self.caller()?.clone();
        self.call_context_read(
            exec_step,
            call.call_id,
            CallContextField::CallerId,
            caller.call_id.into(),
        );

        let geth_step_next = &geth_steps[1];
        let caller_ctx = self.caller_ctx()?;
        let caller_gas_left = if call.is_success {
            geth_step_next.gas.0 - geth_step.gas.0
        } else {
            geth_step_next.gas.0
        };

        for (field, value) in [
            (CallContextField::IsRoot, (caller.is_root as u64).into()),
            (
                CallContextField::IsCreate,
                (caller.is_create() as u64).into(),
            ),
            (CallContextField::CodeHash, caller.code_hash.to_word()),
            (CallContextField::ProgramCounter, geth_step_next.pc.0.into()),
            (
                CallContextField::StackPointer,
                geth_step_next.stack.stack_pointer().0.into(),
            ),
            (CallContextField::GasLeft, caller_gas_left.into()),
            (
                CallContextField::MemorySize,
                caller_ctx.memory.word_size().into(),
            ),
            (
                CallContextField::ReversibleWriteCounter,
                self.caller_ctx()?.reversible_write_counter.into(),
            ),
        ] {
            self.call_context_read(exec_step, caller.call_id, field, value);
        }

        for (field, value) in [
            (CallContextField::LastCalleeId, call.call_id.into()),
            (CallContextField::LastCalleeReturnDataOffset, 0.into()),
            (CallContextField::LastCalleeReturnDataLength, 0.into()),
        ] {
            self.call_context_write(exec_step, caller.call_id, field, value);
        }

        Ok(())
    }
}<|MERGE_RESOLUTION|>--- conflicted
+++ resolved
@@ -16,11 +16,7 @@
     Error,
 };
 use eth_types::{
-<<<<<<< HEAD
-    evm_types::{Gas, MemoryAddress, OpcodeId, StackAddress},
-=======
     evm_types::{gas_utils::memory_expansion_gas_cost, Gas, MemoryAddress, OpcodeId, StackAddress},
->>>>>>> 6ff20eeb
     Address, GethExecStep, ToAddress, ToBigEndian, ToWord, Word, H256,
 };
 use ethers_core::utils::{get_contract_address, get_create2_address};
