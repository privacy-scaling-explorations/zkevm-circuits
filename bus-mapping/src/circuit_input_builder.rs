//! This module contains the CircuitInputBuilder, which is an object that takes
//! types from geth / web3 and outputs the circuit inputs.

mod access;
mod block;
mod call;
mod execution;
mod input_state_ref;
#[cfg(test)]
mod tracer_tests;
mod transaction;

use self::access::gen_state_access_trace;
use crate::{
    error::Error,
    evm::opcodes::{gen_associated_ops, gen_associated_steps},
    operation::{CallContextField, Operation, RWCounter, StartOp, RW},
    rpc::GethClient,
    state_db::{self, CodeDB, StateDB},
};
pub use access::{Access, AccessSet, AccessValue, CodeSource};
pub use block::{Block, BlockContext};
pub use call::{Call, CallContext, CallKind};
use core::fmt::Debug;
use eth_types::{
    self, geth_types,
    sign_types::{pk_bytes_le, pk_bytes_swap_endianness, SignData},
    Address, GethExecStep, GethExecTrace, ToWord, Word,
};
use ethers_providers::JsonRpcClient;
pub use execution::{
    CopyDataType, CopyEvent, CopyStep, ExecState, ExecStep, ExpEvent, ExpStep, NumberOrHash,
};
pub use input_state_ref::CircuitInputStateRef;
use itertools::Itertools;
use log::warn;
use std::collections::HashMap;
pub use transaction::{Transaction, TransactionContext};

/// Circuit Setup Parameters
#[derive(Debug, Clone, Copy)]
pub struct FixedCParams {
    /// Maximum number of rw operations in the state circuit (RwTable length /
    /// nummber of rows). This must be at least the number of rw operations
    /// + 1, in order to allocate at least a Start row.
    pub max_rws: usize,
    // TODO: evm_rows: Maximum number of rows in the EVM Circuit
    /// Maximum number of txs in the Tx Circuit
    pub max_txs: usize,
    /// Maximum number of bytes from all txs calldata in the Tx Circuit
    pub max_calldata: usize,
    /// Max ammount of rows that the CopyCircuit can have.
    pub max_copy_rows: usize,
    /// Max number of steps that the ExpCircuit can have. Each step is further
    /// expressed in 7 rows
    pub max_exp_steps: usize,
    /// Maximum number of bytes supported in the Bytecode Circuit
    pub max_bytecode: usize,
    /// Pad evm circuit number of rows.
    /// When 0, the EVM circuit number of rows will be dynamically calculated,
    /// so the same circuit will not be able to proof different witnesses.
    /// In this case it will contain as many rows for all steps + 1 row
    /// for EndBlock.
    pub max_evm_rows: usize,
    /// Pad the keccak circuit with this number of invocations to a static
    /// capacity.  Number of keccak_f that the Keccak circuit will support.
    /// When 0, the Keccak circuit number of rows will be dynamically
    /// calculated, so the same circuit will not be able to prove different
    /// witnesses.
    pub max_keccak_rows: usize,
}

/// Unset Circuits Parameters, computed dynamically together with circuit witness generation.
#[derive(Debug, Clone, Copy)]
pub struct DynamicCParams {}

/// Circuit Setup Parameters. These can be fixed/concrete or unset/dynamic.
pub trait CircuitsParams: Debug + Copy {}

impl CircuitsParams for FixedCParams {}
impl CircuitsParams for DynamicCParams {}

impl Default for FixedCParams {
    /// Default values for most of the unit tests of the Circuit Parameters
    fn default() -> Self {
        FixedCParams {
            max_rws: 1000,
            max_txs: 1,
            max_calldata: 256,
            // TODO: Check whether this value is correct or we should increase/decrease based on
            // this lib tests
            max_copy_rows: 1000,
            max_exp_steps: 1000 / 7, // exp_circuit::OFFSET_INCREMENT = 7
            max_bytecode: 512,
            max_evm_rows: 0,
            max_keccak_rows: 0,
        }
    }
}

/// Builder to generate a complete circuit input from data gathered from a geth
/// instance. This structure is the centre of the crate and is intended to be
/// the only entry point to it. The `CircuitInputBuilder` works in several
/// steps:
///
/// 1. Take a [`eth_types::Block`] to build the circuit input associated with
/// the block. 2. For each [`eth_types::Transaction`] in the block, take the
/// [`eth_types::GethExecTrace`] to build the circuit input associated with
/// each transaction, and the bus-mapping operations associated with each
/// [`eth_types::GethExecStep`] in the [`eth_types::GethExecTrace`].
///
/// The generated bus-mapping operations are:
/// [`StackOp`](crate::operation::StackOp)s,
/// [`MemoryOp`](crate::operation::MemoryOp)s and
/// [`StorageOp`](crate::operation::StorageOp), which correspond to each
/// [`OpcodeId`](crate::evm::OpcodeId)s used in each `ExecTrace` step so that
/// the State Proof witnesses are already generated on a structured manner and
/// ready to be added into the State circuit.
#[derive(Debug)]
pub struct CircuitInputBuilder<C: CircuitsParams> {
    /// StateDB key-value DB
    pub sdb: StateDB,
    /// Map of account codes by code hash
    pub code_db: CodeDB,
    /// Block
    pub block: Block,
    /// Circuits Setup Paramteres
    pub circuits_params: C,
    /// Block Context
    pub block_ctx: BlockContext,
}

impl<'a, C: CircuitsParams> CircuitInputBuilder<C> {
    /// Create a new CircuitInputBuilder from the given `eth_block` and
    /// `constants`.
    pub fn new(sdb: StateDB, code_db: CodeDB, block: Block, params: C) -> Self {
        Self {
            sdb,
            code_db,
            block,
            circuits_params: params,
            block_ctx: BlockContext::new(),
        }
    }

    /// Obtain a mutable reference to the state that the `CircuitInputBuilder`
    /// maintains, contextualized to a particular transaction and a
    /// particular execution step in that transaction.
    pub fn state_ref(
        &'a mut self,
        tx: &'a mut Transaction,
        tx_ctx: &'a mut TransactionContext,
    ) -> CircuitInputStateRef {
        CircuitInputStateRef {
            sdb: &mut self.sdb,
            code_db: &mut self.code_db,
            block: &mut self.block,
            block_ctx: &mut self.block_ctx,
            tx,
            tx_ctx,
        }
    }

    /// Create a new Transaction from a [`eth_types::Transaction`].
    pub fn new_tx(
        &mut self,
        eth_tx: &eth_types::Transaction,
        is_success: bool,
        is_invalid: bool,
    ) -> Result<Transaction, Error> {
        let call_id = self.block_ctx.rwc.0;

        self.block_ctx.call_map.insert(
            call_id,
            (
                eth_tx
                    .transaction_index
                    .ok_or(Error::EthTypeError(eth_types::Error::IncompleteBlock))?
                    .as_u64() as usize,
                0,
            ),
        );

        Transaction::new(
            call_id,
            &self.sdb,
            &mut self.code_db,
            eth_tx,
            is_success,
            is_invalid,
        )
    }

    /// Iterate over all generated CallContext RwCounterEndOfReversion
    /// operations and set the correct value. This is required because when we
    /// generate the RwCounterEndOfReversion operation in
    /// `gen_associated_ops` we don't know yet which value it will take,
    /// so we put a placeholder; so we do it here after the values are known.
    pub fn set_value_ops_call_context_rwc_eor(&mut self) {
        for oper in self.block.container.call_context.iter_mut() {
            let op = oper.op_mut();
            if matches!(op.field, CallContextField::RwCounterEndOfReversion) {
                let (tx_idx, call_idx) = self
                    .block_ctx
                    .call_map
                    .get(&op.call_id)
                    .expect("call_id not found in call_map");
                op.value = self.block.txs[*tx_idx].calls()[*call_idx]
                    .rw_counter_end_of_reversion
                    .into();
            }
        }
    }

    /// Handle a transaction with its corresponding execution trace to generate
    /// all the associated operations.  Each operation is registered in
    /// `self.block.container`, and each step stores the
    /// [`OperationRef`](crate::exec_trace::OperationRef) to each of the
    /// generated operations.
    fn handle_tx(
        &mut self,
        eth_tx: &eth_types::Transaction,
        geth_trace: &GethExecTrace,
        is_last_tx: bool,
    ) -> Result<(), Error> {
        let mut tx = self.new_tx(eth_tx, !geth_trace.failed)?;
        let mut tx_ctx = TransactionContext::new(eth_tx, geth_trace, is_last_tx)?;

        // Generate BeginTx step
        let begin_tx_step = gen_associated_steps(
            &mut self.state_ref(&mut tx, &mut tx_ctx),
            ExecState::BeginTx,
        )?;
        tx.steps_mut().push(begin_tx_step);

        for (index, geth_step) in geth_trace.struct_logs.iter().enumerate() {
            let mut state_ref = self.state_ref(&mut tx, &mut tx_ctx);
            log::trace!("handle {}th opcode {:?} ", index, geth_step.op);
            let exec_steps = gen_associated_ops(
                &geth_step.op,
                &mut state_ref,
                &geth_trace.struct_logs[index..],
            )?;
            tx.steps_mut().extend(exec_steps);
        }

        // Generate EndTx step
        let end_tx_step =
            gen_associated_steps(&mut self.state_ref(&mut tx, &mut tx_ctx), ExecState::EndTx)?;
        tx.steps_mut().push(end_tx_step);

        self.sdb.commit_tx();
        self.block.txs.push(tx);

        Ok(())
    }
}

impl CircuitInputBuilder<FixedCParams> {
    /// Handle a block by handling each transaction to generate all the
    /// associated operations.
    pub fn handle_block(
        &mut self,
        eth_block: &EthBlock,
        geth_traces: &[eth_types::GethExecTrace],
    ) -> Result<&CircuitInputBuilder<FixedCParams>, Error> {
        // accumulates gas across all txs in the block
        self.begin_handle_block(eth_block, geth_traces)?;
        self.set_end_block(self.circuits_params.max_rws);
        Ok(self)
    }

    fn set_end_block(&mut self, max_rws: usize) {
        let mut end_block_not_last = self.block.block_steps.end_block_not_last.clone();
        let mut end_block_last = self.block.block_steps.end_block_last.clone();
        end_block_not_last.rwc = self.block_ctx.rwc;
        end_block_last.rwc = self.block_ctx.rwc;

        let mut dummy_tx = Transaction::default();
        let mut dummy_tx_ctx = TransactionContext::default();
        let mut state = self.state_ref(&mut dummy_tx, &mut dummy_tx_ctx);

        if let Some(call_id) = state.block.txs.last().map(|tx| tx.calls[0].call_id) {
            state.call_context_read(
                &mut end_block_last,
                call_id,
                CallContextField::TxId,
                Word::from(state.block.txs.len() as u64),
            );
        }

        let mut push_op = |step: &mut ExecStep, rwc: RWCounter, rw: RW, op: StartOp| {
            let op_ref = state.block.container.insert(Operation::new(rwc, rw, op));
            step.bus_mapping_instance.push(op_ref);
        };

        let total_rws = state.block_ctx.rwc.0 - 1;
        // We need at least 1 extra Start row
        #[allow(clippy::int_plus_one)]
        {
            assert!(
                total_rws + 1 <= max_rws,
                "total_rws + 1 <= max_rws, total_rws={}, max_rws={}",
                total_rws,
                max_rws
            );
        }
        push_op(&mut end_block_last, RWCounter(1), RW::READ, StartOp {});
        push_op(
            &mut end_block_last,
            RWCounter(max_rws - total_rws),
            RW::READ,
            StartOp {},
        );

        self.block.block_steps.end_block_not_last = end_block_not_last;
        self.block.block_steps.end_block_last = end_block_last;
    }
}

impl<C: CircuitsParams> CircuitInputBuilder<C> {
    /// First part of handle_block, common for dynamic and static circuit parameters.
    pub fn begin_handle_block(
        &mut self,
        eth_block: &EthBlock,
        geth_traces: &[eth_types::GethExecTrace],
    ) -> Result<(), Error> {
<<<<<<< HEAD
        let mut tx = self.new_tx(eth_tx, !geth_trace.failed, geth_trace.invalid)?;
        let mut tx_ctx = TransactionContext::new(eth_tx, geth_trace, is_last_tx)?;

        // Generate BeginTx step
        let begin_tx_step = gen_associated_steps(
            &mut self.state_ref(&mut tx, &mut tx_ctx),
            ExecState::BeginTx,
        )?;
        tx.steps_mut().push(begin_tx_step);

        for (index, geth_step) in geth_trace.struct_logs.iter().enumerate() {
            let mut state_ref = self.state_ref(&mut tx, &mut tx_ctx);
            log::trace!("handle {}th opcode {:?} ", index, geth_step.op);
            let exec_steps = gen_associated_ops(
                &geth_step.op,
                &mut state_ref,
                &geth_trace.struct_logs[index..],
            )?;
            tx.steps_mut().extend(exec_steps);
=======
        // accumulates gas across all txs in the block
        for (tx_index, tx) in eth_block.transactions.iter().enumerate() {
            let geth_trace = &geth_traces[tx_index];
            self.handle_tx(tx, geth_trace, tx_index + 1 == eth_block.transactions.len())?;
>>>>>>> 3575aabd
        }
        self.set_value_ops_call_context_rwc_eor();
        Ok(())
    }
}
impl CircuitInputBuilder<DynamicCParams> {
    /// Handle a block by handling each transaction to generate all the
    /// associated operations. From these operations, the optimal circuit parameters
    /// are derived and set.
    pub fn handle_block(
        mut self,
        eth_block: &EthBlock,
        geth_traces: &[eth_types::GethExecTrace],
    ) -> Result<CircuitInputBuilder<FixedCParams>, Error> {
        self.begin_handle_block(eth_block, geth_traces)?;

        // Compute subcircuits parameters
        let c_params = {
            let max_txs = eth_block.transactions.len();
            let max_bytecode = self.code_db.0.values().fold(0, |acc, a| acc + a.len() + 1);

            let max_calldata = eth_block
                .transactions
                .iter()
                .fold(0, |acc, tx| acc + tx.input.len());
            let max_exp_steps = self
                .block
                .exp_events
                .iter()
                .fold(0usize, |acc, e| acc + e.steps.len());
            // The `+ 2` is used to take into account the two extra empty copy rows needed
            // to satisfy the query at `Rotation(2)` performed inside of the
            // `rows[2].value == rows[0].value * r + rows[1].value` requirement in the RLC
            // Accumulation gate.
            let max_copy_rows = self
                .block
                .copy_events
                .iter()
                .fold(0, |acc, c| acc + c.bytes.len())
                * 2
                + 2;
            let max_rws: usize = self.block_ctx.rwc.into();
            // Computing the number of rows for the EVM circuit requires the size of ExecStep,
            // which is determined in the code of zkevm-circuits and cannot be imported here.
            // When the evm circuit receives a 0 value it dynamically computes the minimum
            // number of rows necessary.
            let max_evm_rows = 0;
            // Similarly, computing the number of rows for the Keccak circuit requires
            // constants that cannot be accessed from here (NUM_ROUNDS and KECCAK_ROWS).
            // With a 0 value the keccak circuit computes dynamically the minimum number of rows
            // needed.
            let max_keccak_rows = 0;
            FixedCParams {
                max_rws: max_rws + 1,
                max_txs,
                max_calldata,
                max_copy_rows,
                max_exp_steps,
                max_bytecode,
                max_evm_rows,
                max_keccak_rows,
            }
        };
        let mut cib = CircuitInputBuilder::<FixedCParams> {
            sdb: self.sdb,
            code_db: self.code_db,
            block: self.block,
            circuits_params: c_params,
            block_ctx: self.block_ctx,
        };

        cib.set_end_block(c_params.max_rws);
        Ok(cib)
    }
}

/// Return all the keccak inputs used during the processing of the current
/// block.
pub fn keccak_inputs(block: &Block, code_db: &CodeDB) -> Result<Vec<Vec<u8>>, Error> {
    let mut keccak_inputs = Vec::new();
    // Tx Circuit
    let txs: Vec<geth_types::Transaction> = block.txs.iter().map(|tx| tx.tx.clone()).collect();
    keccak_inputs.extend_from_slice(&keccak_inputs_tx_circuit(&txs, block.chain_id.as_u64())?);
    // Bytecode Circuit
    for bytecode in code_db.0.values() {
        keccak_inputs.push(bytecode.clone());
    }
    // EVM Circuit
    keccak_inputs.extend_from_slice(&block.sha3_inputs);
    // MPT Circuit
    // TODO https://github.com/privacy-scaling-explorations/zkevm-circuits/issues/696
    Ok(keccak_inputs)
}

/// Generate the keccak inputs required by the SignVerify Chip from the
/// signature datas.
pub fn keccak_inputs_sign_verify(sigs: &[SignData]) -> Vec<Vec<u8>> {
    let mut inputs = Vec::new();
    for sig in sigs {
        let pk_le = pk_bytes_le(&sig.pk);
        let pk_be = pk_bytes_swap_endianness(&pk_le);
        inputs.push(pk_be.to_vec());
    }
    // Padding signature
    let pk_le = pk_bytes_le(&SignData::default().pk);
    let pk_be = pk_bytes_swap_endianness(&pk_le);
    inputs.push(pk_be.to_vec());
    inputs
}

/// Generate the keccak inputs required by the Tx Circuit from the transactions.
pub fn keccak_inputs_tx_circuit(
    txs: &[geth_types::Transaction],
    chain_id: u64,
) -> Result<Vec<Vec<u8>>, Error> {
    let mut inputs = Vec::new();
    let sign_datas: Vec<SignData> = txs
        .iter()
        .enumerate()
        .filter(|(i, tx)| {
            if tx.v == 0 && tx.r.is_zero() && tx.s.is_zero() {
                warn!("tx {} is not signed, skipping tx circuit keccak input", i);
                false
            } else {
                true
            }
        })
        .map(|(_, tx)| tx.sign_data(chain_id))
        .try_collect()?;
    // Keccak inputs from SignVerify Chip
    let sign_verify_inputs = keccak_inputs_sign_verify(&sign_datas);
    inputs.extend_from_slice(&sign_verify_inputs);
    // NOTE: We don't verify the Tx Hash in the circuit yet, so we don't have more
    // hash inputs.
    Ok(inputs)
}

/// Retrieve the init_code from memory for {CREATE, CREATE2}
pub fn get_create_init_code<'a>(
    call_ctx: &'a CallContext,
    step: &GethExecStep,
) -> Result<&'a [u8], Error> {
    let offset = step.stack.nth_last(1)?.low_u64() as usize;
    let length = step.stack.nth_last(2)?.as_usize();

    let mem_len = call_ctx.memory.0.len();
    if offset >= mem_len {
        return Ok(&[]);
    }

    let offset_end = offset.checked_add(length).unwrap_or(mem_len);

    Ok(&call_ctx.memory.0[offset..offset_end])
}

/// Retrieve the memory offset and length of call.
pub fn get_call_memory_offset_length(step: &GethExecStep, nth: usize) -> Result<(u64, u64), Error> {
    let offset = step.stack.nth_last(nth)?;
    let length = step.stack.nth_last(nth + 1)?;
    if length.is_zero() {
        Ok((0, 0))
    } else {
        Ok((offset.low_u64(), length.low_u64()))
    }
}

type EthBlock = eth_types::Block<eth_types::Transaction>;

/// Struct that wraps a GethClient and contains methods to perform all the steps
/// necessary to generate the circuit inputs for a block by querying geth for
/// the necessary information and using the CircuitInputBuilder.
pub struct BuilderClient<P: JsonRpcClient> {
    cli: GethClient<P>,
    chain_id: Word,
    circuits_params: FixedCParams,
}

/// Get State Accesses from TxExecTraces
pub fn get_state_accesses(
    eth_block: &EthBlock,
    geth_traces: &[eth_types::GethExecTrace],
) -> Result<AccessSet, Error> {
    let mut block_access_trace = vec![Access::new(
        None,
        RW::WRITE,
        AccessValue::Account {
            address: eth_block
                .author
                .ok_or(Error::EthTypeError(eth_types::Error::IncompleteBlock))?,
        },
    )];
    for (tx_index, tx) in eth_block.transactions.iter().enumerate() {
        let geth_trace = &geth_traces[tx_index];
        let tx_access_trace = gen_state_access_trace(eth_block, tx, geth_trace)?;
        block_access_trace.extend(tx_access_trace);
    }

    Ok(AccessSet::from(block_access_trace))
}

/// Build a partial StateDB from step 3
pub fn build_state_code_db(
    proofs: Vec<eth_types::EIP1186ProofResponse>,
    codes: HashMap<Address, Vec<u8>>,
) -> (StateDB, CodeDB) {
    let mut sdb = StateDB::new();
    for proof in proofs {
        let mut storage = HashMap::new();
        for storage_proof in proof.storage_proof {
            storage.insert(storage_proof.key, storage_proof.value);
        }
        sdb.set_account(
            &proof.address,
            state_db::Account {
                nonce: proof.nonce.as_u64(),
                balance: proof.balance,
                storage,
                code_hash: proof.code_hash,
            },
        )
    }

    let mut code_db = CodeDB::new();
    for (_address, code) in codes {
        code_db.insert(code.clone());
    }
    (sdb, code_db)
}

impl<P: JsonRpcClient> BuilderClient<P> {
    /// Create a new BuilderClient
    pub async fn new(client: GethClient<P>, circuits_params: FixedCParams) -> Result<Self, Error> {
        let chain_id = client.get_chain_id().await?;

        Ok(Self {
            cli: client,
            chain_id: chain_id.into(),
            circuits_params,
        })
    }

    /// Step 1. Query geth for Block, Txs, TxExecTraces, history block hashes
    /// and previous state root.
    pub async fn get_block(
        &self,
        block_num: u64,
    ) -> Result<(EthBlock, Vec<eth_types::GethExecTrace>, Vec<Word>, Word), Error> {
        let eth_block = self.cli.get_block_by_number(block_num.into()).await?;
        let geth_traces = self.cli.trace_block_by_number(block_num.into()).await?;

        // fetch up to 256 blocks
        let mut n_blocks = std::cmp::min(256, block_num as usize);
        let mut next_hash = eth_block.parent_hash;
        let mut prev_state_root: Option<Word> = None;
        let mut history_hashes = vec![Word::default(); n_blocks];
        while n_blocks > 0 {
            n_blocks -= 1;

            // TODO: consider replacing it with `eth_getHeaderByHash`, it's faster
            let header = self.cli.get_block_by_hash(next_hash).await?;

            // set the previous state root
            if prev_state_root.is_none() {
                prev_state_root = Some(header.state_root.to_word());
            }

            // latest block hash is the last item
            let block_hash = header
                .hash
                .ok_or(Error::EthTypeError(eth_types::Error::IncompleteBlock))?
                .to_word();
            history_hashes[n_blocks] = block_hash;

            // continue
            next_hash = header.parent_hash;
        }

        Ok((
            eth_block,
            geth_traces,
            history_hashes,
            prev_state_root.unwrap_or_default(),
        ))
    }

    /// Step 2. Get State Accesses from TxExecTraces
    pub fn get_state_accesses(
        eth_block: &EthBlock,
        geth_traces: &[eth_types::GethExecTrace],
    ) -> Result<AccessSet, Error> {
        get_state_accesses(eth_block, geth_traces)
    }

    /// Step 3. Query geth for all accounts, storage keys, and codes from
    /// Accesses
    pub async fn get_state(
        &self,
        block_num: u64,
        access_set: AccessSet,
    ) -> Result<
        (
            Vec<eth_types::EIP1186ProofResponse>,
            HashMap<Address, Vec<u8>>,
        ),
        Error,
    > {
        let mut proofs = Vec::new();
        for (address, key_set) in access_set.state {
            let mut keys: Vec<Word> = key_set.iter().cloned().collect();
            keys.sort();
            let proof = self
                .cli
                .get_proof(address, keys, (block_num - 1).into())
                .await
                .unwrap();
            proofs.push(proof);
        }
        let mut codes: HashMap<Address, Vec<u8>> = HashMap::new();
        for address in access_set.code {
            let code = self
                .cli
                .get_code(address, (block_num - 1).into())
                .await
                .unwrap();
            codes.insert(address, code);
        }
        Ok((proofs, codes))
    }

    /// Step 4. Build a partial StateDB from step 3
    pub fn build_state_code_db(
        proofs: Vec<eth_types::EIP1186ProofResponse>,
        codes: HashMap<Address, Vec<u8>>,
    ) -> (StateDB, CodeDB) {
        build_state_code_db(proofs, codes)
    }

    /// Step 5. For each step in TxExecTraces, gen the associated ops and state
    /// circuit inputs
    pub fn gen_inputs_from_state(
        &self,
        sdb: StateDB,
        code_db: CodeDB,
        eth_block: &EthBlock,
        geth_traces: &[eth_types::GethExecTrace],
        history_hashes: Vec<Word>,
        prev_state_root: Word,
    ) -> Result<CircuitInputBuilder<FixedCParams>, Error> {
        let block = Block::new(self.chain_id, history_hashes, prev_state_root, eth_block)?;
        let mut builder = CircuitInputBuilder::new(sdb, code_db, block, self.circuits_params);
        builder.handle_block(eth_block, geth_traces)?;
        Ok(builder)
    }

    /// Perform all the steps to generate the circuit inputs
    pub async fn gen_inputs(
        &self,
        block_num: u64,
    ) -> Result<
        (
            CircuitInputBuilder<FixedCParams>,
            eth_types::Block<eth_types::Transaction>,
        ),
        Error,
    > {
        let (eth_block, geth_traces, history_hashes, prev_state_root) =
            self.get_block(block_num).await?;
        let access_set = Self::get_state_accesses(&eth_block, &geth_traces)?;
        let (proofs, codes) = self.get_state(block_num, access_set).await?;
        let (state_db, code_db) = Self::build_state_code_db(proofs, codes);
        let builder = self.gen_inputs_from_state(
            state_db,
            code_db,
            &eth_block,
            &geth_traces,
            history_hashes,
            prev_state_root,
        )?;
        Ok((builder, eth_block))
    }
}<|MERGE_RESOLUTION|>--- conflicted
+++ resolved
@@ -223,7 +223,7 @@
         geth_trace: &GethExecTrace,
         is_last_tx: bool,
     ) -> Result<(), Error> {
-        let mut tx = self.new_tx(eth_tx, !geth_trace.failed)?;
+        let mut tx = self.new_tx(eth_tx, !geth_trace.failed, geth_trace.invalid)?;
         let mut tx_ctx = TransactionContext::new(eth_tx, geth_trace, is_last_tx)?;
 
         // Generate BeginTx step
@@ -325,32 +325,10 @@
         eth_block: &EthBlock,
         geth_traces: &[eth_types::GethExecTrace],
     ) -> Result<(), Error> {
-<<<<<<< HEAD
-        let mut tx = self.new_tx(eth_tx, !geth_trace.failed, geth_trace.invalid)?;
-        let mut tx_ctx = TransactionContext::new(eth_tx, geth_trace, is_last_tx)?;
-
-        // Generate BeginTx step
-        let begin_tx_step = gen_associated_steps(
-            &mut self.state_ref(&mut tx, &mut tx_ctx),
-            ExecState::BeginTx,
-        )?;
-        tx.steps_mut().push(begin_tx_step);
-
-        for (index, geth_step) in geth_trace.struct_logs.iter().enumerate() {
-            let mut state_ref = self.state_ref(&mut tx, &mut tx_ctx);
-            log::trace!("handle {}th opcode {:?} ", index, geth_step.op);
-            let exec_steps = gen_associated_ops(
-                &geth_step.op,
-                &mut state_ref,
-                &geth_trace.struct_logs[index..],
-            )?;
-            tx.steps_mut().extend(exec_steps);
-=======
         // accumulates gas across all txs in the block
         for (tx_index, tx) in eth_block.transactions.iter().enumerate() {
             let geth_trace = &geth_traces[tx_index];
             self.handle_tx(tx, geth_trace, tx_index + 1 == eth_block.transactions.len())?;
->>>>>>> 3575aabd
         }
         self.set_value_ops_call_context_rwc_eor();
         Ok(())
