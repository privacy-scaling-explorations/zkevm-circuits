//! This module contains the CircuitInputBuilder, which is an object that takes
//! types from geth / web3 and outputs the circuit inputs.

mod access;
mod block;
mod call;
mod execution;
mod input_state_ref;
#[cfg(test)]
mod tracer_tests;
mod transaction;

use self::access::gen_state_access_trace;
use crate::error::Error;
use crate::evm::opcodes::{gen_associated_ops, gen_begin_tx_ops, gen_end_tx_ops};
use crate::operation::{CallContextField, Operation, RWCounter, StartOp, RW};
use crate::rpc::GethClient;
use crate::state_db::{self, CodeDB, StateDB};
pub use access::{Access, AccessSet, AccessValue, CodeSource};
pub use block::{Block, BlockContext};
pub use call::{Call, CallContext, CallKind};
use core::fmt::Debug;
use eth_types::sign_types::{pk_bytes_le, pk_bytes_swap_endianness, SignData};
use eth_types::ToWord;
use eth_types::{self, geth_types, Address, GethExecStep, GethExecTrace, Word};
use ethers_providers::JsonRpcClient;
pub use execution::{CopyDataType, CopyEvent, CopyStep, ExecState, ExecStep, NumberOrHash};
pub use input_state_ref::CircuitInputStateRef;
use itertools::Itertools;
use std::collections::HashMap;
pub use transaction::{Transaction, TransactionContext};

/// Circuit Setup Parameters
#[derive(Debug, Clone)]
pub struct CircuitsParams {
    /// Maximum number of rw operations in the state circuit (RwTable length /
    /// nummber of rows). This must be at least the number of rw operations
    /// + 1, in order to allocate at least a Start row.
    pub max_rws: usize,
    // TODO: evm_rows: Maximum number of rows in the EVM Circuit
    /// Maximum number of txs in the Tx Circuit
    pub max_txs: usize,
    // TODO: max_calldata: Maximum number of bytes from all txs calldata in the Tx Circuit
}

impl Default for CircuitsParams {
    /// Default values for most of the unit tests of the Circuit Parameters
    fn default() -> Self {
        CircuitsParams {
            max_rws: 256,
            max_txs: 1,
        }
    }
}

/// Builder to generate a complete circuit input from data gathered from a geth
/// instance. This structure is the centre of the crate and is intended to be
/// the only entry point to it. The `CircuitInputBuilder` works in several
/// steps:
///
/// 1. Take a [`eth_types::Block`] to build the circuit input associated with
/// the block. 2. For each [`eth_types::Transaction`] in the block, take the
/// [`eth_types::GethExecTrace`] to build the circuit input associated with
/// each transaction, and the bus-mapping operations associated with each
/// [`eth_types::GethExecStep`] in the [`eth_types::GethExecTrace`].
///
/// The generated bus-mapping operations are:
/// [`StackOp`](crate::operation::StackOp)s,
/// [`MemoryOp`](crate::operation::MemoryOp)s and
/// [`StorageOp`](crate::operation::StorageOp), which correspond to each
/// [`OpcodeId`](crate::evm::OpcodeId)s used in each `ExecTrace` step so that
/// the State Proof witnesses are already generated on a structured manner and
/// ready to be added into the State circuit.
#[derive(Debug)]
pub struct CircuitInputBuilder {
    /// StateDB key-value DB
    pub sdb: StateDB,
    /// Map of account codes by code hash
    pub code_db: CodeDB,
    /// Block
    pub block: Block,
    /// Block Context
    pub block_ctx: BlockContext,
}

impl<'a> CircuitInputBuilder {
    /// Create a new CircuitInputBuilder from the given `eth_block` and
    /// `constants`.
    pub fn new(sdb: StateDB, code_db: CodeDB, block: Block) -> Self {
        Self {
            sdb,
            code_db,
            block,
            block_ctx: BlockContext::new(),
        }
    }

    /// Obtain a mutable reference to the state that the `CircuitInputBuilder`
    /// maintains, contextualized to a particular transaction and a
    /// particular execution step in that transaction.
    pub fn state_ref(
        &'a mut self,
        tx: &'a mut Transaction,
        tx_ctx: &'a mut TransactionContext,
    ) -> CircuitInputStateRef {
        CircuitInputStateRef {
            sdb: &mut self.sdb,
            code_db: &mut self.code_db,
            block: &mut self.block,
            block_ctx: &mut self.block_ctx,
            tx,
            tx_ctx,
        }
    }

    /// Create a new Transaction from a [`eth_types::Transaction`].
    pub fn new_tx(
        &mut self,
        eth_tx: &eth_types::Transaction,
        is_success: bool,
    ) -> Result<Transaction, Error> {
        let call_id = self.block_ctx.rwc.0;

        self.block_ctx.call_map.insert(
            call_id,
            (
                eth_tx
                    .transaction_index
                    .ok_or(Error::EthTypeError(eth_types::Error::IncompleteBlock))?
                    .as_u64() as usize,
                0,
            ),
        );

        Transaction::new(call_id, &self.sdb, &mut self.code_db, eth_tx, is_success)
    }

    /// Iterate over all generated CallContext RwCounterEndOfReversion
    /// operations and set the correct value. This is required because when we
    /// generate the RwCounterEndOfReversion operation in
    /// `gen_associated_ops` we don't know yet which value it will take,
    /// so we put a placeholder; so we do it here after the values are known.
    pub fn set_value_ops_call_context_rwc_eor(&mut self) {
        for oper in self.block.container.call_context.iter_mut() {
            let op = oper.op_mut();
            if matches!(op.field, CallContextField::RwCounterEndOfReversion) {
                let (tx_idx, call_idx) = self
                    .block_ctx
                    .call_map
                    .get(&op.call_id)
                    .expect("call_id not found in call_map");
                op.value = self.block.txs[*tx_idx].calls()[*call_idx]
                    .rw_counter_end_of_reversion
                    .into();
            }
        }
    }

    /// Handle a block by handling each transaction to generate all the
    /// associated operations.
    pub fn handle_block(
        &mut self,
        eth_block: &EthBlock,
        geth_traces: &[eth_types::GethExecTrace],
    ) -> Result<(), Error> {
        // accumulates gas across all txs in the block
        for (tx_index, tx) in eth_block.transactions.iter().enumerate() {
            let geth_trace = &geth_traces[tx_index];
            self.handle_tx(tx, geth_trace, tx_index + 1 == eth_block.transactions.len())?;
        }
        self.set_value_ops_call_context_rwc_eor();
        self.set_end_block();
        Ok(())
    }

    fn set_end_block(&mut self) {
        let max_rws = self.block.circuits_params.max_rws;
        let mut end_block_not_last = self.block.block_steps.end_block_not_last.clone();
        let mut end_block_last = self.block.block_steps.end_block_last.clone();
        end_block_not_last.rwc = self.block_ctx.rwc;
        end_block_last.rwc = self.block_ctx.rwc;

        let mut dummy_tx = Transaction::dummy();
        let mut dummy_tx_ctx = TransactionContext::default();
        let mut state = self.state_ref(&mut dummy_tx, &mut dummy_tx_ctx);

        if let Some(call_id) = state.block.txs.last().map(|tx| tx.calls[0].call_id) {
            state.call_context_read(
                &mut end_block_last,
                call_id,
                CallContextField::TxId,
                Word::from(state.block.txs.len() as u64),
            );
        }

        let mut push_op = |step: &mut ExecStep, rwc: RWCounter, rw: RW, op: StartOp| {
            let op_ref = state.block.container.insert(Operation::new(rwc, rw, op));
            step.bus_mapping_instance.push(op_ref);
        };

        let total_rws = state.block_ctx.rwc.0 - 1;
        // We need at least 1 extra Start row
        #[allow(clippy::int_plus_one)]
        {
            assert!(
                total_rws + 1 <= max_rws,
                "total_rws + 1 <= max_rws, total_rws={}, max_rws={}",
                total_rws,
                max_rws
            );
        }
        push_op(&mut end_block_last, RWCounter(1), RW::READ, StartOp {});
        push_op(
            &mut end_block_last,
            RWCounter(max_rws - total_rws),
            RW::READ,
            StartOp {},
        );

        self.block.block_steps.end_block_not_last = end_block_not_last;
        self.block.block_steps.end_block_last = end_block_last;
    }

    /// Handle a transaction with its corresponding execution trace to generate
    /// all the associated operations.  Each operation is registered in
    /// `self.block.container`, and each step stores the
    /// [`OperationRef`](crate::exec_trace::OperationRef) to each of the
    /// generated operations.
    fn handle_tx(
        &mut self,
        eth_tx: &eth_types::Transaction,
        geth_trace: &GethExecTrace,
        is_last_tx: bool,
    ) -> Result<(), Error> {
        let mut tx = self.new_tx(eth_tx, !geth_trace.failed)?;
        let mut tx_ctx = TransactionContext::new(eth_tx, geth_trace, is_last_tx)?;

        // TODO: Move into gen_associated_steps with
        // - execution_state: BeginTx
        // - op: None
        // Generate BeginTx step
        let begin_tx_step = gen_begin_tx_ops(&mut self.state_ref(&mut tx, &mut tx_ctx))?;
        tx.steps_mut().push(begin_tx_step);

        for (index, geth_step) in geth_trace.struct_logs.iter().enumerate() {
            let mut state_ref = self.state_ref(&mut tx, &mut tx_ctx);
            log::trace!("handle {}th opcode {:?} ", index, geth_step.op);
            let exec_steps = gen_associated_ops(
                &geth_step.op,
                &mut state_ref,
                &geth_trace.struct_logs[index..],
            )?;
            tx.steps_mut().extend(exec_steps);
        }

        // TODO: Move into gen_associated_steps with
        // - execution_state: EndTx
        // - op: None
        // Generate EndTx step
        let end_tx_step = gen_end_tx_ops(&mut self.state_ref(&mut tx, &mut tx_ctx))?;
        tx.steps_mut().push(end_tx_step);

        self.sdb.commit_tx();
        self.block.txs.push(tx);

        Ok(())
    }

    /// Return all the keccak inputs used during the processing of the current
    /// block.
    pub fn keccak_inputs(&self) -> Result<Vec<Vec<u8>>, Error> {
        let mut keccak_inputs = Vec::new();
        // Tx Circuit
        let txs: Vec<geth_types::Transaction> = self.block.txs.iter().map(|tx| tx.into()).collect();
        keccak_inputs.extend_from_slice(&keccak_inputs_tx_circuit(
            &txs,
            self.block.chain_id.as_u64(),
        )?);
        // Bytecode Circuit
        for bytecode in self.code_db.0.values() {
            keccak_inputs.push(bytecode.clone());
        }
        // EVM Circuit
        keccak_inputs.extend_from_slice(&self.block.sha3_inputs);
        // MPT Circuit
        // TODO https://github.com/privacy-scaling-explorations/zkevm-circuits/issues/696
        Ok(keccak_inputs)
    }
}

/// Generate the keccak inputs required by the SignVerify Chip from the
/// signature datas.
pub fn keccak_inputs_sign_verify(sigs: &[SignData]) -> Vec<Vec<u8>> {
    let mut inputs = Vec::new();
    for sig in sigs {
        let pk_le = pk_bytes_le(&sig.pk);
        let pk_be = pk_bytes_swap_endianness(&pk_le);
        inputs.push(pk_be.to_vec());
    }
    // Padding signature
    let pk_le = pk_bytes_le(&SignData::default().pk);
    let pk_be = pk_bytes_swap_endianness(&pk_le);
    inputs.push(pk_be.to_vec());
    inputs
}

/// Generate the keccak inputs required by the Tx Circuit from the transactions.
pub fn keccak_inputs_tx_circuit(
    txs: &[geth_types::Transaction],
    chain_id: u64,
) -> Result<Vec<Vec<u8>>, Error> {
    let mut inputs = Vec::new();
    let sign_datas: Vec<SignData> = txs.iter().map(|tx| tx.sign_data(chain_id)).try_collect()?;
    // Keccak inputs from SignVerify Chip
    let sign_verify_inputs = keccak_inputs_sign_verify(&sign_datas);
    inputs.extend_from_slice(&sign_verify_inputs);
    // NOTE: We don't verify the Tx Hash in the circuit yet, so we don't have more
    // hash inputs.
    Ok(inputs)
}

/// Retrieve the init_code from memory for {CREATE, CREATE2}
pub fn get_create_init_code<'a, 'b>(
    call_ctx: &'a CallContext,
    step: &'b GethExecStep,
) -> Result<&'a [u8], Error> {
    let offset = step.stack.nth_last(1)?;
    let length = step.stack.nth_last(2)?;
    Ok(&call_ctx.memory.0
        [offset.low_u64() as usize..(offset.low_u64() + length.low_u64()) as usize])
}

/// Retrieve the memory offset and length of call.
pub fn get_call_memory_offset_length(step: &GethExecStep, nth: usize) -> Result<(u64, u64), Error> {
    let offset = step.stack.nth_last(nth)?;
    let length = step.stack.nth_last(nth + 1)?;
    if length.is_zero() {
        Ok((0, 0))
    } else {
        Ok((offset.low_u64(), length.low_u64()))
    }
}

type EthBlock = eth_types::Block<eth_types::Transaction>;

/// Struct that wraps a GethClient and contains methods to perform all the steps
/// necessary to generate the circuit inputs for a block by querying geth for
/// the necessary information and using the CircuitInputBuilder.
pub struct BuilderClient<P: JsonRpcClient> {
    cli: GethClient<P>,
    chain_id: Word,
<<<<<<< HEAD
=======
    history_hashes: Vec<Word>,
    circuits_params: CircuitsParams,
>>>>>>> f0c1cf8d
}

impl<P: JsonRpcClient> BuilderClient<P> {
    /// Create a new BuilderClient
    pub async fn new(
        client: GethClient<P>,
        circuits_params: CircuitsParams,
    ) -> Result<Self, Error> {
        let chain_id = client.get_chain_id().await?;

        Ok(Self {
            cli: client,
            chain_id: chain_id.into(),
<<<<<<< HEAD
=======
            // TODO: Get history hashes
            history_hashes: Vec::new(),
            circuits_params,
>>>>>>> f0c1cf8d
        })
    }

    /// Step 1. Query geth for Block, Txs, TxExecTraces, history block hashes
    /// and previous state root.
    pub async fn get_block(
        &self,
        block_num: u64,
    ) -> Result<(EthBlock, Vec<eth_types::GethExecTrace>, Vec<Word>, Word), Error> {
        let eth_block = self.cli.get_block_by_number(block_num.into()).await?;
        let geth_traces = self.cli.trace_block_by_number(block_num.into()).await?;

        // fetch up to 256 blocks
        let mut n_blocks = std::cmp::min(256, block_num as usize);
        let mut next_hash = eth_block.parent_hash;
        let mut prev_state_root: Option<Word> = None;
        let mut history_hashes = vec![Word::default(); n_blocks];
        while n_blocks > 0 {
            n_blocks -= 1;

            // TODO: consider replacing it with `eth_getHeaderByHash`, it's faster
            let header = self.cli.get_block_by_hash(next_hash).await?;

            // set the previous state root
            if prev_state_root.is_none() {
                prev_state_root = Some(header.state_root.to_word());
            }

            // latest block hash is the last item
            let block_hash = header
                .hash
                .ok_or(Error::EthTypeError(eth_types::Error::IncompleteBlock))?
                .to_word();
            history_hashes[n_blocks] = block_hash;

            // continue
            next_hash = header.parent_hash;
        }

        Ok((
            eth_block,
            geth_traces,
            history_hashes,
            prev_state_root.unwrap_or_default(),
        ))
    }

    /// Step 2. Get State Accesses from TxExecTraces
    pub fn get_state_accesses(
        &self,
        eth_block: &EthBlock,
        geth_traces: &[eth_types::GethExecTrace],
    ) -> Result<AccessSet, Error> {
        let mut block_access_trace = vec![Access::new(
            None,
            RW::WRITE,
            AccessValue::Account {
                address: eth_block
                    .author
                    .ok_or(Error::EthTypeError(eth_types::Error::IncompleteBlock))?,
            },
        )];
        for (tx_index, tx) in eth_block.transactions.iter().enumerate() {
            let geth_trace = &geth_traces[tx_index];
            let tx_access_trace = gen_state_access_trace(eth_block, tx, geth_trace)?;
            block_access_trace.extend(tx_access_trace);
        }

        Ok(AccessSet::from(block_access_trace))
    }

    /// Step 3. Query geth for all accounts, storage keys, and codes from
    /// Accesses
    pub async fn get_state(
        &self,
        block_num: u64,
        access_set: AccessSet,
    ) -> Result<
        (
            Vec<eth_types::EIP1186ProofResponse>,
            HashMap<Address, Vec<u8>>,
        ),
        Error,
    > {
        let mut proofs = Vec::new();
        for (address, key_set) in access_set.state {
            let mut keys: Vec<Word> = key_set.iter().cloned().collect();
            keys.sort();
            let proof = self
                .cli
                .get_proof(address, keys, (block_num - 1).into())
                .await
                .unwrap();
            proofs.push(proof);
        }
        let mut codes: HashMap<Address, Vec<u8>> = HashMap::new();
        for address in access_set.code {
            let code = self
                .cli
                .get_code(address, (block_num - 1).into())
                .await
                .unwrap();
            codes.insert(address, code);
        }
        Ok((proofs, codes))
    }

    /// Step 4. Build a partial StateDB from step 3
    pub fn build_state_code_db(
        &self,
        proofs: Vec<eth_types::EIP1186ProofResponse>,
        codes: HashMap<Address, Vec<u8>>,
    ) -> (StateDB, CodeDB) {
        let mut sdb = StateDB::new();
        for proof in proofs {
            let mut storage = HashMap::new();
            for storage_proof in proof.storage_proof {
                storage.insert(storage_proof.key, storage_proof.value);
            }
            sdb.set_account(
                &proof.address,
                state_db::Account {
                    nonce: proof.nonce,
                    balance: proof.balance,
                    storage,
                    code_hash: proof.code_hash,
                },
            )
        }

        let mut code_db = CodeDB::new();
        for (_address, code) in codes {
            code_db.insert(code.clone());
        }
        (sdb, code_db)
    }

    /// Step 5. For each step in TxExecTraces, gen the associated ops and state
    /// circuit inputs
    pub fn gen_inputs_from_state(
        &self,
        sdb: StateDB,
        code_db: CodeDB,
        eth_block: &EthBlock,
        geth_traces: &[eth_types::GethExecTrace],
        history_hashes: Vec<Word>,
        prev_state_root: Word,
    ) -> Result<CircuitInputBuilder, Error> {
<<<<<<< HEAD
        let block = Block::new(self.chain_id, history_hashes, prev_state_root, eth_block)?;
=======
        let block = Block::new(
            self.chain_id,
            self.history_hashes.clone(),
            eth_block,
            self.circuits_params.clone(),
        )?;
>>>>>>> f0c1cf8d
        let mut builder = CircuitInputBuilder::new(sdb, code_db, block);
        builder.handle_block(eth_block, geth_traces)?;
        Ok(builder)
    }

    /// Perform all the steps to generate the circuit inputs
    pub async fn gen_inputs(
        &self,
        block_num: u64,
    ) -> Result<
        (
            CircuitInputBuilder,
            eth_types::Block<eth_types::Transaction>,
        ),
        Error,
    > {
        let (eth_block, geth_traces, history_hashes, prev_state_root) =
            self.get_block(block_num).await?;
        let access_set = self.get_state_accesses(&eth_block, &geth_traces)?;
        let (proofs, codes) = self.get_state(block_num, access_set).await?;
        let (state_db, code_db) = self.build_state_code_db(proofs, codes);
        let builder = self.gen_inputs_from_state(
            state_db,
            code_db,
            &eth_block,
            &geth_traces,
            history_hashes,
            prev_state_root,
        )?;
        Ok((builder, eth_block))
    }
}<|MERGE_RESOLUTION|>--- conflicted
+++ resolved
@@ -349,11 +349,7 @@
 pub struct BuilderClient<P: JsonRpcClient> {
     cli: GethClient<P>,
     chain_id: Word,
-<<<<<<< HEAD
-=======
-    history_hashes: Vec<Word>,
     circuits_params: CircuitsParams,
->>>>>>> f0c1cf8d
 }
 
 impl<P: JsonRpcClient> BuilderClient<P> {
@@ -367,12 +363,7 @@
         Ok(Self {
             cli: client,
             chain_id: chain_id.into(),
-<<<<<<< HEAD
-=======
-            // TODO: Get history hashes
-            history_hashes: Vec::new(),
             circuits_params,
->>>>>>> f0c1cf8d
         })
     }
 
@@ -521,16 +512,13 @@
         history_hashes: Vec<Word>,
         prev_state_root: Word,
     ) -> Result<CircuitInputBuilder, Error> {
-<<<<<<< HEAD
-        let block = Block::new(self.chain_id, history_hashes, prev_state_root, eth_block)?;
-=======
         let block = Block::new(
             self.chain_id,
-            self.history_hashes.clone(),
+            history_hashes,
+            prev_state_root,
             eth_block,
             self.circuits_params.clone(),
         )?;
->>>>>>> f0c1cf8d
         let mut builder = CircuitInputBuilder::new(sdb, code_db, block);
         builder.handle_block(eth_block, geth_traces)?;
         Ok(builder)
