--- conflicted
+++ resolved
@@ -2,18 +2,13 @@
 
 use crate::evm::{memory::Memory, stack::Stack, storage::Storage};
 use crate::evm::{Gas, GasCost, OpcodeId, ProgramCounter};
-<<<<<<< HEAD
 use pairing::arithmetic::FieldExt;
 use serde::{de, Deserialize, Serialize};
-=======
 use ethers_core::types;
 pub use ethers_core::types::{
     transaction::response::Transaction, Address, Block, Bytes, H160, H256,
     U256, U64,
 };
-use pasta_curves::arithmetic::FieldExt;
-use serde::{de, Deserialize};
->>>>>>> fe3ada60
 use std::collections::HashMap;
 use std::str::FromStr;
 
