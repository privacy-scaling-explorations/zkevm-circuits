//! Mock types and functions to generate mock data useful for tests

use crate::{
    circuit_input_builder::{
        get_state_accesses, Block, CircuitInputBuilder, CircuitsParams, DynamicCParams,
        FixedCParams,
    },
    state_db::{self, CodeDB, StateDB},
};
use eth_types::{geth_types::GethData, Word};

/// BlockData is a type that contains all the information from a block required
/// to build the circuit inputs.
#[derive(Debug)]
pub struct BlockData<C: CircuitsParams> {
    /// StateDB
    pub sdb: StateDB,
    /// CodeDB
    pub code_db: CodeDB,
    /// chain id
    pub chain_id: Word,
    /// history hashes contains most recent 256 block hashes in history, where
    /// the lastest one is at history_hashes[history_hashes.len() - 1].
    pub history_hashes: Vec<Word>,
    /// Block from geth
    pub eth_block: eth_types::Block<eth_types::Transaction>,
    /// Execution Trace from geth
    pub geth_traces: Vec<eth_types::GethExecTrace>,
    /// Circuits setup parameters
    pub circuits_params: C,
}

impl<C: CircuitsParams> BlockData<C> {
    /// Generate a new CircuitInputBuilder initialized with the context of the
    /// BlockData.
    pub fn new_circuit_input_builder(&self) -> CircuitInputBuilder<C> {
        CircuitInputBuilder::new(
            self.sdb.clone(),
            self.code_db.clone(),
            Block::new(
                self.chain_id,
                self.history_hashes.clone(),
                Word::default(),
                &self.eth_block,
            )
            .unwrap(),
            self.circuits_params,
        )
    }

    fn init_dbs(geth_data: &GethData) -> (StateDB, CodeDB) {
        let mut sdb = StateDB::new();
        let mut code_db = CodeDB::new();

        let access_set = get_state_accesses(&geth_data.eth_block, &geth_data.geth_traces)
            .expect("state accesses");
        // Initialize all accesses accounts to zero
        for addr in access_set.state.keys() {
            sdb.set_account(addr, state_db::Account::zero());
        }

<<<<<<< HEAD
        for account in geth_data.accounts {
=======
        for account in &geth_data.accounts {
>>>>>>> 3575aabd
            code_db.insert(account.code.to_vec());
            sdb.set_account(&account.address, state_db::Account::from(account.clone()));
        }
        (sdb, code_db)
    }
}
impl BlockData<FixedCParams> {
    /// Create a new block from the given Geth data.
    pub fn new_from_geth_data_with_params(
        geth_data: GethData,
        circuits_params: FixedCParams,
    ) -> Self {
        let (sdb, code_db) = Self::init_dbs(&geth_data);

        Self {
            sdb,
            code_db,
            chain_id: geth_data.chain_id,
            history_hashes: geth_data.history_hashes,
            eth_block: geth_data.eth_block,
            geth_traces: geth_data.geth_traces,
            circuits_params,
        }
    }
}

impl BlockData<DynamicCParams> {
    /// Create a new block from the given Geth data with default CircuitsParams.
    pub fn new_from_geth_data(geth_data: GethData) -> Self {
        let (sdb, code_db) = Self::init_dbs(&geth_data);

        Self {
            sdb,
            code_db,
            chain_id: geth_data.chain_id,
            history_hashes: geth_data.history_hashes,
            eth_block: geth_data.eth_block,
            geth_traces: geth_data.geth_traces,
            circuits_params: DynamicCParams {},
        }
    }
}<|MERGE_RESOLUTION|>--- conflicted
+++ resolved
@@ -59,11 +59,7 @@
             sdb.set_account(addr, state_db::Account::zero());
         }
 
-<<<<<<< HEAD
         for account in geth_data.accounts {
-=======
-        for account in &geth_data.accounts {
->>>>>>> 3575aabd
             code_db.insert(account.code.to_vec());
             sdb.set_account(&account.address, state_db::Account::from(account.clone()));
         }
