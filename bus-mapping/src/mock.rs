--- conflicted
+++ resolved
@@ -45,13 +45,8 @@
         transaction_index: Some(U64::zero()),
         from: address!("0x00000000000000000000000000000000c014ba5e"),
         to: Some(Address::zero()),
-<<<<<<< HEAD
-        value: Word::from([0u8; 32]),
-        gas_price: Some(Word::from([0u8; 32])),
-=======
         value: Word::zero(),
         gas_price: Some(Word::zero()),
->>>>>>> fe3ada60
         gas: Word::from(1_000_000u64),
         input: Bytes::default(),
         v: U64::zero(),
@@ -59,14 +54,9 @@
         s: Word::zero(),
         transaction_type: Some(U64::zero()),
         access_list: None,
-<<<<<<< HEAD
-        max_fee_per_gas: None,
-        max_priority_fee_per_gas: None,
-=======
         max_priority_fee_per_gas: Some(Word::zero()),
         max_fee_per_gas: Some(Word::zero()),
         chain_id: Some(Word::zero()),
->>>>>>> fe3ada60
     }
 }
 
