--- conflicted
+++ resolved
@@ -46,10 +46,7 @@
         Bytes::from([0x60, 0x01, 0x60, 0x02, 0x02, 0x00]), // PUSH1(1), PUSH1(2), MUL, STOP
         Bytes::from([0x60, 0x02, 0x60, 0x01, 0x03, 0x00]), // PUSH1(2), PUSH1(1), SUB, STOP
         Bytes::from([0x60, 0x09, 0x60, 0x03, 0x04, 0x00]), // PUSH1(9), PUSH1(3), DIV, STOP
-<<<<<<< HEAD
-=======
         Bytes::from([0x30; 256]), // ADDRESS * 256
->>>>>>> 45a2fa90
     ];
     /// Mock wallets used to generate correctly signed and hashed Transactions.
     pub static ref MOCK_WALLETS: Vec<LocalWallet> = {
