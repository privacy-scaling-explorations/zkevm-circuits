//! Mock Transaction definition and builder related methods.

use super::{MOCK_ACCOUNTS, MOCK_CHAIN_ID, MOCK_GASPRICE};
use eth_types::{
    geth_types::Transaction as GethTransaction, word, AccessList, Address, Bytes, Hash,
    Transaction, Word, U64,
};
use ethers_core::{
    rand::{CryptoRng, RngCore},
    types::{OtherFields, TransactionRequest},
};
use ethers_signers::{LocalWallet, Signer};
use lazy_static::lazy_static;
use rand::SeedableRng;
use rand_chacha::ChaCha20Rng;

lazy_static! {
    /// Collection of correctly hashed and signed Transactions which can be used to test circuits or opcodes that have to check integrity of the Tx itself.
    /// Some of the parameters of the Tx are hardcoded such as `nonce`, `value`, `gas_price` etc...
    pub static ref CORRECT_MOCK_TXS: Vec<MockTransaction> = {
        let mut rng = ChaCha20Rng::seed_from_u64(2u64);

        vec![MockTransaction::default()
            .from(AddrOrWallet::random(&mut rng))
            .to(MOCK_ACCOUNTS[0])
            .nonce(0x103u64)
            .value(word!("0x3e8"))
            .gas_price(word!("0x4d2"))
            .input(Bytes::from(b"hello"))
            .build(),
            MockTransaction::default()
            .from(AddrOrWallet::random(&mut rng))
            .to(MOCK_ACCOUNTS[1])
            .nonce(0x104u64)
            .value(word!("0x3e8"))
            .gas_price(word!("0x4d2"))
            .input(Bytes::from(b"hello"))
            .build(),
            MockTransaction::default()
            .from(AddrOrWallet::random(&mut rng))
            .to(MOCK_ACCOUNTS[2])
            .nonce(0x105u64)
            .value(word!("0x3e8"))
            .gas_price(word!("0x4d2"))
            .input(Bytes::from(b"hello"))
            .build(),
            MockTransaction::default()
            .from(AddrOrWallet::random(&mut rng))
            .to(MOCK_ACCOUNTS[0])
            .nonce(0x106u64)
            .value(word!("0x3e8"))
            .gas_price(word!("0x4d2"))
            .input(Bytes::from(b"hello"))
            .build(),]
    };
}

#[derive(Debug, Clone)]
pub enum AddrOrWallet {
    Addr(Address),
    Wallet(LocalWallet),
}

impl Default for AddrOrWallet {
    fn default() -> Self {
        AddrOrWallet::Addr(Address::default())
    }
}

impl From<Address> for AddrOrWallet {
    fn from(addr: Address) -> Self {
        AddrOrWallet::Addr(addr)
    }
}

impl From<LocalWallet> for AddrOrWallet {
    fn from(wallet: LocalWallet) -> Self {
        AddrOrWallet::Wallet(wallet)
    }
}

impl AddrOrWallet {
    /// Generates a random Wallet from a random secpk256 keypair
    pub fn random<R: RngCore + CryptoRng>(rng: &mut R) -> Self {
        AddrOrWallet::Wallet(LocalWallet::new(rng))
    }
}

impl AddrOrWallet {
    /// Returns the underlying address associated to the `AddrOrWallet` enum.
    pub fn address(&self) -> Address {
        match self {
            Self::Addr(addr) => *addr,
            Self::Wallet(wallet) => wallet.address(),
        }
    }

    /// Returns true if the enum variant of `self` corresponds to a
    /// [`LocalWallet`] structure and not simply and [`Address`].
    const fn is_wallet(&self) -> bool {
        matches!(self, Self::Wallet(_))
    }

    /// Returns the underlying wallet stored in the enum.
    /// # Panics
    /// This function will panic if the enum does not contain a [`LocalWallet`]
    /// and instead contains the [`Address`] variant.
    pub fn as_wallet(&self) -> LocalWallet {
        match self {
            Self::Wallet(wallet) => wallet.to_owned(),
            _ => panic!("Broken AddrOrWallet invariant"),
        }
    }
}

#[derive(Debug, Clone)]
/// Mock structure which represents a Transaction and can be used for tests.
/// It contains all the builder-pattern methods required to be able to specify
/// any of it's details.
pub struct MockTransaction {
    pub hash: Option<Hash>,
    pub nonce: u64,
    pub block_hash: Hash,
    pub block_number: U64,
    pub transaction_index: U64,
    pub from: AddrOrWallet,
    pub to: Option<AddrOrWallet>,
    pub value: Word,
    pub gas_price: Word,
    pub gas: Word,
    pub input: Bytes,
    pub v: Option<U64>,
    pub r: Option<Word>,
    pub s: Option<Word>,
    pub transaction_type: U64,
    pub access_list: AccessList,
    pub max_priority_fee_per_gas: Word,
    pub max_fee_per_gas: Word,
    pub chain_id: Word,
}

impl Default for MockTransaction {
    fn default() -> Self {
        MockTransaction {
            hash: None,
            nonce: 0,
            block_hash: Hash::zero(),
            block_number: U64::zero(),
            transaction_index: U64::zero(),
            from: AddrOrWallet::Addr(MOCK_ACCOUNTS[0]),
            to: None,
            value: Word::zero(),
            gas_price: *MOCK_GASPRICE,
            gas: Word::from(1_000_000u64),
            input: Bytes::default(),
            v: None,
            r: None,
            s: None,
            transaction_type: U64::zero(),
            access_list: AccessList::default(),
            max_priority_fee_per_gas: Word::zero(),
            max_fee_per_gas: Word::zero(),
            chain_id: *MOCK_CHAIN_ID,
        }
    }
}

impl From<MockTransaction> for Transaction {
    fn from(mock: MockTransaction) -> Self {
        Transaction {
            hash: mock.hash.unwrap_or_default(),
            nonce: mock.nonce.into(),
            block_hash: Some(mock.block_hash),
            block_number: Some(mock.block_number),
            transaction_index: Some(mock.transaction_index),
            from: mock.from.address(),
            to: mock.to.map(|addr| addr.address()),
            value: mock.value,
            gas_price: Some(mock.gas_price),
            gas: mock.gas,
            input: mock.input,
            v: mock.v.unwrap_or_default(),
            r: mock.r.unwrap_or_default(),
            s: mock.s.unwrap_or_default(),
            transaction_type: Some(mock.transaction_type),
            access_list: Some(mock.access_list),
            max_priority_fee_per_gas: Some(mock.max_priority_fee_per_gas),
            max_fee_per_gas: Some(mock.max_fee_per_gas),
            chain_id: Some(mock.chain_id),
            other: OtherFields::default(),
        }
    }
}

impl From<MockTransaction> for GethTransaction {
    fn from(mock: MockTransaction) -> Self {
        GethTransaction::from(&Transaction::from(mock))
    }
}

impl MockTransaction {
    /// Tx Hash computed based on the fields of the Tx by
    /// default unless `Some(hash)` is specified on build process.
    pub fn hash(&mut self, hash: Hash) -> &mut Self {
        self.hash = Some(hash);
        self
    }

<<<<<<< HEAD
    /// Set nonce field for the MockTransaction.
    pub fn nonce(&mut self, nonce: u64) -> &mut Self {
=======
    /// Set nonce field for the MockTransaction. Overridden in TestContext.
    pub(crate) fn nonce(&mut self, nonce: u64) -> &mut Self {
>>>>>>> 3575aabd
        self.nonce = nonce;
        self
    }

    /// Set block_hash field for the MockTransaction.
    pub fn block_hash(&mut self, block_hash: Hash) -> &mut Self {
        self.block_hash = block_hash;
        self
    }

    /// Set block_number field for the MockTransaction.
    pub fn block_number(&mut self, block_number: u64) -> &mut Self {
        self.block_number = U64::from(block_number);
        self
    }

    /// Set transaction_idx field for the MockTransaction. Overridden in TestContext.
    pub(crate) fn transaction_idx(&mut self, transaction_idx: u64) -> &mut Self {
        self.transaction_index = U64::from(transaction_idx);
        self
    }

    /// Set from field for the MockTransaction.
    pub fn from<T: Into<AddrOrWallet>>(&mut self, from: T) -> &mut Self {
        self.from = from.into();
        self
    }

    /// Set to field for the MockTransaction.
    pub fn to<T: Into<AddrOrWallet>>(&mut self, to: T) -> &mut Self {
        self.to = Some(to.into());
        self
    }

    /// Set value field for the MockTransaction.
    pub fn value(&mut self, value: Word) -> &mut Self {
        self.value = value;
        self
    }

    /// Set gas_price field for the MockTransaction.
    pub fn gas_price(&mut self, gas_price: Word) -> &mut Self {
        self.gas_price = gas_price;
        self
    }

    /// Set gas field for the MockTransaction.
    pub fn gas(&mut self, gas: Word) -> &mut Self {
        self.gas = gas;
        self
    }

    /// Set input field for the MockTransaction.
    pub fn input(&mut self, input: Bytes) -> &mut Self {
        self.input = input;
        self
    }

    /// Set sig_data field for the MockTransaction.
    pub fn sig_data(&mut self, data: (u64, Word, Word)) -> &mut Self {
        self.v = Some(U64::from(data.0));
        self.r = Some(data.1);
        self.s = Some(data.2);
        self
    }

    /// Set transaction_type field for the MockTransaction.
    pub fn transaction_type(&mut self, transaction_type: u64) -> &mut Self {
        self.transaction_type = U64::from(transaction_type);
        self
    }

    /// Set access_list field for the MockTransaction.
    pub fn access_list(&mut self, access_list: AccessList) -> &mut Self {
        self.access_list = access_list;
        self
    }

    /// Set max_priority_fee_per_gas field for the MockTransaction.
    pub fn max_priority_fee_per_gas(&mut self, max_priority_fee_per_gas: Word) -> &mut Self {
        self.max_priority_fee_per_gas = max_priority_fee_per_gas;
        self
    }

    /// Set max_fee_per_gas field for the MockTransaction.
    pub fn max_fee_per_gas(&mut self, max_fee_per_gas: Word) -> &mut Self {
        self.max_fee_per_gas = max_fee_per_gas;
        self
    }

    /// Set chain_id field for the MockTransaction.
    pub(crate) fn chain_id(&mut self, chain_id: Word) -> &mut Self {
        self.chain_id = chain_id;
        self
    }

    /// Consumes the mutable ref to the MockTransaction returning the structure
    /// by value.
    pub fn build(&mut self) -> Self {
        let tx = TransactionRequest::new()
            .from(self.from.address())
            .to(self.to.clone().unwrap_or_default().address())
            .nonce(self.nonce)
            .value(self.value)
            .data(self.input.clone())
            .gas(self.gas)
            .gas_price(self.gas_price)
            .chain_id(self.chain_id.low_u64());

        match (self.v, self.r, self.s) {
            (None, None, None) => {
                // Compute sig params and set them in case we have a wallet as `from` attr.
                if self.from.is_wallet() && self.hash.is_none() {
                    let sig = self
                        .from
                        .as_wallet()
                        .with_chain_id(self.chain_id.low_u64())
                        .sign_transaction_sync(&tx.into());
                    // Set sig parameters
                    self.sig_data((sig.v, sig.r, sig.s));
                }
            }
            (Some(_), Some(_), Some(_)) => (),
            _ => panic!("Either all or none of the SigData params have to be set"),
        }

        // Compute tx hash in case is not already set
        if self.hash.is_none() {
            let tmp_tx = Transaction::from(self.to_owned());
            self.hash(tmp_tx.hash());
        }

        self.to_owned()
    }
}<|MERGE_RESOLUTION|>--- conflicted
+++ resolved
@@ -206,13 +206,8 @@
         self
     }
 
-<<<<<<< HEAD
     /// Set nonce field for the MockTransaction.
     pub fn nonce(&mut self, nonce: u64) -> &mut Self {
-=======
-    /// Set nonce field for the MockTransaction. Overridden in TestContext.
-    pub(crate) fn nonce(&mut self, nonce: u64) -> &mut Self {
->>>>>>> 3575aabd
         self.nonce = nonce;
         self
     }
