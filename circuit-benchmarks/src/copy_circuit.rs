//! Copy circuit benchmarks

#[cfg(test)]
mod tests {
    use ark_std::{end_timer, start_timer};
    use bus_mapping::{circuit_input_builder::FixedCParams, mock::BlockData};
    use eth_types::{bytecode, geth_types::GethData, Word};
    use halo2_proofs::{
        halo2curves::bn256::{Bn256, Fr, G1Affine},
        plonk::{create_proof, keygen_pk, keygen_vk, verify_proof},
        poly::{
            commitment::ParamsProver,
            kzg::{
                commitment::{KZGCommitmentScheme, ParamsKZG, ParamsVerifierKZG},
                multiopen::{ProverSHPLONK, VerifierSHPLONK},
                strategy::SingleStrategy,
            },
        },
        transcript::{
            Blake2bRead, Blake2bWrite, Challenge255, TranscriptReadBuffer, TranscriptWriterBuffer,
        },
    };
    use mock::test_ctx::{helpers::*, TestContext};
    use rand::SeedableRng;
    use rand_xorshift::XorShiftRng;
    use std::env::var;
    use zkevm_circuits::{
        copy_circuit::TestCopyCircuit,
        evm_circuit::witness::{block_convert, chunk_convert, Block, Chunk},
        util::SubCircuit,
    };

    #[cfg_attr(not(feature = "benches"), ignore)]
    #[test]
    fn bench_copy_circuit_prover() {
        let setup_prfx = crate::constants::SETUP_PREFIX;
        let proof_gen_prfx = crate::constants::PROOFGEN_PREFIX;
        let proof_ver_prfx = crate::constants::PROOFVER_PREFIX;
        let degree: u32 = var("DEGREE")
            .unwrap_or("14".to_string())
            .parse()
            .expect("Cannot parse DEGREE env var as u32");

        // Unique string used by bench results module for parsing the result
        const BENCHMARK_ID: &str = "Copy Circuit";

        // Initialize the polynomial commitment parameters
        let mut rng = XorShiftRng::from_seed([
            0x59, 0x62, 0xbe, 0x5d, 0x76, 0x3d, 0x31, 0x8d, 0x17, 0xdb, 0x37, 0x32, 0x54, 0x06,
            0xbc, 0xe5,
        ]);

        // Create the circuit
<<<<<<< HEAD
        let (block, chunk) = generate_full_events_block(degree);
        let circuit = TestCopyCircuit::<Fr>::new_from_block(&block, &chunk);

=======
        let mut block = generate_full_events_block(degree);
        block.circuits_params.max_rws = 10_000;
        block.circuits_params.max_copy_rows = 10_000;
        let circuit = TestCopyCircuit::<Fr>::new_from_block(&block);
>>>>>>> 90eebff7
        // Bench setup generation
        let setup_message = format!("{} {} with degree = {}", BENCHMARK_ID, setup_prfx, degree);
        let start1 = start_timer!(|| setup_message);
        let general_params = ParamsKZG::<Bn256>::setup(degree, &mut rng);
        let verifier_params: ParamsVerifierKZG<Bn256> = general_params.verifier_params().clone();
        end_timer!(start1);

        // Initialize the proving key
        let vk = keygen_vk(&general_params, &circuit).expect("keygen_vk should not fail");
        let pk = keygen_pk(&general_params, vk, &circuit).expect("keygen_pk should not fail");
        // Create a proof
        let mut transcript = Blake2bWrite::<_, G1Affine, Challenge255<_>>::init(vec![]);

        // Bench proof generation time
        let proof_message = format!(
            "{} {} with degree = {}",
            BENCHMARK_ID, proof_gen_prfx, degree
        );
        let start2 = start_timer!(|| proof_message);
        create_proof::<
            KZGCommitmentScheme<Bn256>,
            ProverSHPLONK<'_, Bn256>,
            Challenge255<G1Affine>,
            XorShiftRng,
            Blake2bWrite<Vec<u8>, G1Affine, Challenge255<G1Affine>>,
            TestCopyCircuit<Fr>,
        >(&general_params, &pk, &[circuit], &[], rng, &mut transcript)
        .expect("proof generation should not fail");
        let proof = transcript.finalize();
        end_timer!(start2);

        // Bench verification time
        let start3 = start_timer!(|| format!("{} {}", BENCHMARK_ID, proof_ver_prfx));
        let mut verifier_transcript = Blake2bRead::<_, G1Affine, Challenge255<_>>::init(&proof[..]);
        let strategy = SingleStrategy::new(&general_params);

        verify_proof::<
            KZGCommitmentScheme<Bn256>,
            VerifierSHPLONK<'_, Bn256>,
            Challenge255<G1Affine>,
            Blake2bRead<&[u8], G1Affine, Challenge255<G1Affine>>,
            SingleStrategy<'_, Bn256>,
        >(
            &verifier_params,
            pk.get_vk(),
            strategy,
            &[],
            &mut verifier_transcript,
        )
        .expect("failed to verify bench circuit");
        end_timer!(start3);
    }

    /// generate enough copy events to fillup copy circuit
    fn generate_full_events_block(degree: u32) -> (Block<Fr>, Chunk<Fr>) {
        // A empiric value 55 here to let the code generate enough copy event without
        // exceed the max_rws limit.
        let copy_event_num = (1 << degree) / 55;
        let calldata = vec![0, 1, 2, 3];
        let code = bytecode! {
            PUSH32(Word::from(copy_event_num))  // config loop counter
            JUMPDEST                            // PC offset 0x21
            PUSH32(Word::from(0x04))
            PUSH32(Word::from(0x00))
            PUSH32(Word::from(0x00))
            CALLDATACOPY                        // do calldatacopy to generate copy event
            PUSH32(Word::from(0x01))
            SWAP1
            SUB
            DUP1
            PUSH32(Word::from(0x21))
            JUMPI                               // goto JUMPDEST(0x21) if (--copy_event_num > 0)
            STOP
        };

        let test_ctx = TestContext::<2, 1>::new(
            None,
            account_0_code_account_1_no_code(code),
            |mut txs, accs| {
                txs[0]
                    .from(accs[1].address)
                    .to(accs[0].address)
                    .input(calldata.into())
                    .gas((1e16 as u64).into());
            },
            |block, _txs| block.number(0xcafeu64),
        )
        .unwrap();
        let block: GethData = test_ctx.into();
        let builder = BlockData::new_from_geth_data_with_params(
            block.clone(),
            FixedCParams {
                max_rws: 1 << (degree - 1),
                ..Default::default()
            },
        )
        .new_circuit_input_builder()
        .handle_block(&block.eth_block, &block.geth_traces)
        .unwrap();
        let block = block_convert(&builder).unwrap();
        let chunk = chunk_convert(&builder, 0).unwrap();
        assert_eq!(block.copy_events.len(), copy_event_num);
        (block, chunk)
    }
}<|MERGE_RESOLUTION|>--- conflicted
+++ resolved
@@ -51,16 +51,11 @@
         ]);
 
         // Create the circuit
-<<<<<<< HEAD
-        let (block, chunk) = generate_full_events_block(degree);
+        let (mut block, chunk) = generate_full_events_block(degree);
+        block.circuits_params.max_rws = 10_000;
+        block.circuits_params.max_copy_rows = 10_000;
         let circuit = TestCopyCircuit::<Fr>::new_from_block(&block, &chunk);
 
-=======
-        let mut block = generate_full_events_block(degree);
-        block.circuits_params.max_rws = 10_000;
-        block.circuits_params.max_copy_rows = 10_000;
-        let circuit = TestCopyCircuit::<Fr>::new_from_block(&block);
->>>>>>> 90eebff7
         // Bench setup generation
         let setup_message = format!("{} {} with degree = {}", BENCHMARK_ID, setup_prfx, degree);
         let start1 = start_timer!(|| setup_message);
