--- conflicted
+++ resolved
@@ -11,18 +11,12 @@
 // These rows are added only when an existing extension node gets shortened or elongated (in terms
 // of the extension node nibbles) because of another extension node being added or deleted.
 // The rows added are somewhat exceptional as otherwise they do not appear.
-<<<<<<< HEAD
 func equipLeafWithModExtensionNode(
 	statedb *state.StateDB, leafNode Node, addr common.Address,
 	proof1, proof2, extNibblesS, extNibblesC [][]byte,
 	proofTx, key []byte,
 	keyIndex, numberOfNibbles int, isAccountProof bool) Node {
 
-=======
-func equipLeafWithModExtensionNode(statedb *state.StateDB, leafNode Node, addr common.Address, proof1, proof2,
-	extNibblesS, extNibblesC [][]byte,
-	key []byte, keyIndex, numberOfNibbles int, isAccountProof bool) Node {
->>>>>>> 1dd40080
 	len1 := len(proof1)
 	len2 := len(proof2)
 	isTxProof := len(proofTx) != 0
@@ -62,22 +56,6 @@
 		longExtNodeKey[j] = longNibbles[j-byte(keyIndex)]
 	}
 
-<<<<<<< HEAD
-	k := trie.HexToKeybytes(longExtNodeKey)
-	ky := common.BytesToHash(k)
-	var proof [][]byte
-	var err error
-	if !isTxProof {
-		if isAccountProof {
-			proof, _, _, _, _, err = statedb.GetProof(addr)
-		} else {
-			proof, _, _, _, _, err = statedb.GetStorageProof(addr, ky)
-		}
-		check(err)
-	}
-
-=======
->>>>>>> 1dd40080
 	// There is no short extension node when `len(longNibbles) - numberOfNibbles = 1`, in this case there
 	// is simply a branch instead.
 	// stack trie is always a short ext node.
@@ -92,10 +70,12 @@
 		ky := common.BytesToHash(k)
 		var proof [][]byte
 		var err error
-		if isAccountProof {
-			proof, _, _, _, _, err = statedb.GetProof(addr)
-		} else {
-			proof, _, _, _, _, err = statedb.GetStorageProof(addr, ky)
+		if !isTxProof {
+			if isAccountProof {
+				proof, _, _, _, _, err = statedb.GetProof(addr)
+			} else {
+				proof, _, _, _, _, err = statedb.GetStorageProof(addr, ky)
+			}
 		}
 		check(err)
 
