--- conflicted
+++ resolved
@@ -1,23 +1,12 @@
 //! Utility traits, functions used in the crate.
-<<<<<<< HEAD
-use eth_types::{
-    evm_types::{GasCost, OpcodeId},
-    Field, U256,
-};
-=======
 use eth_types::{evm_types::OpcodeId, Field, U256};
->>>>>>> f4f33a16
 use halo2_proofs::plonk::Expression;
 
 /// Returns the sum of the passed in cells
 pub mod sum {
     use crate::util::Expr;
     use eth_types::Field;
-<<<<<<< HEAD
-    use halo2_proofs::{arithmetic::FieldExt, plonk::Expression};
-=======
-    use halo2_proofs::plonk::Expression;
->>>>>>> f4f33a16
+    use halo2_proofs::plonk::Expression;
 
     /// Returns an expression for the sum of the list of expressions.
     pub fn expr<F: Field, E: Expr<F>, I: IntoIterator<Item = E>>(inputs: I) -> Expression<F> {
@@ -39,11 +28,7 @@
 pub mod and {
     use crate::util::Expr;
     use eth_types::Field;
-<<<<<<< HEAD
-    use halo2_proofs::{arithmetic::FieldExt, plonk::Expression};
-=======
-    use halo2_proofs::plonk::Expression;
->>>>>>> f4f33a16
+    use halo2_proofs::plonk::Expression;
 
     /// Returns an expression that evaluates to 1 only if all the expressions in
     /// the given list are 1, else returns 0.
@@ -65,11 +50,7 @@
     use super::{and, not};
     use crate::util::Expr;
     use eth_types::Field;
-<<<<<<< HEAD
-    use halo2_proofs::{arithmetic::FieldExt, plonk::Expression};
-=======
-    use halo2_proofs::plonk::Expression;
->>>>>>> f4f33a16
+    use halo2_proofs::plonk::Expression;
 
     /// Returns an expression that evaluates to 1 if any expression in the given
     /// list is 1. Returns 0 if all the expressions were 0.
@@ -88,11 +69,7 @@
 pub mod not {
     use crate::util::Expr;
     use eth_types::Field;
-<<<<<<< HEAD
-    use halo2_proofs::{arithmetic::FieldExt, plonk::Expression};
-=======
-    use halo2_proofs::plonk::Expression;
->>>>>>> f4f33a16
+    use halo2_proofs::plonk::Expression;
 
     /// Returns an expression that represents the NOT of the given expression.
     pub fn expr<F: Field, E: Expr<F>>(b: E) -> Expression<F> {
@@ -110,11 +87,7 @@
 pub mod xor {
     use crate::util::Expr;
     use eth_types::Field;
-<<<<<<< HEAD
-    use halo2_proofs::{arithmetic::FieldExt, plonk::Expression};
-=======
-    use halo2_proofs::plonk::Expression;
->>>>>>> f4f33a16
+    use halo2_proofs::plonk::Expression;
 
     /// Returns an expression that represents the XOR of the given expression.
     pub fn expr<F: Field, E: Expr<F>>(a: E, b: E) -> Expression<F> {
@@ -147,11 +120,7 @@
     /// Returns the `when_true` value when the selector is true, else returns
     /// the `when_false` value.
     pub fn value<F: Field>(selector: F, when_true: F, when_false: F) -> F {
-<<<<<<< HEAD
-        selector * when_true + (F::one() - selector) * when_false
-=======
         selector * when_true + (F::ONE - selector) * when_false
->>>>>>> f4f33a16
     }
 
     /// Returns the `when_true` word when selector is true, else returns the
@@ -266,27 +235,14 @@
 impl<F: Field> Scalar<F> for i32 {
     #[inline]
     fn scalar(&self) -> F {
-<<<<<<< HEAD
-        F::from(self.unsigned_abs() as u64)
-            * if self.is_negative() {
-                -F::one()
-            } else {
-                F::one()
-            }
-=======
         F::from(self.unsigned_abs() as u64) * if self.is_negative() { -F::ONE } else { F::ONE }
->>>>>>> f4f33a16
     }
 }
 
 impl<F: Field> Scalar<F> for &F {
     #[inline]
     fn scalar(&self) -> F {
-<<<<<<< HEAD
-        *self.clone()
-=======
         *(*self)
->>>>>>> f4f33a16
     }
 }
 
@@ -323,15 +279,9 @@
     value
 }
 
-<<<<<<< HEAD
-/// Returns 2**by as FieldExt
-pub fn pow_of_two<F: Field>(by: usize) -> F {
-    F::from(2).pow(&[by as u64, 0, 0, 0])
-=======
 /// Returns 2**by as Field
 pub fn pow_of_two<F: Field>(by: usize) -> F {
     F::from(2).pow([by as u64, 0, 0, 0])
->>>>>>> f4f33a16
 }
 
 /// Returns tuple consists of low and high part of U256
