--- conflicted
+++ resolved
@@ -42,17 +42,10 @@
         name: Select instance and prover type
         run: |
           if [ "${{ github.event.inputs.provertype }}" = "root_real_prover" ] || [ "${{ github.event_name }}" = "schedule" ]; then
-<<<<<<< HEAD
             echo "instancetype=r6i.32xlarge" >> "$GITHUB_OUTPUT"
             echo "provertype=root_real_prover" >> "$GITHUB_OUTPUT"
           elif [ "${{ github.event.inputs.provertype }}" = "root_mock_prover" ]; then
             echo "instancetype=r6i.32xlarge" >> "$GITHUB_OUTPUT"
-=======
-            echo "instancetype=r6i.32xlarge" >> "$GITHUB_OUTPUT"
-            echo "provertype=root_real_prover" >> "$GITHUB_OUTPUT"
-          elif [ "${{ github.event.inputs.provertype }}" = "root_mock_prover" ]; then
-            echo "instancetype=r6i.32xlarge" >> "$GITHUB_OUTPUT"
->>>>>>> 0ba4fc7b
             echo "provertype=root_mock_prover" >> "$GITHUB_OUTPUT"
           elif [ "${{ github.event.inputs.provertype }}" = "sub_real_prover" ]; then
             echo "instancetype=r6i.32xlarge" >> "$GITHUB_OUTPUT"
