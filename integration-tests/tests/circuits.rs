macro_rules! run_test {
    ($test_instance:expr, $block_tag:expr, $real_prover:expr) => {
        log_init();

        let mut test = $test_instance.lock().await;
        test.test_at_block_tag($block_tag, $real_prover).await;
    };
}

macro_rules! declare_tests {
    (($name:ident, $block_tag:expr),$real_prover:expr) => {
        paste! {
            #[tokio::test]
            async fn [<serial_test_evm_ $name>]() {
                run_test! (EVM_CIRCUIT_TEST, $block_tag, $real_prover);
            }

            #[tokio::test]
            async fn [<serial_test_state_ $name>]() {
                run_test! (STATE_CIRCUIT_TEST, $block_tag, $real_prover);
            }

            #[tokio::test]
            async fn [<serial_test_tx_ $name>]() {
                run_test! (TX_CIRCUIT_TEST, $block_tag, $real_prover);
            }

            #[tokio::test]
            async fn [<serial_test_bytecode_ $name>]() {
                run_test! (BYTECODE_CIRCUIT_TEST, $block_tag, $real_prover);
            }

            #[tokio::test]
            async fn [<serial_test_copy_ $name>]() {
                run_test! (COPY_CIRCUIT_TEST, $block_tag, $real_prover);
            }

            #[tokio::test]
            async fn [<serial_test_super_ $name>]() {
<<<<<<< HEAD
                log_init();
                let block_num = GEN_DATA.blocks.get($block_tag).unwrap();
                let pk = None;
                test_circuit_at_block::<SuperCircuit::<Fr, MAX_TXS, MAX_CALLDATA, MAX_INNER_BLOCKS, TEST_MOCK_RANDOMNESS>>
                    ("super", SUPER_CIRCUIT_DEGREE, *block_num, $real_prover, pk).await;
=======
                run_test! (SUPER_CIRCUIT_TEST, $block_tag, $real_prover);
>>>>>>> f834e61e
            }
        }
    };
}

macro_rules! unroll_tests {
    ($($arg:tt),*) => {
        use paste::paste;
        use integration_tests::integration_test_circuits::{
            EVM_CIRCUIT_TEST,
            STATE_CIRCUIT_TEST,
            TX_CIRCUIT_TEST,
            BYTECODE_CIRCUIT_TEST,
            COPY_CIRCUIT_TEST,
            SUPER_CIRCUIT_TEST
        };
        use integration_tests::log_init;
        mod real_prover {
            use super::*;
            $(
                declare_tests! ($arg, true) ;
            )*
        }

        mod mock_prover {
            use super::*;
            $(
                declare_tests! ($arg, false) ;
            )*
        }
    }
}

unroll_tests!(
    (circuit_block_transfer_0, "Transfer 0"),
    (circuit_multiple_transfers_0, "Multiple transfers 0"),
    (
        circuit_erc20_openzeppelin_transfer_fail,
        "ERC20 OpenZeppelin transfer failed"
    ),
    (
        circuit_erc20_openzeppelin_transfer_succeed,
        "ERC20 OpenZeppelin transfer successful"
    ),
    (
        circuit_multiple_erc20_openzeppelin_transfers,
        "Multiple ERC20 OpenZeppelin transfers"
    )
);<|MERGE_RESOLUTION|>--- conflicted
+++ resolved
@@ -37,15 +37,7 @@
 
             #[tokio::test]
             async fn [<serial_test_super_ $name>]() {
-<<<<<<< HEAD
-                log_init();
-                let block_num = GEN_DATA.blocks.get($block_tag).unwrap();
-                let pk = None;
-                test_circuit_at_block::<SuperCircuit::<Fr, MAX_TXS, MAX_CALLDATA, MAX_INNER_BLOCKS, TEST_MOCK_RANDOMNESS>>
-                    ("super", SUPER_CIRCUIT_DEGREE, *block_num, $real_prover, pk).await;
-=======
                 run_test! (SUPER_CIRCUIT_TEST, $block_tag, $real_prover);
->>>>>>> f834e61e
             }
         }
     };
