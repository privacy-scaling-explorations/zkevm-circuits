--- conflicted
+++ resolved
@@ -28,18 +28,6 @@
     run_test_circuit_incomplete_fixed_table(block).expect("evm_circuit verification failed");
 }
 
-<<<<<<< HEAD
-#[tokio::test]
-async fn test_evm_circuit_block_transfer_0() {
-    log_init();
-    let block_num = GEN_DATA.blocks.get("Transfer 0").unwrap();
-    test_evm_circuit_block(*block_num).await;
-}
-
-#[tokio::test]
-async fn test_evm_circuit_block_deploy_greeter() {
-    log_init();
-    let block_num = GEN_DATA.blocks.get("Deploy Greeter").unwrap();
     test_evm_circuit_block(*block_num).await;
 }
 
@@ -49,18 +37,6 @@
     let block_num_o = GEN_DATA.blocks.get("Deploy Greeter").unwrap();
     let block_num = GEN_DATA.blocks.get("Contract call").unwrap();
     //println!("bb {} {}", block_num_o, block_num);
-    test_evm_circuit_block(*block_num).await;
-}
-
-#[tokio::test]
-async fn test_evm_circuit_block_multiple_transfers_0() {
-    log_init();
-    let block_num = GEN_DATA.blocks.get("Multiple transfers 0").unwrap();
-    test_evm_circuit_block(*block_num).await;
-}
-
-=======
->>>>>>> 776d748a
 async fn test_state_circuit_block(block_num: u64) {
     use halo2_proofs::arithmetic::BaseExt;
     use pairing::bn256::Fr;
