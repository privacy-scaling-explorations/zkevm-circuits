--- conflicted
+++ resolved
@@ -9,14 +9,10 @@
     circuit::Value,
     dev::{CellValue, MockProver},
     halo2curves::bn256::{Bn256, Fr, G1Affine},
-<<<<<<< HEAD
-    plonk::{create_proof, keygen_pk, keygen_vk, verify_proof, Circuit, ProvingKey},
-=======
     plonk::{
         create_proof, keygen_pk, keygen_vk, permutation::Assembly, verify_proof, Circuit,
         ProvingKey, VerifyingKey,
     },
->>>>>>> b6156225
     poly::{
         commitment::ParamsProver,
         kzg::{
@@ -252,13 +248,11 @@
     key: Option<ProvingKey<G1Affine>>,
     root_key: Option<ProvingKey<G1Affine>>,
     fixed: Option<Vec<Vec<CellValue<Fr>>>>,
-<<<<<<< HEAD
+    permutation: Option<Assembly>,
     // The RootCircuit changes depending on the underlying circuit, so we keep a copy of its fixed
-    // columns here to have a unique version for each SubCircuit.
+    // columns and permutation here to have a unique version for each SubCircuit.
     root_fixed: Option<Vec<Vec<CellValue<Fr>>>>,
-=======
-    permutation: Option<Assembly>,
->>>>>>> b6156225
+    root_permutation: Option<Assembly>,
     _marker: PhantomData<C>,
 }
 
@@ -271,11 +265,9 @@
             key: None,
             root_key: None,
             fixed: None,
-<<<<<<< HEAD
+            permutation: None,
             root_fixed: None,
-=======
-            permutation: None,
->>>>>>> b6156225
+            root_permutation: None,
             _marker: PhantomData,
         }
     }
@@ -388,8 +380,16 @@
             }
         };
 
-        // TODO: check mock_prover.permutation(), currently the returning type
-        // is private so cannot store.
+        let permutation = mock_prover.permutation();
+
+        if let Some(prev_permutation) = self.root_permutation.clone() {
+            assert!(
+                permutation.eq(&prev_permutation),
+                "root circuit permutations are not constant for different witnesses"
+            );
+        } else {
+            self.root_permutation = Some(permutation.clone());
+        }
     }
 
     /// Run integration test at a block identified by a tag.
