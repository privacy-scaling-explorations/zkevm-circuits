use ethers::{
    abi::{self, Tokenize},
    contract::{builders::ContractCall, Contract, ContractFactory},
    core::{
        types::{
            transaction::eip2718::TypedTransaction, Address, TransactionReceipt,
            TransactionRequest, U256, U64,
        },
        utils::WEI_IN_ETHER,
    },
    middleware::SignerMiddleware,
    providers::{Middleware, PendingTransaction},
    signers::Signer,
<<<<<<< HEAD
    solc::{CompilerInput, EvmVersion, Solc},
=======
    solc::{CompilerInput, CompilerOutput, EvmVersion, Solc},
>>>>>>> 0ba4fc7b
};
use integration_tests::{
    get_client, get_provider, get_wallet, log_init, CompiledContract, GenDataOutput, CONTRACTS,
    CONTRACTS_PATH, WARN,
};
use log::{error, info};
use serde::de::Deserialize;
use std::{collections::HashMap, fs::File, path::Path, sync::Arc, thread::sleep, time::Duration};

async fn deploy<T, M>(prov: Arc<M>, compiled: &CompiledContract, args: T) -> Contract<M>
where
    T: Tokenize,
    M: Middleware,
{
    info!("Deploying {}...", compiled.name);
    let factory = ContractFactory::new(compiled.abi.clone(), compiled.bin.clone(), prov);
    factory
        .deploy(args)
        .expect("cannot deploy")
        .confirmations(0usize)
        .send()
        .await
        .expect("cannot confirm deploy")
}

fn erc20_transfer<M>(
    prov: Arc<M>,
    contract_address: Address,
    contract_abi: &abi::Contract,
    to: Address,
    amount: U256,
) -> TypedTransaction
where
    M: Middleware,
{
    let contract = Contract::new(contract_address, contract_abi.clone(), prov);
    let call: ContractCall<M, _> = contract
        .method::<_, bool>("transfer", (to, amount))
        .expect("cannot construct ERC20 transfer call");
    // Set gas to avoid `eth_estimateGas` call
    let call = call.legacy();
    let call = call.gas(100_000);
    call.tx
}

async fn send_confirm_tx<M>(prov: &Arc<M>, tx: TypedTransaction) -> TransactionReceipt
where
    M: Middleware,
{
    prov.send_transaction(tx, None)
        .await
        .expect("cannot send ERC20 transfer call")
        .confirmations(0usize)
        .await
        .unwrap()
        .unwrap()
}

#[tokio::main]
async fn main() {
    log_init();

    // Compile contracts
    info!("Compiling contracts...");
    let solc = Solc::default();
    info!("Solc version {}", solc.version().expect("version works"));
    let mut contracts = HashMap::new();
    for (name, contract_path) in CONTRACTS {
        let path_sol = Path::new(CONTRACTS_PATH).join(contract_path);
        let inputs = CompilerInput::new(&path_sol).expect("Compile success");
        // ethers-solc: explicitly indicate the EvmVersion that corresponds to the zkevm circuit's
        // supported Upgrade, e.g. `London/Shanghai/...` specifications.
        let input = inputs
            .clone()
            .first_mut()
            .expect("first exists")
            .clone()
            .evm_version(EvmVersion::London);

<<<<<<< HEAD
        let compiled = solc
            .compile(&input)
            .unwrap_or_else(|_| panic!("solc compile error {:?}", path_sol));
        if !compiled.errors.is_empty() {
            panic!("Errors compiling {:?}:\n{:#?}", &path_sol, compiled.errors)
=======
        // compilation will either fail with Err variant or return Ok(CompilerOutput)
        // which may contain Errors or Warnings
        let output = solc.compile_output(&input).unwrap();
        let mut deserializer: serde_json::Deserializer<serde_json::de::SliceRead<'_>> =
            serde_json::Deserializer::from_slice(&output);
        // The contracts to test the worst-case usage of certain opcodes, such as SDIV, MLOAD, and
        // EXTCODESIZE, generate big JSON compilation outputs. We disable the recursion limit to
        // avoid parsing failure.
        deserializer.disable_recursion_limit();
        let compiled = match CompilerOutput::deserialize(&mut deserializer) {
            Err(error) => {
                panic!("COMPILATION ERROR {:?}\n{:?}", &path_sol, error);
            }
            // CompilationOutput is succesfully created (might contain Errors or Warnings)
            Ok(output) => {
                info!("COMPILATION OK: {:?}", name);
                output
            }
        };

        if compiled.has_error() || compiled.has_warning(WARN) {
            panic!(
                "... but CompilerOutput contains errors/warnings: {:?}:\n{:#?}",
                &path_sol, compiled.errors
            );
>>>>>>> 0ba4fc7b
        }

        let contract = compiled
            .get(path_sol.to_str().expect("path is not str"), name)
            .expect("contract not found");
        let abi = contract.abi.expect("no abi found").clone();
        let bin = contract.bin.expect("no bin found").clone();
        let bin_runtime = contract.bin_runtime.expect("no bin_runtime found").clone();
        let compiled_contract = CompiledContract {
            path: path_sol.to_str().expect("path is not str").to_string(),
            name: name.to_string(),
            abi,
            bin: bin.into_bytes().expect("bin"),
            bin_runtime: bin_runtime.into_bytes().expect("bin_runtime"),
        };

        let mut path_json = path_sol.clone();
        path_json.set_extension("json");
        serde_json::to_writer(
            &File::create(&path_json).expect("cannot create file"),
            &compiled_contract,
        )
        .expect("cannot serialize json into file");

        contracts.insert(name.to_string(), compiled_contract);
    }

    let prov = get_provider();

    // Wait for geth to be online.
    loop {
        match prov.client_version().await {
            Ok(version) => {
                info!("Geth online: {}", version);
                break;
            }
            Err(err) => {
                error!("Geth not available: {:?}", err);
                sleep(Duration::from_millis(500));
            }
        }
    }

    // Make sure the blockchain is in a clean state: block 0 is the last block.
    let block_number = prov
        .get_block_number()
        .await
        .expect("cannot get block number");
    if block_number.as_u64() != 0 {
        panic!(
            "Blockchain is not in a clean state.  Last block number: {}",
            block_number
        );
    }

    let accounts = prov.get_accounts().await.expect("cannot get accounts");
    let wallet0 = get_wallet(0);
    info!("wallet0: {:x}", wallet0.address());

    let mut blocks = HashMap::new();

    // ETH Transfer: Transfer funds to our account.
    //

    info!("Transferring funds from coinbase...");
    let tx = TransactionRequest::new()
        .to(wallet0.address())
        .value(WEI_IN_ETHER) // send 1 ETH
        .from(accounts[0]);
    prov.send_transaction(tx, None)
        .await
        .expect("cannot send tx")
        .await
        .expect("cannot confirm tx");
    let block_num = prov.get_block_number().await.expect("cannot get block_num");
    blocks.insert("Transfer 0".to_string(), block_num.as_u64());

    // Deploy smart contracts
    //

    let mut deployments = HashMap::new();
    let prov_wallet0 = Arc::new(SignerMiddleware::new(get_provider(), wallet0));

    // Greeter
    let contract = deploy(
        prov_wallet0.clone(),
        contracts.get("Greeter").expect("contract not found"),
        U256::from(42),
    )
    .await;
    let block_num = prov.get_block_number().await.expect("cannot get block_num");
    blocks.insert("Deploy Greeter".to_string(), block_num.as_u64());
    deployments.insert(
        "Greeter".to_string(),
        (block_num.as_u64(), contract.address()),
    );

    // OpenZeppelinERC20TestToken
    let contract = deploy(
        prov_wallet0.clone(),
        contracts
            .get("OpenZeppelinERC20TestToken")
            .expect("contract not found"),
        prov_wallet0.address(),
    )
    .await;
    let block_num = prov.get_block_number().await.expect("cannot get block_num");
    blocks.insert(
        "Deploy OpenZeppelinERC20TestToken".to_string(),
        block_num.as_u64(),
    );
    deployments.insert(
        "OpenZeppelinERC20TestToken".to_string(),
        (block_num.as_u64(), contract.address()),
    );

    // Deploy smart contracts for worst case block benches
    //

    // CheckMload
    let contract = deploy(
        prov_wallet0.clone(),
        contracts.get("CheckMload").expect("contract not found"),
        (),
    )
    .await;
    let block_num = prov.get_block_number().await.expect("cannot get block_num");
    blocks.insert("Deploy CheckMload".to_string(), block_num.as_u64());
    deployments.insert(
        "CheckMload".to_string(),
        (block_num.as_u64(), contract.address()),
    );

    // CheckSdiv
    let contract = deploy(
        prov_wallet0.clone(),
        contracts.get("CheckSdiv").expect("contract not found"),
        (),
    )
    .await;
    let block_num = prov.get_block_number().await.expect("cannot get block_num");
    blocks.insert("Deploy CheckSdiv".to_string(), block_num.as_u64());
    deployments.insert(
        "CheckSdiv".to_string(),
        (block_num.as_u64(), contract.address()),
    );

    // CheckExtCodeSize100
    let contract = deploy(
        prov_wallet0.clone(),
        contracts
            .get("CheckExtCodeSize100")
            .expect("contract not found"),
        (),
    )
    .await;
    let block_num = prov.get_block_number().await.expect("cannot get block_num");
    blocks.insert("Deploy CheckExtCodeSize100".to_string(), block_num.as_u64());
    deployments.insert(
        "CheckExtCodeSize100".to_string(),
        (block_num.as_u64(), contract.address()),
    );

    // ETH transfers: Generate a block with multiple transfers
    //

    info!("Generating block with multiple transfers...");
    const NUM_TXS: usize = 4; // NUM_TXS must be >= 4 for the rest of the cases to work.
    let wallets: Vec<_> = (0..NUM_TXS + 1)
        .map(|i| Arc::new(SignerMiddleware::new(get_provider(), get_wallet(i as u32))))
        .collect();

    let cli = get_client();

    // Fund NUM_TXS wallets from coinbase
    cli.miner_stop().await.expect("cannot stop miner");
    let mut pending_txs = Vec::new();
    for wallet in &wallets[0..NUM_TXS] {
        let tx = TransactionRequest::new()
            .to(wallet.address())
            .value(WEI_IN_ETHER * 2u8) // send 2 ETH
            .from(accounts[0]);
        pending_txs.push(
            prov.send_transaction(tx, None)
                .await
                .expect("cannot send tx"),
        );
    }
    cli.miner_start().await.expect("cannot start miner");
    for tx in pending_txs {
        tx.await.expect("cannot confirm tx");
    }
    let block_num = prov.get_block_number().await.expect("cannot get block_num");
    blocks.insert("Fund wallets".to_string(), block_num.as_u64());

    // Make NUM_TXS transfers in a "chain"
    cli.miner_stop().await.expect("cannot stop miner");
    let mut pending_txs = Vec::new();
    for i in 0..NUM_TXS {
        let tx = TransactionRequest::new()
            .to(wallets[i + 1].address())
            .value(WEI_IN_ETHER / (2 * (i + 1))) // send a fraction of an ETH
            .from(wallets[i].address());
        pending_txs.push(
            wallets[i]
                .send_transaction(tx, None)
                .await
                .expect("cannot send tx"),
        );
    }
    cli.miner_start().await.expect("cannot start miner");
    for tx in pending_txs {
        tx.await.expect("cannot confirm tx");
    }
    let block_num = prov.get_block_number().await.expect("cannot get block_num");
    blocks.insert("Multiple transfers 0".to_string(), block_num.as_u64());

    // ERC20 calls (OpenZeppelin)
    //

    info!("Generating ERC20 calls...");

    let contract_address = deployments
        .get("OpenZeppelinERC20TestToken")
        .expect("contract not found")
        .1;
    let contract_abi = &contracts
        .get("OpenZeppelinERC20TestToken")
        .expect("contract not found")
        .abi;

    // OpenZeppelin ERC20 single failed transfer (wallet2 sends 345.67 Tokens to
    // wallet3, but wallet2 has 0 Tokens)
    info!("Doing OpenZeppelin ERC20 single failed transfer...");
    let amount = U256::from_dec_str("345670000000000000000").unwrap();
    let tx = erc20_transfer(
        wallets[2].clone(),
        contract_address,
        contract_abi,
        wallets[3].address(),
        amount,
    );
    let receipt = send_confirm_tx(&wallets[2], tx).await;
    assert_eq!(receipt.status, Some(U64::from(0u64)));
    blocks.insert(
        "ERC20 OpenZeppelin transfer failed".to_string(),
        receipt.block_number.unwrap().as_u64(),
    );

    // OpenZeppelin ERC20 single successful transfer (wallet0 sends 123.45 Tokens to
    // wallet4)
    info!("Doing OpenZeppelin ERC20 single successful transfer...");
    let amount = U256::from_dec_str("123450000000000000000").unwrap();
    let tx = erc20_transfer(
        wallets[0].clone(),
        contract_address,
        contract_abi,
        wallets[4].address(),
        amount,
    );
    let receipt = send_confirm_tx(&wallets[0], tx).await;
    assert_eq!(receipt.status, Some(U64::from(1u64)));
    blocks.insert(
        "ERC20 OpenZeppelin transfer successful".to_string(),
        receipt.block_number.unwrap().as_u64(),
    );

    // OpenZeppelin ERC20 multiple transfers in a single block (some successful,
    // some unsuccessful)
    // - wallet0 -> wallet1 (ok)
    // - wallet2 -> wallet3 (ko)
    // - wallet1 -> wallet0 (ok)
    // - wallet3 -> wallet2 (ko)
    info!("Doing OpenZeppelin ERC20 multiple transfers...");
    cli.miner_stop().await.expect("cannot stop miner");
    let mut tx_hashes = Vec::new();
    for (i, (from_i, to_i)) in [(0, 1), (2, 3), (1, 0), (3, 2)].iter().enumerate() {
        let amount = U256::from(0x800000000000000 / (i + 1));
        let prov_wallet = &wallets[*from_i];
        let tx = erc20_transfer(
            prov_wallet.clone(),
            contract_address,
            contract_abi,
            wallets[*to_i].address(),
            amount,
        );

        let pending_tx = prov_wallet
            .send_transaction(tx, None)
            .await
            .expect("cannot send ERC20 transfer call");
        let tx_hash = *pending_tx; // Deref for PendingTransaction returns TxHash
        tx_hashes.push(tx_hash);
    }
    cli.miner_start().await.expect("cannot start miner");
    for (i, tx_hash) in tx_hashes.iter().enumerate() {
        let pending_tx = PendingTransaction::new(*tx_hash, wallets[i].inner());
        let receipt = pending_tx.confirmations(0usize).await.unwrap().unwrap();
        let expected_status = if i % 2 == 0 { 1u64 } else { 0u64 };
        assert_eq!(
            receipt.status,
            Some(U64::from(expected_status)),
            "failed tx hash: {:?}, receipt: {:#?}",
            tx_hash,
            receipt
        );
    }
    let block_num = prov.get_block_number().await.expect("cannot get block_num");
    blocks.insert(
        "Multiple ERC20 OpenZeppelin transfers".to_string(),
        block_num.as_u64(),
    );

    let gen_data = GenDataOutput {
        coinbase: accounts[0],
        wallets: wallets.iter().map(|w| w.address()).collect(),
        blocks,
        deployments,
    };
    gen_data.store();
}<|MERGE_RESOLUTION|>--- conflicted
+++ resolved
@@ -11,11 +11,7 @@
     middleware::SignerMiddleware,
     providers::{Middleware, PendingTransaction},
     signers::Signer,
-<<<<<<< HEAD
-    solc::{CompilerInput, EvmVersion, Solc},
-=======
     solc::{CompilerInput, CompilerOutput, EvmVersion, Solc},
->>>>>>> 0ba4fc7b
 };
 use integration_tests::{
     get_client, get_provider, get_wallet, log_init, CompiledContract, GenDataOutput, CONTRACTS,
@@ -95,13 +91,6 @@
             .clone()
             .evm_version(EvmVersion::London);
 
-<<<<<<< HEAD
-        let compiled = solc
-            .compile(&input)
-            .unwrap_or_else(|_| panic!("solc compile error {:?}", path_sol));
-        if !compiled.errors.is_empty() {
-            panic!("Errors compiling {:?}:\n{:#?}", &path_sol, compiled.errors)
-=======
         // compilation will either fail with Err variant or return Ok(CompilerOutput)
         // which may contain Errors or Warnings
         let output = solc.compile_output(&input).unwrap();
@@ -127,7 +116,6 @@
                 "... but CompilerOutput contains errors/warnings: {:?}:\n{:#?}",
                 &path_sol, compiled.errors
             );
->>>>>>> 0ba4fc7b
         }
 
         let contract = compiled
